--- conflicted
+++ resolved
@@ -1,5 +1,4 @@
 import "react-datetime/css/react-datetime.css";
-<<<<<<< HEAD
 import {
   ApiResponse,
   Flag,
@@ -7,15 +6,6 @@
   getFlagsByNameLogs,
   getFlagsByName,
 } from "../api";
-=======
-//import {
-//  ApiResponse,
-//  Flag,
-//  FlagsResponse,
-//  getFlagsByNameLogs,
-//  getFlagsByName,
-//} from "../api";
->>>>>>> 8824ebde
 import Alert from "../components/Alert";
 import ConfirmationDialog from "../components/ConfirmationDialog";
 import Link from "next/link";
@@ -27,52 +17,15 @@
 import moment from "moment";
 
 export default function Maintenance() {
-<<<<<<< HEAD
   const [maintenanceHistory, setMaintenanceHistory] =
     React.useState<FlagsResponse>([]);
   const [maintenance, setMaintenance] = React.useState<Flag | null>(null);
 
-  React.useEffect(() => {
-=======
-  // Remove when Flag is in ../../api.
-  interface Flag {
-    start?: string | null;
-    end?: string | null;
-    name?: string;
-    options?: object;
-    enabled?: boolean;
-  }
-  type FlagsResponse = Flag[];
 
   const [showConfirmationDialog, setShowConfirmationDialog] =
     React.useState(false);
-  const [maintenanceHistory, setMaintenanceHistory] =
-    React.useState<FlagsResponse>([
-      {
-        enabled: true,
-        end: "2021-07-30T04:00:00+00:00",
-        name: "maintenance",
-        options: {
-          name: "Two checked page routes, one custom",
-          page_routes: ["/*", "/applications/*", "/custom/*"],
-        },
-        start: "2021-07-29T04:00:00+00:00",
-      },
-    ]);
-  const [maintenance, setMaintenance] = React.useState<Flag | null>({
-    enabled: true,
-    end: "2021-08-03T04:00:00+00:00",
-    name: "maintenance",
-    options: {
-      name: "Current maintenance status",
-      page_routes: ["/*"],
-    },
-    start: "2021-08-02T04:00:00+00:00",
-  });
 
   React.useEffect(() => {
-    /*
->>>>>>> 8824ebde
     getFlagsByName({ name: "maintenance" }).then(
       (response: ApiResponse<Flag>) => {
         setMaintenance(response.data);
@@ -83,17 +36,13 @@
         setMaintenanceHistory(response.data);
       },
     );
-<<<<<<< HEAD
   }, []);
 
-  type optionsObject = {
+  type options = {
     name?: string;
     page_routes?: string[];
   };
 
-=======
-    */
-  }, []);
 
   const confirmationDialogCancelCallback = () => {
     setShowConfirmationDialog(false);
@@ -106,12 +55,7 @@
     setShowConfirmationDialog(false);
   };
 
-  type options = {
-    name?: string;
-    page_routes?: string[];
-  };
-
->>>>>>> 8824ebde
+
   const checkedValues = [
     "/*",
     "/applications/*",
@@ -124,11 +68,7 @@
   const formatDateTime = (datetime: string) => {
     return moment(datetime).format("MM-DD-YY hh:mmA");
   };
-<<<<<<< HEAD
-  const getName = (m: Flag) => <>{(m?.options as optionsObject)?.name}</>;
-=======
   const getName = (m: Flag) => <>{(m?.options as options)?.name}</>;
->>>>>>> 8824ebde
   const getDuration = (m: Flag) => (
     <>
       {(m.start ? formatDateTime(m.start) : "No start provided") +
@@ -137,26 +77,16 @@
     </>
   );
   const getPageRoutes = (m: Flag) => {
-<<<<<<< HEAD
-    const routes = (m?.options as optionsObject)?.page_routes ?? [];
-=======
     const routes = (m?.options as options)?.page_routes ?? [];
->>>>>>> 8824ebde
 
     return routes.join(", ");
   };
   const getCreatedBy = (m: Flag) => <>{"Admin"}</>;
   const getOptions = (m: Flag) => {
     const linkValues: { [key: string]: string | string[] } = {};
-<<<<<<< HEAD
-    linkValues.name = (m?.options as optionsObject)?.name ?? "";
-    const page_routes =
-      ((m?.options as optionsObject)?.page_routes as string[]) ?? [];
-=======
     linkValues.name = (m?.options as options)?.name ?? "";
     const page_routes =
       ((m?.options as options)?.page_routes as string[]) ?? [];
->>>>>>> 8824ebde
     linkValues.checked_page_routes = page_routes.filter((item) =>
       checkedValues.includes(item),
     );
@@ -227,8 +157,6 @@
             ]}
           />
         </div>
-<<<<<<< HEAD
-=======
         {showConfirmationDialog && (
           <ConfirmationDialog
             title="Turn off Maintenance"
@@ -237,7 +165,6 @@
             handleContinueCallback={confirmationDialogContinueCallback}
           />
         )}
->>>>>>> 8824ebde
         {maintenance && (maintenance.enabled ?? false) && (
           <div className="maintenance-status">
             <div className="maintenance-status__row">
