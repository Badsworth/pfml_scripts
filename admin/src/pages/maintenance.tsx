import "react-datetime/css/react-datetime.css";
import {
  ApiResponse,
  Flag,
<<<<<<< HEAD
  FlagLog,
  FlagLogsResponse,
  FlagsResponse,
  getAdminFlagsLogsByName,
  postAdminFlagsByName,
=======
  FlagWithLog,
  FlagWithLogsResponse,
  FlagsResponse,
  getAdminFlagLogsByName,
  patchAdminFlagsByName,
>>>>>>> a70a818c
} from "../api";
import Alert from "../components/Alert";
import ConfirmationDialog from "../components/ConfirmationDialog";
import Link from "next/link";
import { Helmet } from "react-helmet-async";
import { useRouter } from "next/router";
import React from "react";
import Table from "../components/Table";
import Toggle from "../components/Toggle";
import ActionMenu from "../components/ActionMenu";
import { StaticPropsPermissions } from "../menus";
import moment from "moment-timezone";

export const Timezone = "America/New_York";
export const TimezoneAbbr = moment().tz(Timezone).zoneAbbr();

export default function Maintenance() {
  const [maintenanceHistory, setMaintenanceHistory] =
<<<<<<< HEAD
    React.useState<FlagLogsResponse>([]);
=======
    React.useState<FlagWithLogsResponse>([]);
>>>>>>> a70a818c
  const [maintenance, setMaintenance] = React.useState<Flag | null>(null);

  const router = useRouter();

  const [showConfirmationDialog, setShowConfirmationDialog] =
    React.useState(false);

  React.useEffect(() => {
<<<<<<< HEAD
    getAdminFlagsLogsByName({ name: "maintenance" }).then(
      (response: ApiResponse<FlagLogsResponse>) => {
=======
    getAdminFlagLogsByName({ name: "maintenance" }).then(
      (response: ApiResponse<FlagWithLogsResponse>) => {
>>>>>>> a70a818c
        const logs = response.data;
        setMaintenance(logs.shift() || null);
        setMaintenanceHistory(logs);
      },
    );
  }, [showConfirmationDialog]);

  type options = {
    name?: string;
    page_routes?: string[];
  };

  const confirmationDialogCancelCallback = () => {
    setShowConfirmationDialog(false);
  };

  const confirmationDialogContinueCallback = async () => {
    // disable at API.
    if (maintenance) {
<<<<<<< HEAD
      await postAdminFlagsByName({ name: "maintenance" }, { enabled: false });
=======
      await patchAdminFlagsByName({ name: "maintenance" }, { enabled: false });
>>>>>>> a70a818c
      setShowConfirmationDialog(false);
    }
  };

  const checked_page_routes: { [key: string]: string } = {
    "Entire Site": "/*",
    Applications: "/applications/*",
    Employers: "/employers/*",
    "Create Account": "/*create-account",
    Login: "/login",
  };

  // Functions to format table.
  const formatCurrentDateTime = (datetime: string) => {
    return (
      moment.tz(datetime, Timezone).format("MMMM DD, YYYY h:mmA") +
      " " +
      TimezoneAbbr
    );
  };

  const formatHistoryDateTime = (datetime: string) => {
    return (
      moment.tz(datetime, Timezone).format("MM/DD/YY hh:mmA") +
      " " +
      TimezoneAbbr
    );
  };
<<<<<<< HEAD
  const getName = (m: FlagLog) => <>{(m?.options as options)?.name}</>;
  const getDuration = (m: FlagLog) => (
=======
  const getName = (m: FlagWithLog) => <>{(m?.options as options)?.name}</>;
  const getDuration = (m: FlagWithLog) => (
>>>>>>> a70a818c
    <>
      {(m.start ? formatHistoryDateTime(m.start) : "No start provided") +
        " - " +
        (m.end ? formatHistoryDateTime(m.end) : "No end provided")}
    </>
  );

  const getPageRoutes = (m: Flag) => {
    const routes = (m?.options as options)?.page_routes ?? [];

    return (
      <ul className="maintenance-configure__page-routes">
        {routes.map((route, index) => {
          const label =
            Object.keys(checked_page_routes).find(
              (k) => checked_page_routes[k] === route,
            ) || "Custom";
          return (
            <li key={index}>
              {label}: <code>{route}</code>
            </li>
          );
        })}
      </ul>
    );
  };
<<<<<<< HEAD
  const getCreatedBy = (m: FlagLog) => (
    <>
      {m.family_name} {m.given_name}
=======
  const getCreatedBy = (m: FlagWithLog) => (
    <>
      {m.first_name} {m.last_name}
>>>>>>> a70a818c
    </>
  );

  const getLinkOptions = (
    m: Flag | null,
    includeDateTimes: boolean,
  ): { [key: string]: string | string[] } => {
    const linkValues: { [key: string]: string | string[] } = {};
    if (!m) {
      return linkValues;
    }
    linkValues.name = (m?.options as options)?.name ?? "";
    const page_routes =
      ((m?.options as options)?.page_routes as string[]) ?? [];
    linkValues.checked_page_routes = page_routes.filter((item) =>
      Object.values(checked_page_routes).includes(item),
    );
    linkValues.custom_page_routes = page_routes.filter(
      (item) => !Object.values(checked_page_routes).includes(item),
    );
    if (!includeDateTimes) {
      return linkValues;
    }
    linkValues.start = m.start
      ? moment.tz(m.start, Timezone).format("YYYY-MM-DD HH:mm:ss z")
      : "";
    linkValues.end = m.end
      ? moment.tz(m.end, Timezone).format("YYYY-MM-DD HH:mm:ss z")
      : "";
    return linkValues;
  };

  const getOptions = (m: Flag) => {
    const linkValues = getLinkOptions(m, false);
    return (
      <>
        <Link
          href={{
            pathname: "/maintenance/add",
            query: linkValues,
          }}
        >
          <a>Clone</a>
        </Link>
      </>
    );
  };

  const getMaintenanceEnabled = (): boolean => {
    return maintenance ? maintenance.enabled ?? false : false;
  };

  return (
    <>
      <Helmet>
        <title>Maintenance</title>
      </Helmet>

      <h1>Maintenance</h1>
      {router.query?.saved && (
        <Alert type="success" closeable={true}>
          Changes to Maintenance have been saved.
        </Alert>
      )}

      <div className="maintenance">
        <div className="maintenance-info">
          <div className="maintenance-info__text">
            <h2 className="maintenance-info__title">Maintenance</h2>
            <Toggle status={getMaintenanceEnabled()} />
            <p className="maintenance-info__body">
              When maintenance is scheduled for the future, a maintenance banner
              is displayed to users in the portal on the top of the page. When
              maintenance is currently enabled, a maintenance page is displayed
              to users instead of the normal page content.
            </p>
          </div>
          <ActionMenu
            options={[
              {
                enabled: !getMaintenanceEnabled(),
                href: "/maintenance/add",
                text: "Configure",
                type: "link",
              },
              {
                enabled: getMaintenanceEnabled(),
                href: {
                  pathname: "/maintenance/add",
                  query: getLinkOptions(maintenance, true),
                },
                text: "Edit",
                type: "link",
              },
              {
                enabled: getMaintenanceEnabled(),
                onClick: () => setShowConfirmationDialog(true),
                text: "Turn Off",
                type: "button",
              },
            ]}
          />
        </div>
        {showConfirmationDialog && (
          <ConfirmationDialog
            title="Turn off Maintenance"
            body="If maintenance is turned off, the maintenance takeover component will no longer be shown in the portal. The change may take up to 5 minutes for some users due to browser cache."
            handleCancelCallback={confirmationDialogCancelCallback}
            handleContinueCallback={confirmationDialogContinueCallback}
          />
        )}
        {maintenance && (maintenance.enabled ?? false) && (
          <div className="maintenance-status">
            <div className="maintenance-status__row">
              <div className="maintenance-status__label">Name</div>
              <div className="maintenance-status__value">
                {getName(maintenance)}
              </div>
            </div>
            <div className="maintenance-status__row">
              <div className="maintenance-status__label">Created By</div>
              <div className="maintenance-status__value">
                {getCreatedBy(maintenance)}
              </div>
            </div>
            <div className="maintenance-status__row">
              <div className="maintenance-status__label">Duration</div>
              <div className="maintenance-status__value">
                {maintenance && (
                  <>
                    {(maintenance.start
                      ? formatCurrentDateTime(maintenance.start)
                      : "No start provided") +
                      " to " +
                      (maintenance.end
                        ? formatCurrentDateTime(maintenance.end)
                        : "No end provided")}
                  </>
                )}
              </div>
            </div>
            <div className="maintenance-status__row">
              <div className="maintenance-status__label">Page Routes</div>
              <div className="maintenance-status__value">
                {getPageRoutes(maintenance)}
              </div>
            </div>
          </div>
        )}
      </div>

      <h2>History</h2>
      <Table
        rows={maintenanceHistory}
        cols={[
          {
            title: "Name",
            content: getName,
          },
          {
            title: "Duration",
            content: getDuration,
          },
          {
            title: "Created By",
            content: getCreatedBy,
          },
          {
            title: "",
            content: getOptions,
          },
        ]}
      />
    </>
  );
}

export async function getStaticProps(): Promise<StaticPropsPermissions> {
  return {
    props: {
      permissions: ["MAINTENANCE_READ"],
    },
  };
}<|MERGE_RESOLUTION|>--- conflicted
+++ resolved
@@ -2,19 +2,11 @@
 import {
   ApiResponse,
   Flag,
-<<<<<<< HEAD
-  FlagLog,
-  FlagLogsResponse,
-  FlagsResponse,
-  getAdminFlagsLogsByName,
-  postAdminFlagsByName,
-=======
   FlagWithLog,
   FlagWithLogsResponse,
   FlagsResponse,
   getAdminFlagLogsByName,
   patchAdminFlagsByName,
->>>>>>> a70a818c
 } from "../api";
 import Alert from "../components/Alert";
 import ConfirmationDialog from "../components/ConfirmationDialog";
@@ -33,11 +25,7 @@
 
 export default function Maintenance() {
   const [maintenanceHistory, setMaintenanceHistory] =
-<<<<<<< HEAD
-    React.useState<FlagLogsResponse>([]);
-=======
     React.useState<FlagWithLogsResponse>([]);
->>>>>>> a70a818c
   const [maintenance, setMaintenance] = React.useState<Flag | null>(null);
 
   const router = useRouter();
@@ -46,13 +34,8 @@
     React.useState(false);
 
   React.useEffect(() => {
-<<<<<<< HEAD
-    getAdminFlagsLogsByName({ name: "maintenance" }).then(
-      (response: ApiResponse<FlagLogsResponse>) => {
-=======
     getAdminFlagLogsByName({ name: "maintenance" }).then(
       (response: ApiResponse<FlagWithLogsResponse>) => {
->>>>>>> a70a818c
         const logs = response.data;
         setMaintenance(logs.shift() || null);
         setMaintenanceHistory(logs);
@@ -72,11 +55,7 @@
   const confirmationDialogContinueCallback = async () => {
     // disable at API.
     if (maintenance) {
-<<<<<<< HEAD
-      await postAdminFlagsByName({ name: "maintenance" }, { enabled: false });
-=======
       await patchAdminFlagsByName({ name: "maintenance" }, { enabled: false });
->>>>>>> a70a818c
       setShowConfirmationDialog(false);
     }
   };
@@ -105,13 +84,8 @@
       TimezoneAbbr
     );
   };
-<<<<<<< HEAD
-  const getName = (m: FlagLog) => <>{(m?.options as options)?.name}</>;
-  const getDuration = (m: FlagLog) => (
-=======
   const getName = (m: FlagWithLog) => <>{(m?.options as options)?.name}</>;
   const getDuration = (m: FlagWithLog) => (
->>>>>>> a70a818c
     <>
       {(m.start ? formatHistoryDateTime(m.start) : "No start provided") +
         " - " +
@@ -138,15 +112,9 @@
       </ul>
     );
   };
-<<<<<<< HEAD
-  const getCreatedBy = (m: FlagLog) => (
-    <>
-      {m.family_name} {m.given_name}
-=======
   const getCreatedBy = (m: FlagWithLog) => (
     <>
       {m.first_name} {m.last_name}
->>>>>>> a70a818c
     </>
   );
 
