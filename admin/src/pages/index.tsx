import "react-datetime/css/react-datetime.css";
<<<<<<< HEAD
import {
  ApiResponse,
  Flag,
  FlagWithLog,
  FlagWithLogsResponse,
  FlagsResponse,
  getAdminFlagLogsByName,
  patchAdminFlagsByName,
} from "../api";
=======

import ActionMenu from "../components/ActionMenu";
//import {
//  ApiResponse,
//  Flag,
//  FlagsResponse,
//  getFlagsByNameLogs,
//  getFlagsByName,
//} from "../api";
>>>>>>> 52985239
import Alert from "../components/Alert";
import ConfirmationDialog from "../components/ConfirmationDialog";
import { Helmet } from "react-helmet-async";
import Link from "next/link";
import React from "react";
import { StaticPropsPermissions } from "../menus";
import Table from "../components/Table";
import Toggle from "../components/Toggle";
import moment from "moment-timezone";
import { useRouter } from "next/router";

export const Timezone = "America/New_York";
export const TimezoneAbbr = moment().tz(Timezone).zoneAbbr();

export default function Maintenance() {
  const [maintenanceHistory, setMaintenanceHistory] =
    React.useState<FlagWithLogsResponse>([]);
  const [maintenance, setMaintenance] = React.useState<Flag | null>(null);

  const router = useRouter();

  const [showConfirmationDialog, setShowConfirmationDialog] =
    React.useState(false);

  React.useEffect(() => {
    getAdminFlagLogsByName({ name: "maintenance" }).then(
      (response: ApiResponse<FlagWithLogsResponse>) => {
        const logs = response.data;
        setMaintenance(logs.shift() || null);
        setMaintenanceHistory(logs);
      },
    );
  }, [showConfirmationDialog]);

  type options = {
    name?: string;
    page_routes?: string[];
  };

  const confirmationDialogCancelCallback = () => {
    setShowConfirmationDialog(false);
  };

  const confirmationDialogContinueCallback = async () => {
    // disable at API.
    if (maintenance) {
      await patchAdminFlagsByName({ name: "maintenance" }, { enabled: false });
      setShowConfirmationDialog(false);
    }
  };

  const checked_page_routes: { [key: string]: string } = {
    "Entire Site": "/*",
    Applications: "/applications/*",
    Employers: "/employers/*",
    "Create Account": "/*create-account",
    Login: "/login",
  };

  // Functions to format table.
  const formatCurrentDateTime = (datetime: string) => {
    return (
      moment.tz(datetime, Timezone).format("MMMM DD, YYYY h:mmA") +
      " " +
      TimezoneAbbr
    );
  };

  const formatHistoryDateTime = (datetime: string) => {
    return (
      moment.tz(datetime, Timezone).format("MM/DD/YY hh:mmA") +
      " " +
      TimezoneAbbr
    );
  };
  const getName = (m: FlagWithLog) => <>{(m?.options as options)?.name}</>;
  const getDuration = (m: FlagWithLog) => (
    <>
      {(m.start ? formatHistoryDateTime(m.start) : "No start provided") +
        " - " +
        (m.end ? formatHistoryDateTime(m.end) : "No end provided")}
    </>
  );

  const getPageRoutes = (m: Flag) => {
    const routes = (m?.options as options)?.page_routes ?? [];

    return (
      <ul className="maintenance-configure__page-routes">
        {routes.map((route, index) => {
          const label =
            Object.keys(checked_page_routes).find(
              (k) => checked_page_routes[k] === route,
            ) || "Custom";
          return (
            <li key={index}>
              {label}: <code>{route}</code>
            </li>
          );
        })}
      </ul>
    );
  };
  const getCreatedBy = (m: FlagWithLog) => (
    <>
      {m.first_name} {m.last_name}
    </>
  );

  const getLinkOptions = (
    m: Flag | null,
    includeDateTimes: boolean,
  ): { [key: string]: string | string[] } => {
    const linkValues: { [key: string]: string | string[] } = {};
    if (!m) {
      return linkValues;
    }
    linkValues.name = (m?.options as options)?.name ?? "";
    const page_routes =
      ((m?.options as options)?.page_routes as string[]) ?? [];
    linkValues.checked_page_routes = page_routes.filter((item) =>
      Object.values(checked_page_routes).includes(item),
    );
    linkValues.custom_page_routes = page_routes.filter(
      (item) => !Object.values(checked_page_routes).includes(item),
    );
    if (!includeDateTimes) {
      return linkValues;
    }
    linkValues.start = m.start
      ? moment.tz(m.start, Timezone).format("YYYY-MM-DD HH:mm:ss z")
      : "";
    linkValues.end = m.end
      ? moment.tz(m.end, Timezone).format("YYYY-MM-DD HH:mm:ss z")
      : "";
    return linkValues;
  };

  const getOptions = (m: Flag) => {
    return (
      <>
        <Link
          href={{
            pathname: "/maintenance/add",
            query: {
              ...getLinkOptions(m, false),
              action:
                "Clone " + ((m?.options as options)?.name || "Maintenance"),
            },
          }}
        >
          <a>Clone</a>
        </Link>
      </>
    );
  };

  const getMaintenanceEnabled = (): boolean => {
    return maintenance ? maintenance.enabled ?? false : false;
  };

  return (
    <>
      <Helmet>
        <title>Maintenance</title>
      </Helmet>

      <h1>Maintenance</h1>
      {router.query?.saved && (
        <Alert type="success" closeable={true}>
          Changes to Maintenance have been saved.
        </Alert>
      )}

      <div className="maintenance">
        <div className="maintenance-info">
          <div className="maintenance-info__text">
            <h2 className="maintenance-info__title">Maintenance</h2>
            <Toggle status={getMaintenanceEnabled()} />
            <p className="maintenance-info__body">
              When maintenance is scheduled for the future, a maintenance banner
              is displayed to users in the portal on the top of the page. When
              maintenance is currently enabled, a maintenance page is displayed
              to users instead of the normal page content.
            </p>
          </div>
          <ActionMenu
            options={[
              {
                enabled: !getMaintenanceEnabled(),
                href: {
                  pathname: "/maintenance/add",
                  query: { action: "Configure New Maintenance" },
                },
                text: "Configure",
                type: "link",
              },
              {
                enabled: getMaintenanceEnabled(),
                href: {
                  pathname: "/maintenance/add",
                  query: {
                    ...getLinkOptions(maintenance, true),
                    action: "Edit Maintenance",
                  },
                },
                text: "Edit",
                type: "link",
              },
              {
                enabled: getMaintenanceEnabled(),
                onClick: () => setShowConfirmationDialog(true),
                text: "Turn Off",
                type: "button",
              },
            ]}
          />
        </div>
        {showConfirmationDialog && (
          <ConfirmationDialog
            title="Turn off Maintenance"
            body="If maintenance is turned off, the maintenance takeover component will no longer be shown in the portal. The change may take up to 5 minutes for some users due to browser cache."
            handleCancelCallback={confirmationDialogCancelCallback}
            handleContinueCallback={confirmationDialogContinueCallback}
          />
        )}
        {maintenance && (maintenance.enabled ?? false) && (
          <div className="maintenance-status">
            <div className="maintenance-status__row">
              <div className="maintenance-status__label">Name</div>
              <div className="maintenance-status__value">
                {getName(maintenance)}
              </div>
            </div>
            <div className="maintenance-status__row">
              <div className="maintenance-status__label">Created By</div>
              <div className="maintenance-status__value">
                {getCreatedBy(maintenance)}
              </div>
            </div>
            <div className="maintenance-status__row">
              <div className="maintenance-status__label">Duration</div>
              <div className="maintenance-status__value">
                {maintenance && (
                  <>
                    {(maintenance.start
                      ? formatCurrentDateTime(maintenance.start)
                      : "No start provided") +
                      " to " +
                      (maintenance.end
                        ? formatCurrentDateTime(maintenance.end)
                        : "No end provided")}
                  </>
                )}
              </div>
            </div>
            <div className="maintenance-status__row">
              <div className="maintenance-status__label">Page Routes</div>
              <div className="maintenance-status__value">
                {getPageRoutes(maintenance)}
              </div>
            </div>
          </div>
        )}
      </div>

      <h2>History</h2>
      <Table
        rows={maintenanceHistory}
        cols={[
          {
            title: "Name",
            content: getName,
          },
          {
            title: "Duration",
            content: getDuration,
          },
          {
            title: "Created By",
            content: getCreatedBy,
          },
          {
            title: "",
            content: getOptions,
          },
        ]}
      />
    </>
  );
}

export async function getStaticProps(): Promise<StaticPropsPermissions> {
  return {
    props: {
      permissions: ["MAINTENANCE_READ"],
    },
  };
}<|MERGE_RESOLUTION|>--- conflicted
+++ resolved
@@ -1,5 +1,5 @@
 import "react-datetime/css/react-datetime.css";
-<<<<<<< HEAD
+import ActionMenu from "../components/ActionMenu";
 import {
   ApiResponse,
   Flag,
@@ -9,17 +9,6 @@
   getAdminFlagLogsByName,
   patchAdminFlagsByName,
 } from "../api";
-=======
-
-import ActionMenu from "../components/ActionMenu";
-//import {
-//  ApiResponse,
-//  Flag,
-//  FlagsResponse,
-//  getFlagsByNameLogs,
-//  getFlagsByName,
-//} from "../api";
->>>>>>> 52985239
 import Alert from "../components/Alert";
 import ConfirmationDialog from "../components/ConfirmationDialog";
 import { Helmet } from "react-helmet-async";
