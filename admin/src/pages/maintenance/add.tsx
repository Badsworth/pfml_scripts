import "react-datetime/css/react-datetime.css";
import { Flag, HttpError, patchAdminFlagsByName } from "../../api";
import {
  Field,
  FieldArray,
  FieldHookConfig,
  Formik,
  FormikErrors,
  FormikHelpers,
  FormikProps,
  useField,
  useFormikContext,
} from "formik";
import Breadcrumb from "../../components/Breadcrumb";
import Datetime from "react-datetime";
import { useRouter } from "next/router";
import { Helmet } from "react-helmet-async";
import React from "react";
import { StaticPropsPermissions } from "../../menus";
import { Timezone } from "../index";
import moment from "moment-timezone";

// This is the dateTimeFormat that is rendered in the date time input element.
// Date/times are converted to ISO8601 on save.
const dateTimeFormat = "YYYY-MM-DD h:mmA z";

const disablePastDates = (selected: moment.Moment) => {
  return selected.isAfter(moment().subtract(1, "day"));
};

/*
 * The datetime library uses a value of either as tring or moment object.
 *
 * If the datetime is valid it's a moment object. Otherwise, it's a string.
 */
const handleDateTimeChange = (value: string | moment.Moment): string => {
  if (moment.isMoment(value)) {
    return value.format(dateTimeFormat);
  }
  return "";
};

type FormValues = {
  name: string;
  // A string since radio buttons cannot directly be boolean. Nullable so
  // nothing is checked by default.
  start_use_datetime: "true" | "false" | null;
  start_datetime: string;
  end_use_datetime: "true" | "false" | null;
  end_datetime: string;
  checked_page_routes: string[];
  page_routes: string[];
  custom_page_routes: string[];
  custom_page_route: string;
};

const TextField = (props: { label?: string } & FieldHookConfig<string>) => {
  const [field, meta] = useField(props);
  return (
    <>
      {props.label && (
        <label htmlFor={props.name} className="maintenance-configure__label">
          {props.label}
          {props.required && <span style={{ color: "red" }}>*</span>}
        </label>
      )}
      <Field
        {...field}
        {...props}
        type="text"
        className={`maintenance-configure__input${
          meta.touched && meta.error
            ? " maintenance-configure__input--error"
            : ""
        }`}
      />
      {meta.touched && meta.error ? (
        <div className="maintenance-configure__error">{meta.error}</div>
      ) : null}
    </>
  );
};

const DateTimeField = (props: FieldHookConfig<string>) => {
  const { setFieldValue } = useFormikContext<FormValues>();
  const [field, meta] = useField(props);

  // Declared as any in react-datetime.
  const renderInput = (options: any) => {
    // There is a warning just because this function is called in
    // https://github.com/arqex/react-datetime/blob/7e30d6c20cd864bf8e91bc94e6c3a0ee02864d19/src/DateTime.js#L524
    return (
      <>
        <input {...options} />
        <i className="maintenance-configure__calendar-icon"></i>
        {meta.error ? (
          <div className="maintenance-configure__error">{meta.error}</div>
        ) : null}
      </>
    );
  };
  return (
    <Datetime
      locale="en"
      {...field}
      isValidDate={disablePastDates}
      dateFormat="YYYY-MM-DD"
      timeFormat="h:mmA z"
      displayTimeZone={Timezone}
      initialViewDate={new Date()}
      renderInput={renderInput}
      value={field.value}
      inputProps={{
        value: field.value,
        name: props.name,
        placeholder: "Choose Date/Time",
        disabled: props.disabled,
        required: props.required,
      }}
      // This overwrites the onChange function from the Formik {..field}.
      onChange={(value) => {
        setFieldValue(props.name, handleDateTimeChange(value));
      }}
      className={`maintenance-configure__datetime maintenance-configure__input${
        meta.error ? " maintenance-configure__input--error" : ""
      }`}
    />
  );
};

/*
 * Error classes are added here if an error is present, but there is
 * currently no validation.
 */
const CheckboxField = (props: { label: string } & FieldHookConfig<string>) => {
  const [field, meta] = useField(props);
  return (
    <>
      <label className="maintenance-configure__checkbox-label maintenance-configure__label">
        <Field
          type="checkbox"
          {...field}
          {...props}
          className={`maintenance-configure__input${
            meta.touched && meta.error
              ? " maintenance-configure__input--error"
              : ""
          }`}
        />
        {props.label}
      </label>
    </>
  );
};

export default function Maintenance() {
  const router = useRouter();

  // The query param can be either a string (it occurs once in the URL) or
  // array of strings (it occurs more than once).
  const checked_page_routes = Array.isArray(router.query?.checked_page_routes)
    ? router.query?.checked_page_routes
    : router.query?.checked_page_routes
    ? [router.query?.checked_page_routes?.toString()]
    : ["/*"];

  const custom_page_routes = Array.isArray(router.query?.custom_page_routes)
    ? router.query?.custom_page_routes
    : router.query?.custom_page_routes
    ? [router.query?.custom_page_routes.toString()]
    : [];

  // Show advanced if any custom page routes are used or if checked_page_routes are used, except if the only checked page route is the default (entire site).
  const [showAdvanced, setShowAdvanced] = React.useState(
    !!custom_page_routes.length ||
      (!!checked_page_routes.length &&
        !(checked_page_routes.length === 1 && checked_page_routes[0] === "/*")),
  );

  const showAdvancedOnClick = (e: React.MouseEvent) => {
    e.preventDefault();
    setShowAdvanced(!showAdvanced);
  };

  const handleCancelOnClick = (e: React.MouseEvent) => {
    e.preventDefault();
    router.push("/");
  };

  const handleEndUseDatetimeOnClick =
    (props: FormikProps<FormValues>) => (event: React.MouseEvent) => {
      props.setFieldValue("end_datetime", "");
    };

  const handleStartUseDatetimeOnClick =
    (props: FormikProps<FormValues>) => (event: React.MouseEvent) => {
      props.setFieldValue("start_datetime", "");
    };

  // Populate the start and end radio boxes if a query value exists.
  const start_datetime = router.query?.start?.toString() ?? "";
  const end_datetime = router.query?.end?.toString() ?? "";
  const start_use_datetime = (start_datetime && "true") || null;
  const end_use_datetime = (end_datetime && "true") || null;

  const defaultFormValues: FormValues = {
    name: router.query?.name?.toString() ?? "",
    start_use_datetime: start_use_datetime,
    start_datetime: start_datetime,
    end_use_datetime: end_use_datetime,
    end_datetime: end_datetime,
    checked_page_routes: checked_page_routes,
    page_routes: [],
    custom_page_routes: custom_page_routes,
    custom_page_route: "",
  };

  /*
   * Only one validate method is used which has access to all values since the
   * start/end datetimes need to be compared.
   */
  const validate = (values: FormValues) => {
    const errors: FormikErrors<FormValues> = {};
    if (values.start_datetime !== "") {
      const start = moment.tz(values.start_datetime, dateTimeFormat, Timezone);
      if (start.isValid() === false) {
        errors.start_datetime = "Invalid datetime";
      }
    }
    if (values.end_datetime !== "") {
      const end = moment.tz(values.end_datetime, dateTimeFormat, Timezone);
      if (end.isValid() === false) {
        errors.end_datetime = "Invalid datetime";
      }
      if (end.isBefore(moment.tz(Timezone))) {
        errors.end_datetime = "End cannot be in the past";
      }
      if (
        values.start_datetime !== "" &&
        end.isBefore(moment.tz(values.start_datetime, dateTimeFormat, Timezone))
      ) {
        errors.end_datetime = "End cannot be before start";
      }
    }
    return errors;
  };

  const pageRoutesOnInvalidHandler = (e: React.FormEvent) => {
    const element = e.target as HTMLInputElement;
    if (element.validity.valueMissing === true) {
      element.setCustomValidity("Please select one or more page routes.");
    } else {
      element.setCustomValidity("");
    }
  };

  const onSubmitHandler = async (
    values: FormValues,
    actions: FormikHelpers<FormValues>,
  ) => {
    const custom_page_routes = values.custom_page_routes
      .map((i) => i.trim())
      .filter((i) => i.length > 0);
    // Join checked and custom page routes while removing duplicates.
    values.page_routes = Array.from(
      new Set([...values.checked_page_routes, ...custom_page_routes]),
    );
    const flag: Flag = {};
    // TODO is this always enabled from this page?
    flag.enabled = true;
    flag.start =
      values.start_datetime === ""
        ? null
        : moment.tz(values.start_datetime, dateTimeFormat, Timezone).format();
    flag.end =
      values.end_datetime === ""
        ? null
        : moment.tz(values.end_datetime, dateTimeFormat, Timezone).format();
    flag.options = {
      name: values.name,
      page_routes: values.page_routes,
    };

    patchAdminFlagsByName({ name: "maintenance" }, flag)
      .then(() => router.push("/maintenance?saved=true"))
      .catch((error) => {
        if (error instanceof HttpError) {
          const errors =
            (error.data?.errors as { field: string; message: string }[]) ?? [];
          errors.map((error) => {
            const field =
              error.field === "start" || error.field === "end"
                ? `${error.field}_datetime`
                : error.field;
            if (field in values) {
              actions.setFieldError(field, error.message);
            }
          });
        }
<<<<<<< HEAD
      })
      .finally(() => actions.setSubmitting(false));
=======
      },
    )
    .finally(() => {
      setSubmitting(false);
    });
    */
    // Remove this push when above is uncommented.
    router.push("/?saved=true");
>>>>>>> a5285206
  };

  return (
    <>
      <Breadcrumb text="Back to Maintenance" href="/" />
      <Helmet>
        <title>Maintenance</title>
      </Helmet>

      <h1>Edit Maintenance</h1>

      <div className="maintenance-configure">
        <div className="maintenance-configure__description">
          <p>
            The Portal includes the ability to have maintenance pages that we
            can turn on in case we need to shut down all or part of the website.
            When the times are set, they will be displayed to the user using
            their timezone and localization preferences.
          </p>
        </div>
        <Formik
          validate={validate}
          initialValues={defaultFormValues}
          onSubmit={onSubmitHandler}
        >
          {(props) => {
            return (
              <form
                className="maintenance-configure__form"
                onSubmit={props.handleSubmit}
                autoComplete="off"
              >
                <TextField
                  name="name"
                  placeholder="Enter type of maintenance"
                  pattern="[a-zA-Z0-9 _\-,]+"
                  label="Name"
                  required
                />
                <div className="maintenance-configure__datetimes-wrapper">
                  <fieldset className="maintenance-configure__datetime-wrapper maintenance-configure__fieldset">
                    <legend>
                      Start Date/Time<span style={{ color: "red" }}>*</span>
                    </legend>
                    <label className="maintenance-configure__radio-label maintenance-configure__label">
                      <Field
                        type="radio"
                        name="start_use_datetime"
                        value="false"
                        onClick={handleStartUseDatetimeOnClick(props)}
                        required
                      />
                      Start Now
                    </label>
                    <label className="maintenance-configure__radio-label">
                      <Field
                        type="radio"
                        name="start_use_datetime"
                        value="true"
                      />
                      Schedule
                    </label>

                    <DateTimeField
                      name="start_datetime"
                      disabled={props.values.start_use_datetime === "false"}
                      required={props.values.start_use_datetime === "true"}
                    />
                  </fieldset>
                  <fieldset className="maintenance-configure__datetime-wrapper maintenance-configure__fieldset">
                    <legend>
                      End Date/Time<span style={{ color: "red" }}>*</span>
                    </legend>
                    <label className="maintenance-configure__radio-label maintenance-configure__label">
                      <Field
                        type="radio"
                        name="end_use_datetime"
                        value="false"
                        onClick={handleEndUseDatetimeOnClick(props)}
                        required
                      />
                      No End Date
                    </label>
                    <label className="maintenance-configure__radio-label maintenance-configure__label">
                      <Field
                        type="radio"
                        name="end_use_datetime"
                        value="true"
                      />
                      Schedule
                    </label>
                    <DateTimeField
                      name="end_datetime"
                      disabled={props.values.end_use_datetime === "false"}
                      required={props.values.end_use_datetime === "true"}
                    />
                  </fieldset>
                </div>
                {/* Transform css property, rotate + 90 or - 90*/}
                <div className="maintenance-configure__advanced">
                  <a
                    className="maintenance-configure__show-advanced"
                    onClick={showAdvancedOnClick}
                  >
                    Advanced
                  </a>

                  <i
                    className={
                      "maintenance-configure__show-advanced-icon maintenance-configure__show-advanced-icon--" +
                      (showAdvanced ? "open" : "closed")
                    }
                  ></i>
                  {showAdvanced && (
                    <fieldset className="maintenance-configure__fieldset maintenance-configure__fieldset--advanced">
                      <legend>
                        Page Routes<span style={{ color: "red" }}>*</span>
                      </legend>
                      <CheckboxField
                        label="Entire site"
                        name="checked_page_routes"
                        required={
                          props.values.custom_page_routes.length === 0 &&
                          props.values.checked_page_routes.length === 0
                        }
                        onInvalid={pageRoutesOnInvalidHandler}
                        value="/*"
                      />
                      <CheckboxField
                        label="Applications"
                        name="checked_page_routes"
                        value="/applications/*"
                      />
                      <CheckboxField
                        label="Employers"
                        name="checked_page_routes"
                        value="/employers/*"
                      />
                      <CheckboxField
                        label="Create-Account"
                        name="checked_page_routes"
                        value="/*create-account"
                      />
                      <CheckboxField
                        label="Login"
                        name="checked_page_routes"
                        value="/login"
                      />
                      <FieldArray
                        name="custom_page_routes"
                        render={(arrayHelpers) => (
                          <div className="maintenance-configure__containers">
                            {props.values.custom_page_routes.length > 0 &&
                              props.values.custom_page_routes.map(
                                (route, index) => (
                                  <div
                                    key={index}
                                    className="maintenance-configure__container"
                                  >
                                    <TextField
                                      name={`route.${index}`}
                                      value={route}
                                      disabled
                                      className="maintenance-configure__input"
                                    />
                                    <button
                                      className="btn maintenance-configure__btn--page-route"
                                      type="button"
                                      onClick={() => arrayHelpers.remove(index)}
                                    >
                                      X
                                    </button>
                                  </div>
                                ),
                              )}
                            <div className="maintenance-configure__container">
                              <TextField
                                name="custom_page_route"
                                placeholder="Enter custom page route"
                              />
                              <button
                                type="button"
                                className="btn maintenance-configure__btn--page-route"
                                onClick={() => {
                                  const custom_page_route =
                                    arrayHelpers.form.values.custom_page_route.trim();
                                  if (custom_page_route) {
                                    arrayHelpers.push(custom_page_route);
                                    arrayHelpers.form.setFieldValue(
                                      "custom_page_route",
                                      "",
                                    );
                                  }
                                }}
                              >
                                Add
                              </button>
                            </div>
                          </div>
                        )}
                      />
                      {props.errors.page_routes &&
                        props.touched.page_routes && (
                          <div className="input-feedback">
                            {props.errors.page_routes}
                          </div>
                        )}
                    </fieldset>
                  )}
                </div>
                <fieldset className="maintenance-configure__fieldset maintenance-configure__buttons">
                  <button
                    className="maintenance-configure__btn maintenance-configure__btn--cancel btn btn--cancel"
                    type="button"
                    disabled={props.isSubmitting}
                    onClick={handleCancelOnClick}
                  >
                    Cancel
                  </button>
                  <button
                    className="maintenance-configure__btn maintenance-configure__btn--submit btn"
                    type="submit"
                    disabled={props.isSubmitting}
                  >
                    Save
                  </button>
                </fieldset>
              </form>
            );
          }}
        </Formik>
      </div>
    </>
  );
}

export async function getStaticProps(): Promise<StaticPropsPermissions> {
  return {
    props: {
      permissions: ["MAINTENANCE_READ"],
    },
  };
}<|MERGE_RESOLUTION|>--- conflicted
+++ resolved
@@ -282,7 +282,7 @@
     };
 
     patchAdminFlagsByName({ name: "maintenance" }, flag)
-      .then(() => router.push("/maintenance?saved=true"))
+      .then(() => router.push("/?saved=true"))
       .catch((error) => {
         if (error instanceof HttpError) {
           const errors =
@@ -297,19 +297,8 @@
             }
           });
         }
-<<<<<<< HEAD
       })
       .finally(() => actions.setSubmitting(false));
-=======
-      },
-    )
-    .finally(() => {
-      setSubmitting(false);
-    });
-    */
-    // Remove this push when above is uncommented.
-    router.push("/?saved=true");
->>>>>>> a5285206
   };
 
   return (
