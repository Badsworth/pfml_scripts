--- conflicted
+++ resolved
@@ -1,10 +1,5 @@
 import "react-datetime/css/react-datetime.css";
-<<<<<<< HEAD
 import { Flag, HttpError, patchAdminFlagsByName } from "../../api";
-=======
-
-//import { Flag, HttpError, patchFlagsByName } from "../../api";
->>>>>>> 52985239
 import {
   Field,
   FieldArray,
