--- conflicted
+++ resolved
@@ -1,14 +1,8 @@
-<<<<<<< HEAD
-import { useState, isValidElement } from "react";
-import Link from "next/link";
 import { LinkProps } from "next/link";
-=======
 import { isValidElement, useState } from "react";
 
 import { DotsVerticalIcon } from "@heroicons/react/solid";
 import Link from "next/link";
-import { UrlObject } from "url";
->>>>>>> 0ef60ffd
 
 export type Option = {
   enabled: boolean;
