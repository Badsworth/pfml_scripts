/** @define alert */
.alert {
  align-items: flex-start;
  background: $Color-GraniteGray-50;
  border: solid 1px #989898;
  border-radius: 6px;
  color: $Color-RevolutionGray;
  display: flex;
  line-height: 1.43;
  margin-bottom: 1.1em;
  padding: 0 0.75em 0 1.1em;
}

.alert--warn {
  background: $Color-DucklingYellow-50;
  border-color: $Color-DucklingYellow-300;
}

.alert--success {
  background: $Color-BerkshiresGreen-50;
  border-color: $Color-BerkshiresGreen-300;
}

.alert--info {
  background: $Color-BayBlue-50;
  border-color: $Color-BayBlue-300;
}

.alert--error {
  background: $Color-IndependenceCranberry-50;
  border-color: $Color-ErrorRed;
}

.alert__icon {
  display: block;
  line-height: 1;
  margin: 0.8em 0.85em 0 0;
  width: 1.4em;
}

.alert__icon--warn {
  color: $Color-DucklingYellow-500;
}

.alert__icon--success {
  color: $Color-BerkshiresGreen-500;
  width: 1.29em;
}

.alert__icon--info {
  color: $Color-BayBlue-500;
}

.alert__icon--error {
  color: $Color-ErrorRed;
}

.alert__text {
  flex: 1 1 auto;
  letter-spacing: -0.017em;
  padding: 0.77em 0;
}

.alert__dismiss {
  background: none;
  border: 0;
  cursor: pointer;
  flex: none;
  font-size: 0.85em;
  line-height: 1;
  margin: 0.5em 0 0 1.1em;
  padding: 0.5em;
}

<<<<<<< HEAD
.alert__dismiss::before {
  @include IconFontProps;
  color: $Color-BerkshiresGreen-800;
  content: $IconX2;
=======
.alert__dismiss-icon {
  color: $Color-GraniteGray-500;
  display: block;
  width: 1.7em;
}

.alert__dismiss-icon--warn {
  color: $Color-DucklingYellow-800;
}

.alert__dismiss-icon--success {
  color: $Color-BerkshiresGreen-800;
}

.alert__dismiss-icon--info {
  color: $Color-BayBlue-800;
}

.alert__dismiss-icon--error {
  color: $Color-IndependenceCranberry-800;
>>>>>>> 0ef60ffd
}<|MERGE_RESOLUTION|>--- conflicted
+++ resolved
@@ -72,12 +72,6 @@
   padding: 0.5em;
 }
 
-<<<<<<< HEAD
-.alert__dismiss::before {
-  @include IconFontProps;
-  color: $Color-BerkshiresGreen-800;
-  content: $IconX2;
-=======
 .alert__dismiss-icon {
   color: $Color-GraniteGray-500;
   display: block;
@@ -98,5 +92,4 @@
 
 .alert__dismiss-icon--error {
   color: $Color-IndependenceCranberry-800;
->>>>>>> 0ef60ffd
 }