--- conflicted
+++ resolved
@@ -11,29 +11,17 @@
 
 .menu__link,
 .settings__link {
-<<<<<<< HEAD
-=======
   border-left: solid 0.29em transparent;
->>>>>>> a0369cc1
   color: $Color-RevolutionGray;
   display: block;
   padding: 1.18em 1.29em 1.18em 3.14em;
   position: relative;
-<<<<<<< HEAD
-  transition: all 0.2s ease 0s;
-  border-left: solid 0.29em transparent;
-}
-
-.menu__link:before,
-.settings__link:before {
-=======
   text-decoration: none;
   transition: all 0.2s ease 0s;
 }
 
 .menu__link::before,
 .settings__link::before {
->>>>>>> a0369cc1
   @include IconFontProps;
   display: block;
   font-size: 1.14em;
@@ -52,11 +40,7 @@
   border-color: $Color-BerkshiresGreen-600;
 }
 
-<<<<<<< HEAD
-.menu__link--dashboard:before {
-=======
 .menu__link--dashboard::before {
->>>>>>> a0369cc1
   content: $IconHome;
 }
 
