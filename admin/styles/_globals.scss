html {
  color: $Color-GraniteGray-700;
  font: 400 14px/1.14 NotoSans, sans-serif;
  -webkit-font-smoothing: antialiased;
  -moz-osx-font-smoothing: grayscale;
}

h1 {
  color: $Color-RevolutionGray;
  font-size: 1.71em;
  font-weight: 200;
  line-height: 1.33;
  margin-bottom: 0.6em;
}

h2 {
  color: $Color-RevolutionGray;
  font-size: 1.43em;
  font-weight: 300;
  line-height: 1.4;
  margin-bottom: 0.72em;
}

a {
  color: $Color-BayBlue-500;
  text-decoration: none;
}

a:hover,
a:focus {
  text-decoration: underline;
}

.page {
  background: #e5e5e5;
  display: grid;
  // grid-template-columns: 15.79em auto;
  grid-template-rows: minmax(min-content, max-content) auto;
  height: 100vh;
}

.page--login {
  display: flex;
  flex-direction: column;
}

// general input styling:
// changes here will apply to all inputs, therefore
// custom overrides should happen at the component level
input[type='text'] {
  appearance: none;
  border: 1px solid #ddd;
  border-radius: $Border-Radius;
  box-shadow: $Box-Shadow;
  color: $Color-GraniteGray-400;
  font: inherit;
  line-height: 1.4;
  margin-bottom: 0.57em;
  outline: none;
  padding: 0.57em 1em;
  transition: all 0.2s ease-in-out;
  width: 100%;

  &:hover {
    border-color: $Color-GraniteGray-400;
  }

  &:active,
  &:focus {
    border-color: $Color-BayBlue-500;
  }

  &:active {
    pointer-events: none; // fixes issue with click-drag-select in text input field scrolls parent
  }

  &:not(:placeholder-shown) {
    color: $Color-RevolutionGray;
  }
}

input[type='radio'] {
  appearance: none;
  border: solid 1px $Color-GraniteGray-200;
  border-radius: 50%;
  height: 1.143em;
  margin: 0 0.571em 0 0;
  vertical-align: bottom;
  width: 1.143em;
}

input[type='radio']:checked {
  align-items: center;
  border-color: $Color-BayBlue-500;
  display: inline-flex;
  justify-content: center;
}

<<<<<<< HEAD
input[type='radio'] {
  appearance: none;
  border: solid 1px $Color-GraniteGray-200;
  border-radius: 50%;
  height: 1.143em;
  margin: 0 0.571em 0 0;
  vertical-align: bottom;
  width: 1.143em;
}

input[type='radio']:checked {
  align-items: center;
  border-color: $Color-BayBlue-500;
  display: inline-flex;
  justify-content: center;
}

=======
>>>>>>> 0ef60ffd
input[type='radio']:checked::before {
  background: $Color-BayBlue-500;
  border-radius: 50%;
  content: '';
  display: block;
  height: 0.714em;
  width: 0.714em;
}

legend {
  margin-bottom: 0.214em;
}

.users__warning-wrapper {
  margin: 1.71em 0;
}

.account-info-slideover__image-wrapper {
  height: 224px;
  position: relative;
  width: 400px;
}<|MERGE_RESOLUTION|>--- conflicted
+++ resolved
@@ -96,26 +96,6 @@
   justify-content: center;
 }
 
-<<<<<<< HEAD
-input[type='radio'] {
-  appearance: none;
-  border: solid 1px $Color-GraniteGray-200;
-  border-radius: 50%;
-  height: 1.143em;
-  margin: 0 0.571em 0 0;
-  vertical-align: bottom;
-  width: 1.143em;
-}
-
-input[type='radio']:checked {
-  align-items: center;
-  border-color: $Color-BayBlue-500;
-  display: inline-flex;
-  justify-content: center;
-}
-
-=======
->>>>>>> 0ef60ffd
 input[type='radio']:checked::before {
   background: $Color-BayBlue-500;
   border-radius: 50%;
