--- conflicted
+++ resolved
@@ -57,12 +57,9 @@
       { "name": "NEW_PLAN_PROOFS_ACTIVE_AT", "value": "${new_plan_proofs_active_at}" },
       { "name": "USE_CLAIM_STATUS_URL", "value": "${use_claim_status_url}" },
       { "name": "ENABLE_PDF_DOCUMENT_COMPRESSION", "value": "${enable_pdf_document_compression}" },
-<<<<<<< HEAD
       { "name": "PDF_COMPRESSION_SETTINGS", "value": "screen" },
-      { "name": "PDF_COMPRESSION_PPI", "value": "144" }
-=======
+      { "name": "PDF_COMPRESSION_PPI", "value": "144" },
       { "name": "ENABLE_DOCUMENT_MULTIPART_UPLOAD", "value": "${enable_document_multipart_upload}" }
->>>>>>> 2ced7e2a
     ],
     "secrets": [
       { "name": "NEW_RELIC_LICENSE_KEY", "valueFrom": "/service/${app_name}/common/newrelic-license-key"},
