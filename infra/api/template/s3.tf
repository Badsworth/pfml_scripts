data "aws_iam_role" "replication" {
  name = "massgov-pfml-prod-s3-replication"
}

resource "aws_s3_bucket" "document_upload" {
  bucket = "massgov-pfml-${var.environment_name}-document"
  acl    = "private"

  server_side_encryption_configuration {
    rule {
      apply_server_side_encryption_by_default {
        sse_algorithm = "AES256"
      }
    }
  }

  # claimants can only delete and re-upload documents, never update
  # NOTE: Disabling versioning removes the capability for the bucket to be replicated.
  versioning {
    enabled = "false"
  }

  tags = merge(module.constants.common_tags, {
    environment = module.constants.environment_tags[var.environment_name]
    public      = "no"
    Name        = "pfml-${var.environment_name}-document-upload"
  })
}

# Temporary feature gate storage bucket
resource "aws_s3_bucket" "feature_gate" {
  bucket = "massgov-pfml-${var.environment_name}-feature-gate"
  acl    = "private"

  server_side_encryption_configuration {
    rule {
      apply_server_side_encryption_by_default {
        sse_algorithm = "AES256"
      }
    }
  }
  # NOTE: Disabling versioning removes the capability for the bucket to be replicated.
  versioning {
    enabled = "false"
  }

  tags = merge(module.constants.common_tags, {
    environment = module.constants.environment_tags[var.environment_name]
    public      = "no"
    Name        = "pfml-${var.environment_name}-feature-gate"
  })
}

resource "aws_s3_bucket" "business_intelligence_tool" {
  bucket = "massgov-pfml-${var.environment_name}-business-intelligence-tool"
  acl    = "private"

  server_side_encryption_configuration {
    rule {
      apply_server_side_encryption_by_default {
        sse_algorithm = "AES256"
      }
    }
  }

  versioning {
    enabled = true
  }

  tags = merge(module.constants.common_tags, {
    environment = module.constants.environment_tags[var.environment_name],
    public      = "no"
    Name        = "massgov-pfml-${var.environment_name}-BI-tool"
  })

<<<<<<< HEAD
  dynamic "replication_configuration" {
    for_each = var.environment_name == module.constants.bucket_replication_environment ? [1] : []
    content {
      role = data.aws_iam_role.replication.name
      rules {
        id     = "replicateFullBucket"
        status = "Enabled"

        destination {
          bucket        = "arn:aws:s3:::massgov-pfml-${var.environment_name}-BI-tool-replica"
          storage_class = "STANDARD"
          account_id    = "018311717589"
          access_control_translation {
            owner = "Destination"
          }
        }
      }
    }
  }
=======
  # Commenting this out as it is causing a prod deploy failure
  # https://github.com/EOLWD/pfml/runs/4025361618?check_suite_focus=true
  # dynamic "replication_configuration" {
  #   for_each = var.environment_name == module.constants.bucket_replication_environment ? [1] : []
  #   content {
  #     role = data.aws_iam_role.replication.name
  #     rules {
  #       id     = "replicateFullBucket"
  #       status = "Enabled"

  #       destination {
  #         bucket        = "arn:aws:s3:::massgov-pfml-${var.environment_name}-BI-tool-replica"
  #         storage_class = "STANDARD"
  #         account_id    = "018311717589"
  #         access_control_translation {
  #           owner = "Destination"
  #         }
  #       }
  #     }
  #   }
  # }
>>>>>>> 11c27f78
}

resource "aws_kms_key" "id_proofing_document_upload_kms_key" {
  description = "Terraform generated KMS key for the massgov-pfml-${var.environment_name}-document bucket"
  policy      = data.aws_iam_policy_document.document_upload_kms_key.json
}

resource "aws_kms_key" "certification_document_upload_kms_key" {
  description = "Terraform generated KMS key for the massgov-pfml-${var.environment_name}-document bucket"
  policy      = data.aws_iam_policy_document.document_upload_kms_key.json
}

resource "aws_kms_alias" "id_proofing_document_alias" {
  name          = "alias/pfml-api-${var.environment_name}-id-proofing-docs"
  target_key_id = aws_kms_key.id_proofing_document_upload_kms_key.key_id
}

resource "aws_kms_alias" "certification_document_alias" {
  name          = "alias/pfml-api-${var.environment_name}-certification-docs"
  target_key_id = aws_kms_key.certification_document_upload_kms_key.key_id
}

# NB: S3 docs recommend setting these flags at account level
resource "aws_s3_bucket_public_access_block" "lambda_build_block_public_access" {
  bucket = aws_s3_bucket.document_upload.id

  block_public_acls       = true
  block_public_policy     = true
  ignore_public_acls      = true
  restrict_public_buckets = true
}

resource "aws_s3_bucket_public_access_block" "business_intelligence_tool" {
  bucket = aws_s3_bucket.business_intelligence_tool.id

  block_public_acls       = true
  block_public_policy     = true
  ignore_public_acls      = true
  restrict_public_buckets = true
}

resource "aws_s3_bucket_policy" "document_upload_policy" {
  bucket = aws_s3_bucket.document_upload.id
  policy = data.aws_iam_policy_document.document_upload.json
}

data "aws_s3_bucket" "agency_transfer" {
  bucket = "massgov-pfml-${var.environment_name}-agency-transfer"
}

data "aws_s3_bucket" "terraform" {
  bucket = "massgov-pfml-${var.environment_name}-env-mgmt"
}

data "aws_s3_bucket" "mass_pfml_acct_mgmt" {
  bucket = "massgov-pfml-aws-account-mgmt"
}
<|MERGE_RESOLUTION|>--- conflicted
+++ resolved
@@ -73,27 +73,6 @@
     Name        = "massgov-pfml-${var.environment_name}-BI-tool"
   })
 
-<<<<<<< HEAD
-  dynamic "replication_configuration" {
-    for_each = var.environment_name == module.constants.bucket_replication_environment ? [1] : []
-    content {
-      role = data.aws_iam_role.replication.name
-      rules {
-        id     = "replicateFullBucket"
-        status = "Enabled"
-
-        destination {
-          bucket        = "arn:aws:s3:::massgov-pfml-${var.environment_name}-BI-tool-replica"
-          storage_class = "STANDARD"
-          account_id    = "018311717589"
-          access_control_translation {
-            owner = "Destination"
-          }
-        }
-      }
-    }
-  }
-=======
   # Commenting this out as it is causing a prod deploy failure
   # https://github.com/EOLWD/pfml/runs/4025361618?check_suite_focus=true
   # dynamic "replication_configuration" {
@@ -115,7 +94,6 @@
   #     }
   #   }
   # }
->>>>>>> 11c27f78
 }
 
 resource "aws_kms_key" "id_proofing_document_upload_kms_key" {
