--- conflicted
+++ resolved
@@ -6,11 +6,7 @@
   #
   # The for_each logic below will automagically define your S3 bucket, so you
   # can go straight to running terraform apply.
-<<<<<<< HEAD
-  environments = ["test", "stage", "prod", "performance", "training", "uat", "breakfix", "cps-preview", "adhoc", "trn2"]
-=======
-  environments = ["test", "stage", "prod", "performance", "training", "uat", "breakfix", "cps-preview", "adhoc", "long", "infra-test"]
->>>>>>> 1a011c8a
+  environments = ["test", "stage", "prod", "performance", "training", "uat", "breakfix", "cps-preview", "adhoc", "long", "infra-test", "trn2"]
 }
 
 data "aws_iam_role" "replication" {
