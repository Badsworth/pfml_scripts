--- conflicted
+++ resolved
@@ -12,12 +12,8 @@
     "pub-payments-process-fineos",
     "weekend-pub-claimant-extract",
     "dua-import-employee-demographics",
-<<<<<<< HEAD
-    "pub-payments-process-snapshot"
-=======
     "pub-payments-process-snapshot",
     "pub-payments-process-1099-documents"
->>>>>>> 11c27f78
   ]
 }
 
