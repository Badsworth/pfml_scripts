--- conflicted
+++ resolved
@@ -378,17 +378,6 @@
   JSON
 }
 
-<<<<<<< HEAD
-# TODO uncomment when ready
-# Run pub-payments-process-snapshot at 4am EST (5am EDT) Monday through Friday
-# The output files will be available early in the day Mon-Fri
-# module "pub-payments-process-snapshot" {
-#   source     = "../../modules/ecs_task_scheduler"
-#   is_enabled = var.enable_pub_automation_fineos
-
-#   task_name           = "pub-payments-process-snapshot"
-#   schedule_expression = "cron(0 9 ? * MON-FRI *)"
-=======
 # - - - - - - - - - - - - - - - - - - - - - - - - - - - - -
 # Trigger full payment snapshot extracts
 # Run fineos-bucket-tool every week on Wednesday at 7 am UTC, 2am EST, 3am EDT
@@ -500,20 +489,14 @@
 
 #   task_name           = "pub-payments-process-1099-documents"
 #   schedule_expression = "cron(0 3 ? * MON-FRI *)"
->>>>>>> 11c27f78
 #   environment_name    = var.environment_name
 
 #   cluster_arn        = data.aws_ecs_cluster.cluster.arn
 #   app_subnet_ids     = var.app_subnet_ids
 #   security_group_ids = [aws_security_group.tasks.id]
 
-<<<<<<< HEAD
-#   ecs_task_definition_arn    = aws_ecs_task_definition.ecs_tasks["pub-payments-process-snapshot"].arn
-#   ecs_task_definition_family = aws_ecs_task_definition.ecs_tasks["pub-payments-process-snapshot"].family
-=======
 #   ecs_task_definition_arn    = aws_ecs_task_definition.ecs_tasks["pub-payments-process-1099-documents"].arn
 #   ecs_task_definition_family = aws_ecs_task_definition.ecs_tasks["pub-payments-process-1099-documents"].family
->>>>>>> 11c27f78
 #   ecs_task_executor_role     = aws_iam_role.task_executor.arn
 #   ecs_task_role              = aws_iam_role.pub_payments_process_fineos_task_role.arn
 # }
