--- conflicted
+++ resolved
@@ -81,12 +81,7 @@
 
 // The default layer is a set of default values which will be used if nothing is set.
 const defaults: Partial<Configuration> = {
-<<<<<<< HEAD
-  FINEOS_HAS_UPDATED_EFORMS: "false",
   PORTAL_HAS_LA_STATUS_UPDATES: "true",
-=======
-  PORTAL_HAS_LA_STATUS_UPDATES: "false",
->>>>>>> 3153553c
   NEWRELIC_ACCOUNTID: "2837112",
   HAS_CLAIMANT_STATUS_PAGE: "false",
 };
