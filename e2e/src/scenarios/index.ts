--- conflicted
+++ resolved
@@ -9,10 +9,6 @@
  * library.
  */
 export * from "./cypress";
-<<<<<<< HEAD
-export * from "./2021-03-11-training";
-export * from "./uat";
-=======
 export * from "./lst";
 export * from "./2021-03-11-training";
->>>>>>> 2965e1fe
+export * from "./uat";