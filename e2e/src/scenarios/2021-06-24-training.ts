import { ScenarioSpecification } from "../generation/Scenario";
import { parseISO } from "date-fns";

export const TRNOI1: ScenarioSpecification = {
  employee: { mass_id: true, wages: "eligible" },
  claim: {
    label: "TRNOI1",
    reason: "Serious Health Condition - Employee",
    work_pattern_spec: "standard",
    leave_dates: [parseISO("2021-07-01"), parseISO("2021-10-01")],
    docs: {
      MASSID: {},
      HCP: {},
    },
    employerResponse: {
      has_amendments: false,
      fraud: "No",
      employer_decision: "Approve",
      hours_worked_per_week: 40,
    },
    other_incomes: [
      {
        income_type: "Workers Compensation",
        income_start_date: "2021-04-01",
        income_end_date: "2021-07-16",
        income_amount_dollars: 500,
        income_amount_frequency: "Per Week",
      },
    ],
    metadata: {
      postSubmit: "APPROVEDOCS",
    },
  },
};

export const TRNOI2: ScenarioSpecification = {
  employee: { mass_id: true, wages: "eligible" },
  claim: {
    label: "TRNOI2",
    reason: "Serious Health Condition - Employee",
    work_pattern_spec: "standard",
    leave_dates: [parseISO("2021-07-15"), parseISO("2021-09-15")],
    docs: {
      MASSID: {},
      HCP: {},
    },
    employerResponse: {
      has_amendments: false,
      fraud: "No",
      employer_decision: "Approve",
      hours_worked_per_week: 40,
    },
    employer_benefits: [
      {
        benefit_type: "Short-term disability insurance",
        benefit_start_date: "2021-06-07",
        benefit_end_date: "2021-10-01",
        benefit_amount_dollars: 100,
        benefit_amount_frequency: "Per Week",
      },
    ],
    metadata: {
      postSubmit: "APPROVEDOCS",
    },
  },
};

export const TRNOI3: ScenarioSpecification = {
  employee: { mass_id: true, wages: "eligible" },
  claim: {
    label: "TRNOI3",
    reason: "Pregnancy/Maternity",
    work_pattern_spec: "standard",
    leave_dates: [parseISO("2021-08-01"), parseISO("2021-10-15")],
    docs: {
      MASSID: {},
      PREGNANCY_MATERNITY_FORM: {},
    },
    employerResponse: {
      has_amendments: false,
      fraud: "No",
      employer_decision: "Approve",
      hours_worked_per_week: 40,
    },
    other_incomes: [
      {
        income_type: "Workers Compensation",
        income_start_date: "2021-05-01",
        income_end_date: "2021-09-01",
        income_amount_dollars: 1000,
        income_amount_frequency: "Per Month",
      },
    ],
    metadata: {
      postSubmit: "APPROVEDOCS",
    },
  },
};

export const TRNOI4: ScenarioSpecification = {
  employee: { mass_id: true, wages: "eligible" },
  claim: {
    label: "TRNOI4",
    reason: "Pregnancy/Maternity",
    work_pattern_spec: "standard",
    leave_dates: [parseISO("2021-08-15"), parseISO("2021-11-01")],
    docs: {
      MASSID: {},
      PREGNANCY_MATERNITY_FORM: {},
    },
    employerResponse: {
      has_amendments: false,
      fraud: "No",
      employer_decision: "Approve",
      hours_worked_per_week: 40,
    },
    employer_benefits: [
      {
        benefit_type: "Short-term disability insurance",
        benefit_start_date: "2021-08-01",
        benefit_end_date: "2021-12-01",
        benefit_amount_dollars: 100,
        benefit_amount_frequency: "Per Month",
      },
    ],
    metadata: {
      postSubmit: "APPROVEDOCS",
    },
  },
};

export const TRNOL1: ScenarioSpecification = {
  employee: { mass_id: true, wages: "eligible" },
  claim: {
    label: "TRNOL1",
    reason: "Serious Health Condition - Employee",
    work_pattern_spec: "standard",
    leave_dates: [parseISO("2021-07-15"), parseISO("2021-09-15")],
    docs: {
      MASSID: {},
      HCP: {},
    },
    employerResponse: {
      has_amendments: false,
      fraud: "No",
      employer_decision: "Approve",
      hours_worked_per_week: 40,
    },
    previous_leaves_same_reason: [
      {
        type: "same_reason",
        leave_reason: "An illness or injury",
        is_for_current_employer: true,
        leave_start_date: "2021-06-01",
        leave_end_date: "2021-07-15",
        worked_per_week_minutes: 2400,
        leave_minutes: 2400,
      },
    ],
    metadata: {
      postSubmit: "APPROVEDOCS",
    },
  },
};

export const TRNOL2: ScenarioSpecification = {
  employee: { mass_id: true, wages: "eligible" },
  claim: {
    label: "TRNOL2",
    reason: "Serious Health Condition - Employee",
    work_pattern_spec: "standard",
    leave_dates: [parseISO("2021-07-01"), parseISO("2021-10-01")],
    docs: {
      MASSID: {},
      HCP: {},
    },
    employerResponse: {
      has_amendments: false,
      fraud: "No",
      employer_decision: "Approve",
      hours_worked_per_week: 40,
    },
    previous_leaves_same_reason: [
      {
        type: "same_reason",
        leave_reason: "An illness or injury",
        is_for_current_employer: true,
        leave_start_date: "2021-06-01",
        leave_end_date: "2021-07-15",
        worked_per_week_minutes: 2400,
        leave_minutes: 2400,
      },
    ],
    metadata: {
      postSubmit: "APPROVEDOCS",
    },
  },
};

export const TRNOL3: ScenarioSpecification = {
  employee: { mass_id: true, wages: "eligible" },
  claim: {
    label: "TRNOL3",
    reason: "Child Bonding",
    reason_qualifier: "Newborn",
    work_pattern_spec: "standard",
    leave_dates: [parseISO("2021-08-01"), parseISO("2021-10-15")],
    docs: {
      MASSID: {},
      BIRTHCERTIFICATE: {},
    },
    employerResponse: {
      has_amendments: false,
      fraud: "No",
      employer_decision: "Approve",
      hours_worked_per_week: 40,
    },
    previous_leaves_same_reason: [
      {
        type: "same_reason",
        leave_reason: "Bonding with my child after birth or placement",
        is_for_current_employer: true,
        leave_start_date: "2021-06-01",
        leave_end_date: "2021-07-31",
        worked_per_week_minutes: 2400,
        leave_minutes: 2400,
      },
    ],
    metadata: {
      postSubmit: "APPROVEDOCS",
    },
  },
};

export const TRNOL4: ScenarioSpecification = {
  employee: { mass_id: true, wages: "eligible" },
  claim: {
    label: "TRNOL4",
    reason: "Pregnancy/Maternity",
    work_pattern_spec: "standard",
    leave_dates: [parseISO("2021-08-15"), parseISO("2021-11-01")],
    docs: {
      MASSID: {},
      PREGNANCY_MATERNITY_FORM: {},
    },
    employerResponse: {
      has_amendments: false,
      fraud: "No",
      employer_decision: "Approve",
      hours_worked_per_week: 40,
    },
    concurrent_leave: {
      is_for_current_employer: true,
      leave_start_date: "2021-07-01",
      leave_end_date: "2021-08-30",
    },
    metadata: {
      postSubmit: "APPROVEDOCS",
    },
  },
};

export const TRNER1: ScenarioSpecification = {
  employee: { mass_id: true, wages: "eligible" },
  claim: {
    label: "TRNER1",
    reason: "Serious Health Condition - Employee",
    work_pattern_spec: "standard",
    leave_dates: [parseISO("2021-07-01"), parseISO("2021-10-01")],
    docs: {
      MASSID: {},
      HCP: {},
    },
    employerResponse: {
      has_amendments: true,
      fraud: "No",
      employer_decision: "Approve",
      hours_worked_per_week: 40,
      leave_reason: "Serious Health Condition - Employee",
      previous_leaves: [
        {
          leave_reason: "An illness or injury",
          type: "same_reason",
          leave_start_date: "2021-05-01",
          leave_end_date: "2021-06-30",
        },
      ],
    },
    metadata: {
      postSubmit: "APPROVEDOCS",
    },
  },
};

export const TRNER2: ScenarioSpecification = {
  employee: { mass_id: true, wages: "eligible" },
  claim: {
    label: "TRNER2",
    reason: "Care for a Family Member",
    work_pattern_spec: "standard",
    leave_dates: [parseISO("2021-07-15"), parseISO("2021-09-15")],
    docs: {
      MASSID: {},
<<<<<<< HEAD
      // HCP: {},
=======
>>>>>>> 5dc65ed5
      CARING: {},
    },
    employerResponse: {
      has_amendments: true,
      fraud: "No",
      employer_decision: "Approve",
      hours_worked_per_week: 40,
      leave_reason: "Care for a Family Member",
      believe_relationship_accurate: "Yes",
      comment: "STD weekly $50",
    },
    metadata: {
      postSubmit: "APPROVEDOCS",
    },
  },
};

export const TRNER3: ScenarioSpecification = {
  employee: { mass_id: true, wages: "eligible" },
  claim: {
    label: "TRNER3",
    reason: "Child Bonding",
    reason_qualifier: "Newborn",
    work_pattern_spec: "standard",
    leave_dates: [parseISO("2021-08-01"), parseISO("2021-10-15")],
    docs: {
      MASSID: {},
      HCP: {},
    },
    employerResponse: {
      has_amendments: true,
      fraud: "No",
      employer_decision: "Approve",
      hours_worked_per_week: 40,
      leave_reason: "Child Bonding",
      concurrent_leave: {
        is_for_current_employer: true,
        leave_start_date: "2021-08-01",
        leave_end_date: "2021-08-30",
      },
    },
    metadata: {
      postSubmit: "APPROVEDOCS",
    },
  },
};<|MERGE_RESOLUTION|>--- conflicted
+++ resolved
@@ -301,10 +301,6 @@
     leave_dates: [parseISO("2021-07-15"), parseISO("2021-09-15")],
     docs: {
       MASSID: {},
-<<<<<<< HEAD
-      // HCP: {},
-=======
->>>>>>> 5dc65ed5
       CARING: {},
     },
     employerResponse: {
