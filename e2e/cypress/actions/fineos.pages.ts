--- conflicted
+++ resolved
@@ -255,7 +255,6 @@
     onTab("Absence Hub");
     return this;
   }
-<<<<<<< HEAD
   addAppeal(): this {
     // This button turns out to be unclickable without force, because selecting
     // it seems to scroll it out of view. Force works around that.
@@ -267,8 +266,8 @@
       force: true,
     });
     waitForAjaxComplete();
-=======
-
+    return this;
+  }
   recordCancellation(): this {
     const recordCancelledTime = () => {
       cy.contains("td", "Known").click();
@@ -322,7 +321,6 @@
     recordCancelledTime();
     additionalReportingInformation();
     makeDecision();
->>>>>>> bbbf782b
     return this;
   }
 }
@@ -650,7 +648,6 @@
     return this;
   }
 
-<<<<<<< HEAD
   closeAppealReview(): this {
     cy.findByText("Appeal", { selector: "a" }).click();
     waitForAjaxComplete();
@@ -673,11 +670,11 @@
     fineos.clickBottomWidgetButton("OK");
     waitForAjaxComplete();
     assertClaimStatus("Closed - Claim Decision Changed");
-=======
+    return this;
+  }
   all(): this {
     cy.get("input[type='radio'][value$='_allTasks']").click();
     waitForAjaxComplete();
->>>>>>> bbbf782b
     return this;
   }
 }
