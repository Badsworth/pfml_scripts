import {
  Credentials,
  ValidPreviousLeave,
  ValidConcurrentLeave,
  ValidEmployerBenefit,
  ValidOtherIncome,
  FeatureFlags,
} from "../../src/types";
import {
  isNotNull,
  assertIsTypedArray,
  isValidPreviousLeave,
  isValidConcurrentLeave,
  isValidEmployerBenefit,
  isValidOtherIncome,
} from "../../src/util/typeUtils";
import {
  ApplicationResponse,
  IntermittentLeavePeriods,
  PaymentPreference,
  PaymentPreferenceRequestBody,
  ApplicationRequestBody,
  ReducedScheduleLeavePeriods,
  WorkPattern,
  WorkPatternDay,
} from "../../src/api";
import {
  extractDebugInfoFromBody,
  extractDebugInfoFromHeaders,
} from "../../src/errors";
import { config } from "./common";
import { email } from ".";
import { inFieldsetLabelled } from "./common";
import path from "path";
import {
  dateToReviewFormat,
  minutesToHoursAndMinutes,
} from "../../src/util/claims";

/**
 *
 * @param flags set feature flags you want to override from defaults
 * @default {
    pfmlTerriyay: true,
    claimantShowAuth: true,
    claimantShowMedicalLeaveType: true,
    noMaintenance: true,
    employerShowSelfRegistrationForm: true,
    claimantShowOtherLeaveStep: true,
    claimantAuthThroughApi: true,
    employerShowAddOrganization: true,
    employerShowVerifications: true,
    employerShowDashboard: true,
    useNewPlanProofs: config("HAS_FINEOS_SP") === "true",
    showCaringLeaveType: config("HAS_FINEOS_SP") === "true",
  }
 */
export function before(flags?: Partial<FeatureFlags>): void {
  // Set the feature flag necessary to see the portal.
  const defaults: FeatureFlags = {
    pfmlTerriyay: true,
    claimantShowAuth: true,
    claimantShowMedicalLeaveType: true,
    noMaintenance: true,
    employerShowSelfRegistrationForm: true,
    claimantShowOtherLeaveStep: true,
    claimantAuthThroughApi: true,
    employerShowAddOrganization: true,
    employerShowVerifications: true,
    employerShowDashboard: true,
    useNewPlanProofs: true,
    showCaringLeaveType: true,
  };
  cy.setCookie(
    "_ff",
    JSON.stringify(flags ? { ...defaults, ...flags } : defaults),
    { log: true }
  );

  // Setup a route for application submission so we can extract claim ID later.
  cy.intercept({
    method: "POST",
    url: "**/api/v1/applications/*/submit_application",
  }).as("submitClaimResponse");

<<<<<<< HEAD
=======
  cy.intercept(
    /\/api\/v1\/(employers\/claims|applications)\/.*\/documents\/\d+/
  ).as("documentDownload");

  cy.intercept(/\/api\/v1\/claims\?page_offset=\d+$/).as(
    "dashboardDefaultQuery"
  );
  cy.intercept(/\/api\/v1\/claims\?(page_offset=\d+)?&?(order_by)/).as(
    "dashboardClaimQueries"
  );

>>>>>>> 987001b8
  deleteDownloadsFolder();
}

export function onPage(page: string): void {
  cy.url().should("include", `/applications/${page}`);
}

export function submitClaimDirectlyToAPI(scenario: string): void {
  cy.task("generateClaim", scenario).then({ timeout: 40000 }, (claim) => {
    cy.log("submitting", claim);
    cy.task("submitClaimToAPI", claim)
      .then((responseData: unknown) => responseData as ApplicationResponse)
      .then((responseData) => {
        cy.stashLog("claimNumber", responseData.fineos_absence_id);
        cy.stashLog("applicationId", responseData.application_id);
        cy.stashLog("firstName", responseData.first_name);
        cy.stashLog("lastName", responseData.last_name);
      });
  });
}

/**
 * Waits for the claim submission response to come from the API.
 *
 * If an error is received during submission, it enriches the error with additional metadata.
 */
export function waitForClaimSubmission(): Cypress.Chainable<{
  fineos_absence_id: string;
  application_id: string;
}> {
  return cy.wait("@submitClaimResponse").then((xhr) => {
    if (xhr.error) {
      throw new Error(`Error while waiting for claim submission: ${xhr.error}`);
    }
    if (!xhr.response) {
      throw new Error(
        "No response received while waiting for claim submission."
      );
    }

    if (xhr.response.statusCode < 200 || xhr.response.statusCode > 299) {
      const debugInfo: Record<string, string> = {
        ...extractDebugInfoFromHeaders(xhr.response?.headers ?? {}),
        ...extractDebugInfoFromBody(xhr.response?.body),
      };
      const debugInfoString = Object.entries(debugInfo)
        .map(([key, value]) => `${key}: ${value}`)
        .join("\n");
      throw new Error(
        `Application submission failed: ${xhr.request.url} - ${xhr.response.statusMessage} (${xhr.response.statusCode}\n\nDebug Information\n------------------\n${debugInfoString}`
      );
    }

    const body =
      typeof xhr.response.body === "string"
        ? JSON.parse(xhr.response.body)
        : xhr.response.body;

    if (!body.data.fineos_absence_id || !body.data.application_id) {
      throw new Error(
        `Submission response is missing required properties: ${JSON.stringify(
          body
        )}`
      );
    }

    return cy.wrap(
      {
        fineos_absence_id: body.data.fineos_absence_id,
        application_id: body.data.application_id,
      },
      { log: false }
    );
  });
}

/**
 * Delete the downloads folder to mitigate any file conflicts
 */
export function deleteDownloadsFolder(): void {
  cy.task("deleteDownloadFolder", Cypress.config("downloadsFolder"));
}

/**
 * Downloads Legal Notice based on type
 *
 * Also does basic assertion on contents of legal notice doc
 */
export function downloadLegalNotice(claim_id: string): void {
  const downloadsFolder = Cypress.config("downloadsFolder");
  cy.task("getNoticeFileName", downloadsFolder, { timeout: 20000 }).then(
    (filename) => {
      expect(
        filename.length,
        "downloads folder should contain only one file"
      ).to.equal(1);
      expect(
        path.extname(filename[0]),
        "Expect file extension to be a PDF"
      ).to.equal(".pdf");
      cy.task("getParsedPDF", path.join(downloadsFolder, filename[0])).then(
        (pdf) => {
          const application_id_from_notice = email.getTextBetween(
            pdf.text,
            "Application ID:",
            "\n"
          );
          expect(
            application_id_from_notice,
            `The claim_id within the legal notice should be: ${application_id_from_notice}`
          ).to.equal(claim_id);
        }
      );
    }
  );
}

export function login(credentials: Credentials): void {
  cy.visit(`${config("PORTAL_BASEURL")}/login`);
  cy.findByLabelText("Email address").type(credentials.username);
  cy.findByLabelText("Password").typeMasked(credentials.password);
  cy.contains("button", "Log in").click({ waitForAnimations: true });
  cy.url().should("not.include", "login");
}

export function logout(): void {
  cy.contains("button", "Log out").click();
  cy.url().should("contain", "/login");
}

export function registerAsClaimant(credentials: Credentials): void {
  cy.visit("/create-account");
  cy.findByLabelText("Email address").type(credentials.username);
  cy.findByLabelText("Password").type(credentials.password);
  cy.contains("button", "Create account").click();
  cy.task("getAuthVerification", credentials.username).then((code) => {
    cy.findByLabelText("6-digit code").type(code as string);
    cy.contains("button", "Submit").click();
  });
}

export function registerAsLeaveAdmin(
  credentials: Credentials,
  fein: string
): void {
  cy.visit("/employers/create-account");
  cy.findByLabelText("Email address").type(credentials.username);
  cy.findByLabelText("Password").type(credentials.password);
  cy.findByLabelText("Employer ID number (EIN)").type(fein);
  cy.contains("button", "Create account").click();
  cy.task("getAuthVerification", credentials.username as string).then(
    (code: string) => {
      cy.findByLabelText("6-digit code").type(code as string);
      cy.contains("button", "Submit").click();
    }
  );
}

export function employerLogin(credentials: Credentials): void {
  cy.findByLabelText("Email address").type(credentials.username);
  cy.findByLabelText("Password").typeMasked(credentials.password);
  cy.contains("button", "Log in").click();
  cy.url().should("not.include", "login");
}

export function assertLoggedIn(): void {
  cy.contains("button", "Log out").should("be.visible");
}

export function startClaim(): void {
  cy.get('[href="/applications/start/"]').click();
  cy.findByText("I understand and agree").click();
  cy.location({ timeout: 30000 }).should((location) => {
    expect(location.pathname, "Expect to be on the checklist page").to.equal(
      "/applications/checklist/"
    );
    expect(location.search, "Expect to have a claim ID").to.include("claim_id");
  });
}

export function clickChecklistButton(label: string): void {
  cy.contains(label)
    .parents(".display-flex.border-bottom.border-base-light.padding-y-3")
    .contains("a", "Start")
    .click();
}

export function verifyIdentity(application: ApplicationRequestBody): void {
  cy.findByLabelText("First name").type(application.first_name as string);
  cy.findByLabelText("Last name").type(application.last_name as string);
  cy.log("Employer FEIN", application.employer_fein);
  cy.contains("button", "Save and continue").click();

  cy.get("[data-cy='gender-form']").within(() => {
    if (isNotNull(application.gender))
      cy.findByLabelText(application.gender).check();
    cy.contains("button", "Save and continue").click();
  });

  // Added Phone Section behind Feature Flag
  cy.findByLabelText("Phone number").type(
    application.phone?.phone_number as string
  );
  // Answers Number Type
  cy.get(":nth-child(2) > .usa-radio__label").click();
  cy.contains("button", "Save and continue").click();

  cy.findByLabelText("Address").type(
    (application.mailing_address &&
      application.mailing_address.line_1) as string
  );
  cy.findByLabelText("City").type(
    (application.mailing_address && application.mailing_address.city) as string
  );
  cy.findByLabelText("State")
    .get("select")
    .select(
      (application.mailing_address &&
        application.mailing_address.state) as string
    );
  cy.findByLabelText("ZIP").type(
    (application.mailing_address && application.mailing_address.zip) as string
  );

  // Answers the question "Do you get your mail at this address?"
  cy.get(":nth-child(1) > .usa-radio__label").click();

  cy.contains("button", "Save and continue").click();

  cy.contains("fieldset", "What’s your date of birth?").within(() => {
    const DOB = new Date(application.date_of_birth as string);

    cy.contains("Month").type(String(DOB.getMonth() + 1) as string);
    cy.contains("Day").type(String(DOB.getUTCDate()) as string);
    cy.contains("Year").type(String(DOB.getUTCFullYear()) as string);
  });
  cy.contains("button", "Save and continue").click();

  cy.contains("Do you have a Massachusetts driver’s license or ID card?");
  if (application.has_state_id) {
    cy.contains("Yes").click();
    cy.contains("Enter your license or ID number").type(
      `{selectall}{backspace}${application.mass_id}`
    );
  } else {
    cy.contains("No").click();
  }
  cy.contains("button", "Save and continue").click();

  cy.contains("What’s your Social Security Number?").type(
    `{selectall}{backspace}${application.tax_identifier}`
  );
  cy.contains("button", "Save and continue").click();
}

export function selectClaimType(application: ApplicationRequestBody): void {
  // Preceeded by - "I am on the claims Checklist page";
  // Preceeded by - "I click on the checklist button called {string}"
  //                with the label "Enter leave details"
  const reason = application.leave_details?.reason;
  const reasonQualifier = application.leave_details?.reason_qualifier;
  if (!reason) {
    throw new Error("Claim is missing reason or reason qualifier");
  }
  const reasonMap: Record<typeof reason, string | RegExp> = {
    "Serious Health Condition - Employee":
      /I can’t work due to (an|my) illness, injury, or pregnancy./,
    "Child Bonding":
      "I need to bond with my child after birth, adoption, or foster placement.",
    "Pregnancy/Maternity":
      /I can’t work due to (an|my) illness, injury, or pregnancy./,
    "Care for a Family Member": "I need to care for my family member",
  };
  cy.contains(reasonMap[reason]).click();
  if (reasonQualifier) {
    const reasonQualifierMap: Record<typeof reasonQualifier, string> = {
      Newborn: "Birth",
      Adoption: "Adoption",
      "Foster Care": "Foster placement",
    };
    if (!(reasonQualifier in reasonQualifierMap)) {
      throw new Error(`Unknown reason qualifier: ${reasonQualifier}`);
    }
    cy.contains(reasonQualifierMap[reasonQualifier]).click();
  }
  cy.contains("button", "Save and continue").click();
}

export function answerPregnancyQuestion(
  application: ApplicationRequestBody
): void {
  // if (
  //   application.leave_details?.reason !== "Serious Health Condition - Employee"
  // ) {
  //   throw new Error("Reason besides Serious Health Condition was entered");
  // }
  // Example of selecting a radio button pertaining to a particular question. Scopes the lookup
  // of the "yes" value so we don't select "yes" for the wrong question.
  cy.contains(
    "fieldset",
    "Are you taking medical leave because you are pregnant or recently gave birth?"
  ).within(() => {
    cy.contains(
      application.leave_details?.pregnant_or_recent_birth ? "Yes" : "No"
    ).click();
  });
  cy.contains("button", "Save and continue").click();
}

export function answerContinuousLeaveQuestion(
  application: ApplicationRequestBody
): void {
  if (!application.leave_details) {
    throw new Error("Leave details not provided.");
  }

  const leave = application.leave_details.continuous_leave_periods;

  cy.contains(
    "fieldset",
    "Do you need to take off work completely for a period of time (continuous leave)?"
  ).within(() => {
    cy.get("input[type='radio']").check(
      application.has_continuous_leave_periods?.toString() as string,
      {
        force: true,
      }
    );
  });

  if (application.has_continuous_leave_periods) {
    onPage("leave-period-continuous");
    completeDateForm(leave?.[0]?.start_date, leave?.[0]?.end_date);
  }
  cy.contains("button", "Save and continue").click();
}

export function answerReducedLeaveQuestion(
  application: ApplicationRequestBody
): void {
  if (!application.leave_details) {
    throw new Error("Leave details not provided.");
  }

  cy.contains(
    "fieldset",
    "Do you need to work fewer hours than usual for a period of time (reduced leave schedule)?"
  ).within(() => {
    cy.get("input[type='radio']").check(
      application.has_reduced_schedule_leave_periods?.toString() as string,
      {
        force: true,
      }
    );
  });

  if (application.has_reduced_schedule_leave_periods) {
    const leave = application.leave_details.reduced_schedule_leave_periods;
    onPage("leave-period-reduced-schedule");
    completeDateForm(leave?.[0]?.start_date, leave?.[0]?.end_date);
    cy.contains("button", "Save and continue").click();
    enterReducedWorkHours(leave as ReducedScheduleLeavePeriods[]);
  } else {
    cy.contains("button", "Save and continue").click();
  }
}

export function enterReducedWorkHours(
  leave?: ReducedScheduleLeavePeriods[]
): void {
  if (!leave) {
    throw new Error(
      "Unable to enter reduced work hours - leave was not defined"
    );
  }
  const hrs = (minutes: number | null | undefined) => {
    return minutes ? Math.round(minutes / 60) : 0;
  };
  const weekdayInfo = [
    { day: "Sunday", hours: hrs(leave[0].sunday_off_minutes) },
    { day: "Monday", hours: hrs(leave[0].monday_off_minutes) },
    { day: "Tuesday", hours: hrs(leave[0].tuesday_off_minutes) },
    { day: "Wednesday", hours: hrs(leave[0].wednesday_off_minutes) },
    { day: "Thursday", hours: hrs(leave[0].thursday_off_minutes) },
    { day: "Friday", hours: hrs(leave[0].friday_off_minutes) },
    { day: "Saturday", hours: hrs(leave[0].saturday_off_minutes) },
  ];

  for (const info of weekdayInfo) {
    cy.contains("fieldset", info.day).within(() => {
      cy.findByLabelText("Hours").type(info.hours.toString());
    });
  }
  cy.contains("button", "Save and continue").click();
}

export function answerIntermittentLeaveQuestion(
  application: ApplicationRequestBody
): void {
  if (!application.leave_details) {
    throw new Error("Leave details not provided.");
  }

  cy.contains(
    "fieldset",
    "Do you need to take off work in uneven blocks of time (intermittent leave)?"
  ).within(() => {
    cy.get("input[type='radio']").check(
      application.has_intermittent_leave_periods?.toString() as string,
      {
        force: true,
      }
    );
  });
  const leave = application.leave_details?.intermittent_leave_periods?.[0];
  if (leave) {
    onPage("leave-period-intermittent");
    completeDateForm(leave.start_date, leave.end_date);
    cy.contains("button", "Save and continue").click();
    completeIntermittentLeaveDetails(leave);
  } else {
    cy.contains("button", "Save and continue").click();
  }
}

export function enterEmployerInfo(application: ApplicationRequestBody): void {
  // Preceeded by - "I am on the claims Checklist page";
  // Preceeded by - "I click on the checklist button called {string}"
  //                with the label "Enter employment information"
  if (application.employment_status === "Employed") {
    cy.findByLabelText(
      "What is your employer’s Employer Identification Number (EIN)?"
    ).type(application.employer_fein as string);
  }
  cy.contains("button", "Save and continue").click();
  if (application.employment_status === "Employed") {
    cy.contains(
      "fieldset",
      "Have you told your employer that you are taking leave?"
    ).within(() => {
      cy.contains(
        "label",
        application.leave_details?.employer_notified ? "Yes" : "No"
      ).click();
    });
    if (application.employment_status) {
      cy.contains("fieldset", "When did you tell them?").within(() => {
        const notificationDate = new Date(
          application.leave_details?.employer_notification_date as string
        );
        cy.findByLabelText("Month").type(
          (notificationDate.getMonth() + 1).toString() as string
        );
        cy.findByLabelText("Day").type(
          notificationDate.getUTCDate().toString() as string
        );
        cy.findByLabelText("Year").type(
          notificationDate.getUTCFullYear().toString() as string
        );
      });
    }
    cy.contains("button", "Save and continue").click();
    describeWorkSchedule(application);
  }
}

export function describeWorkSchedule(
  application: ApplicationRequestBody
): void {
  const workScheduleType: WorkPattern["work_pattern_type"] = "Fixed";

  cy.contains("fieldset", "How would you describe your work schedule?").within(
    () => {
      cy.get(`input[value = ${workScheduleType}]`).check({ force: true });
    }
  );
  cy.contains("button", "Save and continue").click();

  if (!application?.work_pattern?.work_pattern_days) {
    throw new Error("Work pattern days must be specified");
  }
  const workSchedule: WorkPatternDay[] =
    application?.work_pattern?.work_pattern_days;

  for (const workDay of workSchedule) {
    if (!(typeof workDay?.minutes === "number") || !workDay?.day_of_week) {
      throw new Error("Minutes and day of week must be specified");
    }
    const [hours, minutes] = minutesToHoursAndMinutes(workDay.minutes);
    cy.contains("fieldset", workDay.day_of_week).within(() => {
      cy.findByLabelText("Hours").type(hours.toString());
      cy.findByLabelText("Minutes").select(minutes.toString(), {
        force: true,
      });
    });
  }
  cy.contains("button", "Save and continue").click();
}

export function addPaymentInfo(
  paymentPreference: PaymentPreferenceRequestBody
): void {
  // Preceeded by - "I am on the claims Checklist page";
  // Preceeded by - "I click on the checklist button called {string}"
  //                with the label "Add payment information"
  const { payment_method, account_number, routing_number, bank_account_type } =
    paymentPreference.payment_preference as PaymentPreference;

  inFieldsetLabelled("How do you want to get your weekly benefit?", () => {
    const paymentInfoLabel: Record<
      NonNullable<PaymentPreference["payment_method"]>,
      string
    > = {
      Debit: "Direct deposit",
      Check: "Paper check",
      "Elec Funds Transfer": "Direct deposit",
    };
    if (payment_method) cy.contains(paymentInfoLabel[payment_method]).click();
  });
  switch (payment_method) {
    case "Debit":
    case "Elec Funds Transfer":
      cy.findByLabelText("Routing number").type(routing_number as string);
      cy.findByLabelText("Account number").type(account_number as string);
      inFieldsetLabelled("Account type", () => {
        cy.get("input[type='radio']").check(bank_account_type as string, {
          force: true,
        });
      });
      break;

    default:
      throw new Error("Unknown payment method");
  }
  cy.findByText("Submit Part 2").click();
}

export function addId(idType: string): void {
  const docName = idType.replace(" ", "_");
  cy.findByLabelText("Choose files").attachFile({
    filePath: `${docName}.pdf`,
    encoding: "binary",
  });
  cy.findByText("Save and continue").click();
}

export function addLeaveDocs(leaveType: string): void {
  cy.findByLabelText("Choose files").attachFile({
    filePath: `${leaveType}.pdf`,
    encoding: "binary",
  });
  cy.contains("button", "Save and continue").click();
}

export function enterBondingDateInfo(
  application: ApplicationRequestBody
): void {
  const dateType =
    application.leave_details && application.leave_details.reason_qualifier;
  switch (dateType) {
    case "Newborn":
      cy.contains("fieldset", "When was your child born?").within(() => {
        const DOB = new Date(
          application.leave_details?.child_birth_date as string
        );

        cy.contains("Month").type(String(DOB.getMonth() + 1) as string);
        cy.contains("Day").type(String(DOB.getUTCDate()) as string);
        cy.contains("Year").type(String(DOB.getUTCFullYear()) as string);
      });
      break;

    case "Foster Care":
    case "Adoption":
      inFieldsetLabelled(
        "When did the child arrive in your home through foster care or adoption?",
        () => {
          const DOB = new Date(
            application.leave_details?.child_placement_date as string
          );

          cy.contains("Month").type(String(DOB.getMonth() + 1) as string);
          cy.contains("Day").type(String(DOB.getUTCDate()) as string);
          cy.contains("Year").type(String(DOB.getUTCFullYear()) as string);
        }
      );
      break;

    default:
      throw new Error(`Unknown Reason Qualifier ${dateType}`);
  }
  cy.contains("button", "Save and continue").click();
}

export function reviewAndSubmit(): void {
  cy.contains("Review and submit application").click({ force: true });
}

export function confirmSubmit(): void {
  // Usually preceeded by - "I am on the claims Confirm page"
  cy.contains("Submit application").click();
  cy.url({ timeout: 20000 }).should("include", "/applications/success");
}

export function goToDashboardFromApplicationsPage(): void {
  cy.contains("Start a new application", {
    timeout: 15000, // Dashboard can take awhile to load due to the number of claims the E2E user has
  }).click();
}

export function goToDashboardFromSuccessPage(): void {
  cy.contains("Return to applications").click();
}

export function confirmClaimSubmissionSucces(): void {
  cy.url().should("include", "/applications/success");
}

export function viewClaim(applicationId: string): void {
  cy.visit(`/applications/checklist/?claim_id=${applicationId}`);
  cy.url().should(
    "include",
    `/applications/checklist/?claim_id=${applicationId}`
  );
}

export function goToUploadCertificationPage(applicationId: string): void {
  cy.visit(`/applications/upload-certification/?claim_id=${applicationId}`);
}

export function completeDateForm(
  startDate?: string | null,
  endDate?: string | null
): void {
  if (!startDate || !endDate) {
    throw new Error("Unable to fill in empty dates.");
  }

  const [startYear, startMonth, startDay] = startDate.split("-");
  const [endYear, endMonth, endDay] = endDate.split("-");
  cy.contains("fieldset", "First day of leave").within(() => {
    cy.contains("Month").type(startMonth);
    cy.contains("Day").type(startDay);
    cy.contains("Year").type(startYear);
  });
  cy.contains("fieldset", "Last day of leave").within(() => {
    cy.contains("Month").type(endMonth);
    cy.contains("Day").type(endDay);
    cy.contains("Year").type(endYear);
  });
}

export function completeIntermittentLeaveDetails(
  leave: IntermittentLeavePeriods
): void {
  cy.contains("fieldset", "How often might you need").within(() => {
    cy.get(
      `input[name='leave_details.intermittent_leave_periods[0].frequency_interval_basis'][value="${leave.frequency_interval_basis}"]`
    ).click({ force: true });
  });
  if (!leave.frequency) {
    throw new Error("Frequency must be specified");
  }
  cy.get(
    "input[name='leave_details.intermittent_leave_periods[0].frequency']"
  ).type(leave.frequency.toString());

  cy.contains("fieldset", "How long will an absence typically last?").within(
    () => {
      if (leave.duration_basis !== "Days") {
        throw new Error("Duration basis should be Days");
      }
      // @bc: This label was changed recently: "At least a day" -> "At least one day".
      cy.findByLabelText(/At least (a|one) day/).click({ force: true });
    }
  );
  if (!leave.duration) {
    throw new Error("Frequency must be specified");
  }
  cy.get(
    "input[name='leave_details.intermittent_leave_periods[0].duration']"
  ).type(leave.duration.toString());

  cy.contains("button", "Save and continue").click();
}

export function checkHoursPerWeekLeaveAdmin(hwpw: number): void {
  cy.get("#employer-review-form").should((textArea) => {
    expect(
      textArea,
      `Hours worked per week should be: ${hwpw} hours`
    ).contain.text(String(hwpw));
  });
}

export function visitActionRequiredERFormPage(fineosAbsenceId: string): void {
  cy.visit(
    `/employers/applications/new-application/?absence_id=${fineosAbsenceId}`
  );
  cy.contains("Are you the right person to respond to this application?");
  cy.contains("Yes").click();
  cy.contains("Agree and submit").click();
}

export function respondToLeaveAdminRequest(
  suspectFraud: boolean,
  gaveNotice: boolean,
  approval: boolean,
  isCaringLeave = false
): void {
  cy.contains(
    "fieldset",
    "Do you have any reason to suspect this is fraud?"
  ).within(() => {
    cy.contains("label", suspectFraud ? "Yes (explain below)" : "No").click();
  });
  cy.contains(
    "fieldset",
    "Did the employee give you at least 30 days notice about their leave?"
  ).within(() => {
    cy.contains("label", gaveNotice ? "Yes" : "No (explain below)").click();
  });
  cy.contains(
    "fieldset",
    "Have you approved or denied this leave request?"
  ).within(() => {
    cy.contains("label", approval ? "Approve" : "Deny (explain below)").click();
  });
  // caring leave type has an additional question to respond to
  if (isCaringLeave) {
    cy.contains(
      "fieldset",
      "Do you believe the listed relationship is described accurately? (Optional)"
    ).within(() => {
      cy.contains("label", approval ? "Yes" : "No").click();
      cy.wait(150);
    });
    if (!approval) {
      cy.get('textarea[name="relationshipInaccurateReason"]').type(
        "Employee and person receiving care are not related"
      );
    }
  }
  if (suspectFraud || !gaveNotice || !approval) {
    cy.get('textarea[name="comment"]').type(
      "This is a generic explanation of the leave admin's response."
    );
  }

  cy.contains("button", "Submit").click();
  // This step can take a while.
  cy.contains("Thanks for reviewing the application", { timeout: 30000 });
}

export function checkNoticeForLeaveAdmin(
  fineosAbsenceId: string,
  claimantName: string,
  noticeType: string
): void {
  cy.visit(`/employers/applications/status/?absence_id=${fineosAbsenceId}`);

  switch (noticeType) {
    case "approval":
      cy.contains("h1", claimantName).should("be.visible");
      cy.findByText("Approval notice (PDF)").should("be.visible").click();
      break;

    case "denial":
      cy.contains("h1", claimantName).should("be.visible");
      cy.findByText("Denial notice (PDF)").should("be.visible").click();
      break;

    default:
      throw new Error("Notice Type not Found!");
  }
}

export function confirmEligibleClaimant(): void {
  cy.findByText("I understand and agree").click();
}

export function submitClaimPartOne(application: ApplicationRequestBody): void {
  const reason = application.leave_details?.reason;
  const reasonQualifier = application?.leave_details?.reason_qualifier;

  clickChecklistButton("Verify your identification");
  verifyIdentity(application);
  onPage("checklist");
  clickChecklistButton("Enter employment information");
  enterEmployerInfo(application);

  onPage("checklist");
  clickChecklistButton("Enter leave details");
  selectClaimType(application);

  switch (reason) {
    case "Serious Health Condition - Employee":
    case "Pregnancy/Maternity":
      answerPregnancyQuestion(application);
      break;

    case "Care for a Family Member":
      answerCaringLeaveQuestions(application);
      break;
    default:
      enterBondingDateInfo(application);
      break;
  }

  if (reasonQualifier === "Newborn") answerPregnancyQuestion(application);

  answerContinuousLeaveQuestion(application);
  answerReducedLeaveQuestion(application);
  answerIntermittentLeaveQuestion(application);
  onPage("checklist");
  clickChecklistButton("Report other leave, benefits, and income");
  reportOtherLeavesAndBenefits(application);

  clickChecklistButton("Review and confirm");
  if (reason === "Child Bonding" || reason === "Care for a Family Member") {
    confirmEligibleClaimant();
  }
  onPage("review");
  cy.findByText("Submit Part 1").click();
}

export function answerCaringLeaveQuestions(
  application: ApplicationRequestBody
): void {
  cy.contains("I am caring for my sibling.").click();
  cy.contains("Save and continue").click();
  cy.findByLabelText("First name").type(
    application.leave_details?.caring_leave_metadata
      ?.family_member_first_name as string
  );
  cy.findByLabelText("Last name").type(
    application.leave_details?.caring_leave_metadata
      ?.family_member_first_name as string
  );
  cy.contains("Save and continue").click();
  const familyMemberDOB = new Date(
    application.leave_details?.caring_leave_metadata
      ?.family_member_date_of_birth as string
  );
  cy.findByLabelText("Month").type(
    (familyMemberDOB.getMonth() + 1).toString() as string
  );
  cy.findByLabelText("Day").type(
    familyMemberDOB.getUTCDate().toString() as string
  );
  cy.findByLabelText("Year").type(
    familyMemberDOB.getUTCFullYear().toString() as string
  );
  cy.contains("Save and continue").click();
}

export function submitPartsTwoThreeNoLeaveCert(
  paymentPreference: PaymentPreferenceRequestBody
): void {
  clickChecklistButton("Add payment information");
  addPaymentInfo(paymentPreference);
  onPage("checklist");
  clickChecklistButton("Upload identification document");
  addId("MA ID");
  cy.wait(1000);
}

export function submitClaimPartsTwoThree(
  application: ApplicationRequestBody,
  paymentPreference: PaymentPreferenceRequestBody
): void {
  const reason = application.leave_details && application.leave_details.reason;
  clickChecklistButton("Add payment information");
  addPaymentInfo(paymentPreference);
  onPage("checklist");
  clickChecklistButton("Upload identification document");
  addId("MA ID");
  onPage("checklist");
  clickChecklistButton("Upload leave certification documents");
  addLeaveDocs(
    reason === "Serious Health Condition - Employee" ? "HCP" : "FOSTER"
  );
  onPage("checklist");
  reviewAndSubmit();
  onPage("review");
  confirmSubmit();
  goToDashboardFromSuccessPage();
  cy.wait(3000);
}

export function verifyLeaveAdmin(withholding: number): void {
  cy.get('a[href="/employers/organizations"]').first().click();
  cy.get('a[href^="/employers/organizations/verify-contributions"]')
    .last()
    .click();
  cy.get('input[id="InputText1"]').type(withholding.toString());
  cy.get('button[type="submit"').click();
  cy.contains("h1", "Thanks for verifying your paid leave contributions");
  cy.contains("p", "Your account has been verified");
  cy.contains("button", "Continue").click();
  cy.get('a[href^="/employers/organizations/verify-contributions"]').should(
    "not.exist"
  );
}

/**
 * Register a leave admin for an additional organization.
 */
export function addOrganization(fein: string, withholding: number): void {
  cy.get('a[href="/employers/organizations/add-organization/"').click();
  cy.get('input[name="ein"]').type(fein);
  cy.get('button[type="submit"').click();
  if (withholding !== 0) {
    cy.get('input[name="withholdingAmount"]').type(withholding.toString());
    cy.get('button[type="submit"]').click();
    cy.contains("h1", "Thanks for verifying your paid leave contributions");
    cy.contains("p", "Your account has been verified");
    cy.contains("button", "Continue").click();
    cy.get('a[href^="/employers/organizations/verify-contributions"]').should(
      "not.exist"
    );
  } else {
    assertZeroWithholdings();
  }
}

/**
 * Assertion for error message when adding employer with zero contributions.
 */
export function assertZeroWithholdings(): void {
  cy.contains(
    /(Employer has no verification data|Your account can’t be verified yet, because your organization has not made any paid leave contributions. Once this organization pays quarterly taxes, you can verify your account and review applications)/
  );
}
export type DashboardClaimStatus = "Approved" | "Denied" | "Closed" | "--";
export function selectClaimFromEmployerDashboard(
  fineosAbsenceId: string,
  status: DashboardClaimStatus
): void {
  goToEmployerDashboard();
  cy.contains("tr", fineosAbsenceId).should("contain.text", status);
  cy.findByText(fineosAbsenceId).click();
}

export function assertUnverifiedEmployerDashboard(): void {
  cy.contains("Verify your account");
  cy.contains("You have not verified any organizations.");
}

export function goToEmployerDashboard(): void {
  cy.get('a[href="/employers/dashboard/"]').first().click();
}

export function assertLeaveDatesAsLA(startDate: string, endDate: string): void {
  cy.findByText("Leave duration").parent().contains(startDate);
  cy.findByText("Leave duration").parent().contains(endDate);
}
/**
 * Sequentially reports all of the given previous leaves.
 * Assumes browser is navigated to either
 * @param previous_leaves
 */
function reportPreviousLeaves(previous_leaves: ValidPreviousLeave[]): void {
  previous_leaves.forEach((leave, index) => {
    reportPreviousLeave(leave, index);
    // if there are any more leaves to report - click the button
    if (index < previous_leaves.length - 1)
      cy.contains("button", "Add another previous leave").click();
  });
  cy.contains("button", "Save and continue").click();
}

/**
 * Map the leave reasons accepted by API to current text used by the portal.
 */
const leaveReasonMap: Record<ValidPreviousLeave["leave_reason"], string> = {
  "Caring for a family member with a serious health condition":
    "Caring for a family member",
  "An illness or injury": "An illness or injury",
  Pregnancy: "Pregnancy",
  "Bonding with my child after birth or placement":
    "Bonding with my child after birth or placement",
  "Managing family affairs while a family member is on active duty in the armed forces":
    "Managing family affairs while a family member was on active duty in the armed forces",
  "Caring for a family member who serves in the armed forces":
    "Caring for a family member who served in the armed forces",
  Unknown: "",
};

/**
 * Fills out the previous leave form for the given leave.
 * @param leave valid previous leave object
 * @param index the number of the leave being reported
 */
function reportPreviousLeave(leave: ValidPreviousLeave, index: number) {
  inFieldsetLabelled(`Previous leave ${index + 1}`, () => {
    if (leave.type === "other_reason")
      cy.findByLabelText(leaveReasonMap[leave.leave_reason]).click({
        force: true,
      });
    inFieldsetLabelled("Did you take leave from this employer?", () => {
      cy.findByLabelText("Yes").check({ force: true });
    });

    fillDateFieldset(
      "What was the first day of this leave?",
      leave.leave_start_date
    );
    fillDateFieldset(
      "What was the last day of this leave?",
      leave.leave_end_date
    );

    inFieldsetLabelled(
      "How many hours would you normally have worked per week at the time you took this leave?",
      () => {
        const [hours, minutes] = minutesToHoursAndMinutes(
          leave.worked_per_week_minutes
        );
        cy.contains("Hours").type(hours.toString());
        cy.contains("Minutes").type(minutes.toString());
      }
    );

    inFieldsetLabelled(
      "What was the total number of hours you took off?",
      () => {
        if (leave.leave_minutes) {
          const [hours, minutes] = minutesToHoursAndMinutes(
            leave.leave_minutes
          );
          cy.contains("Hours").type(hours.toString());
          cy.contains("Minutes").type(minutes.toString());
        }
      }
    );
  });
}

/**
 * Report Accrued(Concurrent) leave. Must be navigated to the concurrent leave form.
 * @param accruedLeave - concurrent leave object with all the required properties.
 */
function reportAccruedLeave(accruedLeave: ValidConcurrentLeave): void {
  inFieldsetLabelled(
    "Will you use accrued paid leave from this employer?",
    () => {
      cy.findByLabelText(
        accruedLeave.is_for_current_employer ? "Yes" : "No"
      ).check({
        force: true,
      });
    }
  );
  fillDateFieldset(
    "What is the first day of this leave",
    accruedLeave.leave_start_date
  );
  fillDateFieldset(
    "What is the last day of this leave?",
    accruedLeave.leave_end_date
  );
  cy.contains("button", "Save and continue").click();
}

const benefitTypeMap: Record<ValidEmployerBenefit["benefit_type"], string> = {
  "Family or medical leave insurance": "Family or medical leave insurance",
  "Permanent disability insurance": "Permanent disability insurance",
  "Short-term disability insurance": "Temporary disability insurance",
  "Accrued paid leave": "",
  Unknown: "",
};
/**
 * Fills out the employer-sponsored benefits form for a given benefit.
 * @param benefit
 * @param index
 */
function reportEmployerBenefit(benefit: ValidEmployerBenefit, index: number) {
  inFieldsetLabelled(`Benefit ${index + 1}`, () => {
    inFieldsetLabelled("What kind of employer-sponsored benefit is it?", () => {
      cy.findByLabelText(benefitTypeMap[benefit.benefit_type]).click({
        force: true,
      });
    });

    fillDateFieldset(
      "What is the first day of leave from work that this benefit will pay you for?",
      benefit.benefit_start_date
    );

    fillDateFieldset(
      "What is the last day of leave from work that this benefit will pay you for?",
      benefit.benefit_end_date
    );

    inFieldsetLabelled(
      "Does this employer-sponsored benefit fully replace your wages?",
      () => {
        cy.findByLabelText(
          benefit.is_full_salary_continuous ? "Yes" : "No"
        ).click({
          force: true,
        });
      }
    );
  });
}

/**
 * Report employer benefits. Must be navigated to the employer benefits form.
 * @param benefits - array of EmployerBenefit objects with all the required properties.
 */
function reportEmployerBenefits(benefits: ValidEmployerBenefit[]) {
  cy.contains(
    "form",
    // BC for "leave dates for paid leave" -> "leave dates for paid leave from PFML" text change.
    /Tell us about employer-sponsored benefits you will use during your leave dates for paid leave( from PFML)?\./
  ).within(() => {
    benefits.forEach((benefit, index) => {
      reportEmployerBenefit(benefit, index);
      // if there are any more leaves to report - click the button
      if (index < benefits.length - 1)
        cy.contains("button", "Add another benefit").click();
    });
    cy.contains("button", "Save and continue").click();
  });
}

const otherIncomeTypeMap: Record<ValidOtherIncome["income_type"], string> = {
  "Disability benefits under Gov't retirement plan":
    "Disability benefits under a governmental retirement plan",
  "Earnings from another employment/self-employment":
    "Earnings or benefits from another employer, or through self-employment",
  "Jones Act benefits": "Jones Act benefits",
  "Railroad Retirement benefits": "Railroad Retirement benefits",
  "Unemployment Insurance": "Unemployment Insurance",
  "Workers Compensation": "Workers Compensation",
  SSDI: "Social Security Disability Insurance",
};

/**
 * Fills out the other income form for a given income.
 * @param income
 * @param index
 */
function reportOtherIncome(income: ValidOtherIncome, index: number): void {
  inFieldsetLabelled(`Income ${index + 1}`, () => {
    inFieldsetLabelled("What kind of income is it?", () => {
      cy.findByLabelText(otherIncomeTypeMap[income.income_type]).click({
        force: true,
      });
    });

    fillDateFieldset(
      "What is the first day of your leave that this income will pay you for?",
      income.income_start_date
    );
    fillDateFieldset(
      "What is the last day of your leave that this income will pay you for?",
      income.income_end_date
    );

    inFieldsetLabelled("How much will you receive?", () => {
      cy.findByLabelText("Amount").type(`${income.income_amount_dollars}`);

      const frequencyMap: Record<
        ValidOtherIncome["income_amount_frequency"],
        string
      > = {
        "In Total": "All at once",
        "Per Day": "Daily",
        "Per Week": "Weekly",
        "Per Month": "Monthly",
      };

      cy.findByLabelText("Frequency").select(
        frequencyMap[income.income_amount_frequency]
      );
    });
  });
}

/**
 * Report other incomes. Must be navigated to the other incomes form.
 * @param other_incomes - array of OtherIncome objects with all the required properties.
 */
("Tell us about your other sources of income during your leave dates for paid leave from PFML.");
function reportOtherIncomes(other_incomes: ValidOtherIncome[]): void {
  cy.contains(
    "form",
    // BC for "leave dates for paid leave" -> "leave dates for paid leave from PFML" text change.
    /Tell us about your other sources of income during your leave dates for paid leave( from PFML)?\./
  ).within(() => {
    other_incomes.forEach((income, index) => {
      reportOtherIncome(income, index);
      // if there are any more leaves to report - click the button
      if (index < other_incomes.length - 1)
        cy.contains("button", "Add another income").click();
    });
    cy.contains("button", "Save and continue").click();
  });
}

/**
 * Report all of the leaves and benefits within the claim.
 * Assumes starting at the first page of reporting other leaves & benefits.
 * @param claim
 */
function reportOtherLeavesAndBenefits(claim: ApplicationRequestBody): void {
  const { previous_leaves_other_reason, previous_leaves_same_reason } = claim;
  //Tell us about your previous leave.
  cy.contains("Save and continue").click();

  // Same reason leaves are reported separately
  // Did you take other leave for the same reason as in current application?
  cy.url().should("include", "previous-leaves-same-reason");
  if (previous_leaves_same_reason?.length) {
    assertIsTypedArray(previous_leaves_same_reason, isValidPreviousLeave);

    cy.findByLabelText("Yes").click({ force: true });
    cy.contains("button", "Save and continue").click();

    reportPreviousLeaves(previous_leaves_same_reason);
  } else {
    cy.findByLabelText("No").click({ force: true });
    cy.contains("button", "Save and continue").click();
  }

  // Did you take other leave for a reason different from current application?
  cy.url().should("include", "previous-leaves-other-reason");
  if (previous_leaves_other_reason?.length) {
    assertIsTypedArray(previous_leaves_other_reason, isValidPreviousLeave);

    cy.findByLabelText("Yes").click({ force: true });
    cy.contains("button", "Save and continue").click();

    reportPreviousLeaves(previous_leaves_other_reason);
  } else {
    cy.findByLabelText("No").click({ force: true });
    cy.contains("button", "Save and continue").click();
  }

  cy.contains(
    "form",
    // @bc: This title was changed: "... your PFML leave." -> "... your paid leave from PFML."
    /Tell us about the accrued paid leave you'll use during your (paid|PFML) (leave.|leave from PFML.)/
  ).submit();

  cy.contains(
    "form",
    "Will you use any employer-sponsored accrued paid leave during your paid leave from PFML?"
  )
    .within(() => {
      cy.findByLabelText(claim.concurrent_leave ? "Yes" : "No").check({
        force: true,
      });
    })
    .submit();
  if (isValidConcurrentLeave(claim.concurrent_leave))
    reportAccruedLeave(claim.concurrent_leave);

  cy.contains(
    "form",
    "Tell us about other benefits and income you will use during your paid leave from PFML."
  ).submit();

  cy.contains(
    "form",
    "Will you use any employer-sponsored benefits from this employer during your paid leave from PFML?"
  ).within(() => {
    cy.findByLabelText(claim.employer_benefits ? "Yes" : "No").click({
      force: true,
    });
    cy.contains("Save and continue").click();
  });

  if (claim.employer_benefits?.length) {
    assertIsTypedArray(claim.employer_benefits, isValidEmployerBenefit);
    reportEmployerBenefits(claim.employer_benefits);
  }

  cy.contains(
    "form",
    "Will you receive income from any other sources during your leave dates for paid leave?"
  ).within(() => {
    cy.findByLabelText(claim.other_incomes ? "Yes" : "No", {
      exact: false,
    }).click({
      force: true,
    });
    cy.contains("Save and continue").click();
  });

  // Tell us about your other sources of income during your leave dates for paid leave.
  if (claim.other_incomes?.length) {
    assertIsTypedArray(claim.other_incomes, isValidOtherIncome);
    reportOtherIncomes(claim.other_incomes);
  }
}

/**
 * Fills date fieldset component within the portal.
 * @param caption Fieldset caption
 * @param date in the format of yyyy-mm-dd
 * @example
 * fillDateFieldset("What was the first day of this leave?", "2021-01-17")
 */
export function fillDateFieldset(caption: string, date: string): void {
  const [year, month, day] = date.split("-");
  inFieldsetLabelled(caption, () => {
    cy.contains("Month").type(month);
    cy.contains("Day").type(day);
    cy.contains("Year").type(year);
  });
}
type UploadAdditonalDocumentOptions =
  | "Massachusetts driver’s license or ID"
  | "Different identification documentation"
  | "Certification";

export function uploadAdditionalDocument(
  fineosClaimId: string,
  type: UploadAdditonalDocumentOptions,
  docName: string
): void {
  cy.contains("article", fineosClaimId).within(() => {
    cy.contains("Upload additional documents").click();
  });
  cy.contains("label", type).click();
  cy.contains("button", "Save and continue").click();
  if (type !== "Certification") {
    addId(docName);
  } else {
    addLeaveDocs(docName);
  }
  cy.contains("You successfully submitted your documents");
}

/**
 * @note Following section is related to claim amendments & review by Leave Admins
 * All of the functions assume you are navigated to the claim review page.
 */

const leaveAdminLeaveResponMap: Record<
  ValidPreviousLeave["leave_reason"],
  string
> = {
  "An illness or injury": "An illness or injury",
  "Bonding with my child after birth or placement":
    "Bonding with their child after birth or placement",
  "Caring for a family member who serves in the armed forces":
    "Caring for a family member who served in the armed forces",
  "Caring for a family member with a serious health condition":
    "Caring for a family member",
  "Managing family affairs while a family member is on active duty in the armed forces":
    "Managing family affairs while a family member was on active duty in the armed forces",
  Pregnancy: "Pregnancy",
  Unknown: "",
};

export function amendWorkingHours(amendedHours: number): void {
  cy.findByText("Weekly hours worked")
    .parent()
    .parent()
    .findByText("Amend")
    .click();
  cy.findByLabelText(
    "On average, how many hours does the employee work each week?"
  ).type(`{selectAll}{backspace}${amendedHours}`);
}

/**
 * In the LA review screen we find the needed leave by the combination of it's dates & leave reason
 */
type LeaveIdentifier = Pick<
  ValidPreviousLeave,
  "leave_start_date" | "leave_end_date" | "leave_reason"
>;
/**
 * Finds a past leave and amends it with given information.
 * @param identifier Leave dates and leave reason in an object.
 * @param amendments Full data of the amended leave, think of PUT instead of PATCH.
 */
export function amendPreviousLeave(
  identifier: LeaveIdentifier,
  amendedLeave: ValidPreviousLeave
): void {
  // Setup the regex template
  // There's no unqiue identifier for listed leaves, so we have to use a combination of dates and reason.
  const template = `${dateToReviewFormat(
    identifier.leave_start_date
  )}.*${dateToReviewFormat(identifier.leave_end_date)}.*${
    leaveAdminLeaveResponMap[identifier.leave_reason]
  }`;
  const selector = new RegExp(template);
  cy.contains("tr", selector).findByText("Amend").click();
  // The next table row will now contain the amendment form.
  cy.contains("tr", selector)
    .next()
    .within(() => fillPreviousLeaveData(amendedLeave));
}

export function addPreviousLeave(leave: ValidPreviousLeave): void {
  cy.findByText("Add another previous leave").click();
  // The table's second to last row will be the new leave form.
  // The last row is the "Add another previous leave" button
  cy.contains("tbody", "Add a new previous leave")
    .children()
    .eq(-2)
    .within(() => {
      fillPreviousLeaveData(leave);
    });
}

export function assertPreviousLeave(leave: ValidPreviousLeave): void {
  const template = `${dateToReviewFormat(
    leave.leave_start_date
  )}.*${dateToReviewFormat(leave.leave_end_date)}.*${
    leaveAdminLeaveResponMap[leave.leave_reason]
  }`;
  const selector = new RegExp(template);

  cy.contains("table", "Leave type").within(() => {
    cy.contains("tr", selector).should(($tr) => {
      expect($tr.html()).to.match(selector);
    });
  });
}

function fillPreviousLeaveData(leave: ValidPreviousLeave): void {
  const isForSameReason = leave.type === "same_reason";
  // Select leave type
  inFieldsetLabelled(
    "Was this leave for the same reason as their paid leave request?",
    () => cy.findByText(isForSameReason ? "Yes" : "No").click()
  );
  // Select leave reason if needed
  if (!isForSameReason)
    inFieldsetLabelled("Why did this employee need to take leave?", () =>
      cy.findByText(`${leaveAdminLeaveResponMap[leave.leave_reason]}`).click()
    );
  // Fill start date
  fillDateFieldset(
    "When did the employee's leave start?",
    leave.leave_start_date
  );
  // Fill end date
  fillDateFieldset("When did the employee's leave end?", leave.leave_end_date);
}

export function assertEmployerBenefit(benefit: ValidEmployerBenefit): void {
  const template = `${dateToReviewFormat(
    benefit.benefit_start_date
  )}.*${dateToReviewFormat(benefit.benefit_end_date)}.*${benefit.benefit_type}`;
  const selector = new RegExp(template);
  cy.contains("table", "Benefit type").within(($table) => {
    expect($table.html()).to.match(selector);
  });
}

export function addEmployerBenefit(benefit: ValidEmployerBenefit): void {
  // BC: Add a benefit -> Add an employer-sponsored benefit.
  cy.findByText(
    /(Add a benefit|Add an(other)? employer-sponsored benefit)/
  ).click();
  // The table's second to last row will be the new benefit form.
  // The last row is the "Add another previous leave" button
  cy.contains("tbody", "Add an employer-sponsored benefit")
    .children()
    .eq(-2)
    .within(() => {
      fillEmployerBenefitData(benefit);
    });
}

export function amendLegacyBenefit(
  identifier: Pick<
    ValidEmployerBenefit,
    "benefit_start_date" | "benefit_end_date" | "benefit_type"
  >,
  amendedBenefit: ValidEmployerBenefit
): void {
  // Setup the regex template
  // There's no unqiue identifier for listed leaves, so we have to use a combination of dates and reason.
  const template = `${dateToReviewFormat(
    identifier.benefit_start_date
  )}.*${dateToReviewFormat(identifier.benefit_end_date)}.*${
    benefitTypeMap[amendedBenefit.benefit_type]
  }`;
  const selector = new RegExp(template);
  cy.contains("tr", selector).findByText("Amend").click();
  // The next table row will now contain the amendment form.
  cy.contains("tr", selector)
    .next()
    .within(() => {
      fillDateFieldset(
        "What is the first day of leave from work that this benefit will pay your employee for?",
        amendedBenefit.benefit_start_date
      );
      fillDateFieldset(
        "What is the last day of leave from work that this benefit will pay your employee for?",
        amendedBenefit.benefit_end_date
      );
      inFieldsetLabelled("How much will your employee receive?", () => {
        cy.findByLabelText("Amount").type(
          `{selectAll}{backspace}${amendedBenefit.benefit_amount_dollars}`
        );

        /**
         * @todo
         * Check if other selects in LA and claimant portals also
         * have the 'value' attribute of their options match the API types.
         * If so - it may make sense to create a custom comman for this and get rid of some of those maps.
         */
        const frequencyMap: Record<
          ValidEmployerBenefit["benefit_amount_frequency"],
          string
        > = {
          "Per Day": "Daily",
          "Per Week": "Weekly",
          "Per Month": "Monthly",
          "In Total": "All at once",
          Unknown: "Unknown",
        };
        cy.findByLabelText("Frequency").select(
          frequencyMap[amendedBenefit.benefit_amount_frequency]
        );
      });
    });
}

export function amendEmployerBenefit(
  identifier: Pick<
    ValidEmployerBenefit,
    "benefit_start_date" | "benefit_end_date" | "benefit_type"
  >,
  amendedBenefit: ValidEmployerBenefit
): void {
  // Setup the regex template
  // There's no unqiue identifier for listed leaves, so we have to use a combination of dates and reason.
  const template = `${dateToReviewFormat(
    identifier.benefit_start_date
  )}.*${dateToReviewFormat(identifier.benefit_end_date)}.*${
    benefitTypeMap[amendedBenefit.benefit_type]
  }`;
  const selector = new RegExp(template);
  cy.contains("tr", selector).findByText("Amend").click();
  // The next table row will now contain the amendment form.
  cy.contains("tr", selector)
    .next()
    .within(() => {
      fillEmployerBenefitData(amendedBenefit);
    });
}

function fillEmployerBenefitData(benefit: ValidEmployerBenefit): void {
  inFieldsetLabelled("What kind of employer-sponsored benefit is it?", () =>
    cy.findByText(benefitTypeMap[benefit.benefit_type]).click()
  );
  fillDateFieldset(
    "What is the first day of leave from work that this benefit will pay your employee for?",
    benefit.benefit_start_date
  );
  fillDateFieldset(
    "What is the last day of leave from work that this benefit will pay your employee for?",
    benefit.benefit_end_date
  );
  const isSalaryReplacement = benefit.is_full_salary_continuous;
  inFieldsetLabelled(
    "Does this employer-sponsored benefit fully replace your employee's wages?",
    () => cy.findByText(isSalaryReplacement ? "Yes" : "No").click()
  );
  if (!isSalaryReplacement)
    inFieldsetLabelled("How much will your employee receive?", () => {
      cy.findByLabelText("Amount").type(
        `{selectAll}{backspace}${benefit.benefit_amount_dollars}`
      );

      /**
       * @todo
       * Check if other selects in LA and claimant portals also
       * have the 'value' attribute of their options match the API types.
       * If so - it may make sense to create a custom comman for this and get rid of some of those maps.
       */
      const frequencyMap: Record<
        ValidEmployerBenefit["benefit_amount_frequency"],
        string
      > = {
        "Per Day": "Daily",
        "Per Week": "Weekly",
        "Per Month": "Monthly",
        "In Total": "All at once",
        Unknown: "Unknown",
      };
      cy.findByLabelText("Frequency").select(
        frequencyMap[benefit.benefit_amount_frequency]
      );
    });
}

export function addConcurrentLeave(leave: ValidConcurrentLeave): void {
  cy.findByText(/Add (a concurrent|an accrued paid) leave/).click();
  cy.contains("tr", "Add an accrued paid leave").within(() => {
    fillDateFieldset("When did the leave begin?", leave.leave_start_date);
    fillDateFieldset("When did the leave end?", leave.leave_end_date);
  });
}

export function assertConcurrentLeave(leave: ValidConcurrentLeave): void {
  const template = `${dateToReviewFormat(
    leave.leave_start_date
  )}.*${dateToReviewFormat(leave.leave_end_date)}`;
  const selector = new RegExp(template);

  cy.findByText("Concurrent accrued paid leave")
    .next()
    .next()
    .should(($table) => {
      expect($table.html()).to.match(selector);
    });
}

/**
 * Assert leave type of the claim during the review.
 * @param leaveType expand the type as needed
 */
export function assertLeaveType(leaveType: "Active duty"): void {
  cy.findByText("Leave type", { selector: "h3" })
    .next()
    .should("contain.text", leaveType);
}

type FilterOptions = {
  status?: {
    [key in DashboardClaimStatus]?: true;
  };
};
/**Filter claims by given parameters
 * @example
 * portal.filterLADashboardBy({
 *   status: {
 *     Closed: true,
 *     Denied: true,
 *   },
 * }); //Shows claims with status of 'Closed' & 'Denied'
 */
export function filterLADashboardBy(filters: FilterOptions): void {
  cy.get('button[aria-controls="filters"]')
    .invoke("text")
    .then((text) => {
      if (text.includes("Show filters"))
        cy.findByText("Show filters", { exact: false }).click();
    });
  cy.findByText("Hide filters").should("be.visible");
  const { status } = filters;
  if (status) {
    cy.get("#filters fieldset").within(() => {
      for (const key of Object.keys(status))
        cy.findByLabelText(key).click({ force: true });
    });
  }
  cy.findByText("Apply filters").should("not.be.disabled").click();
  cy.get('span[role="progressbar"]').should("be.visible");
  cy.contains("table", "Employer ID number").should("be.visible");
  // cy.wait("@dashboardClaimQueries");
}
/**Looks if dashboard is empty */
function checkDashboardIsEmpty() {
  return cy
    .contains("table", "Employer ID number")
    .find("tbody tr")
    .then(($tr) => {
      return $tr.text() === "No applications on file";
    });
}
/**Asserts that all claims visible on the page have a status */
export function assertClaimsHaveStatus(status: DashboardClaimStatus): void {
  checkDashboardIsEmpty().then((hasNoClaims) => {
    // Make sure it passes if there are no claims with that status.
    if (hasNoClaims) return;
    cy.contains("table", "Employer ID number")
      .find('tbody tr td[data-label="Status"]')
      .each((el) => {
        expect(el).to.contain.text(status);
      });
  });
}

export function clearFilters(): void {
  cy.get('button[aria-controls="filters"]')
    .invoke("text")
    .then((text) => {
      if (text.includes("Show filters"))
        cy.findByText("Show filters", { exact: false }).click();
      cy.findByText("Reset all filters").click();
      cy.get('span[role="progressbar"]').should("be.visible");
      cy.contains("table", "Employer ID number").should("be.visible");
      cy.wait("@dashboardDefaultQuery");
    });
}

/**Sorts claims on the dashboard*/
export function sortClaims(by: "new" | "old" | "name_asc" | "name_desc"): void {
  const sortValuesMap = {
    new: {
      value: "created_at,descending",
      query: "order_by=created_at&order_direction=descending",
    },
    old: {
      value: "created_at,ascending",
      query: "order_by=created_at&order_direction=ascending",
    },
    name_asc: {
      value: "employee,ascending",
      query: "order_by=employee&order_direction=ascending",
    },
    name_desc: {
      value: "employee,descending",
      query: "order_by=employee&order_direction=descending",
    },
  };
  cy.findByLabelText("Sort").then((el) => {
    if (el.val() === sortValuesMap[by].value) return;
    cy.wrap(el).select(sortValuesMap[by].value);
    cy.get('span[role="progressbar"]').should("be.visible");
    cy.wait("@dashboardClaimQueries")
      .its("request.url")
      .should("include", sortValuesMap[by].query);
  });
}<|MERGE_RESOLUTION|>--- conflicted
+++ resolved
@@ -83,8 +83,6 @@
     url: "**/api/v1/applications/*/submit_application",
   }).as("submitClaimResponse");
 
-<<<<<<< HEAD
-=======
   cy.intercept(
     /\/api\/v1\/(employers\/claims|applications)\/.*\/documents\/\d+/
   ).as("documentDownload");
@@ -96,7 +94,6 @@
     "dashboardClaimQueries"
   );
 
->>>>>>> 987001b8
   deleteDownloadsFolder();
 }
 
