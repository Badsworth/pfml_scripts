import { Credentials } from "../../src/types";
import {
  ApplicationResponse,
  WorkPattern,
  IntermittentLeavePeriods,
  WorkPatternDay,
  ReducedScheduleLeavePeriods,
  PaymentPreference,
  PaymentPreferenceRequestBody,
} from "../../src/api";
import { inFieldset } from "./common";
import {
  extractDebugInfoFromBody,
  extractDebugInfoFromHeaders,
} from "../../src/errors";

export function before(): void {
  // Set the feature flag necessary to see the portal.
  cy.setCookie(
    "_ff",
    JSON.stringify({
      pfmlTerriyay: true,
      claimantShowAuth: true,
      claimantShowMedicalLeaveType: true,
      noMaintenance: true,
      employerShowSelfRegistrationForm: true,
      claimantShowOtherLeaveStep: true,
      claimantAuthThroughApi: true,
      employerShowAddOrganization: true,
      employerShowVerifications: true,
    }),
    { log: true }
  );

  cy.on("uncaught:exception", (e) => {
    if (e.message.match(/Cannot set property 'status' of undefined/)) {
      return false;
    }
    return true;
  });

  // Setup a route for application submission so we can extract claim ID later.
  cy.intercept({
    method: "POST",
    url: "**/api/v1/applications/*/submit_application",
  }).as("submitClaimResponse");

  // Block new-relic.js outright due to issues with Cypress networking code.
  // Without this block, test retries on the portal error out due to fetch() errors.
  cy.intercept("**/new-relic.js", (req) => {
    req.reply("console.log('Fake New Relic script loaded');");
  });
}

export function onPage(page: string): void {
  cy.url().should("include", `/applications/${page}`);
}

export function submitClaimDirectlyToAPI(scenario: string): void {
  cy.task("generateClaim", scenario).then({ timeout: 40000 }, (claim) => {
    cy.log("submitting", claim);
    cy.task("submitClaimToAPI", claim)
      .then((responseData: unknown) => responseData as ApplicationResponse)
      .then((responseData) => {
        cy.stashLog("claimNumber", responseData.fineos_absence_id);
        cy.stashLog("applicationId", responseData.application_id);
        cy.stashLog("firstName", responseData.first_name);
        cy.stashLog("lastName", responseData.last_name);
      });
  });
}

/**
 * Waits for the claim submission response to come from the API.
 *
 * If an error is received during submission, it enriches the error with additional metadata.
 */
export function waitForClaimSubmission(): Cypress.Chainable<{
  fineos_absence_id: string;
  application_id: string;
}> {
  return cy.wait("@submitClaimResponse").then((xhr) => {
    if (xhr.error) {
      throw new Error(`Error while waiting for claim submission: ${xhr.error}`);
    }
    if (!xhr.response) {
      throw new Error(
        "No response received while waiting for claim submission."
      );
    }

    if (xhr.response.statusCode < 200 || xhr.response.statusCode > 299) {
      const debugInfo: Record<string, string> = {
        ...extractDebugInfoFromHeaders(xhr.response?.headers ?? {}),
        ...extractDebugInfoFromBody(xhr.response?.body),
      };
      const debugInfoString = Object.entries(debugInfo)
        .map(([key, value]) => `${key}: ${value}`)
        .join("\n");
      throw new Error(
        `Application submission failed: ${xhr.request.url} - ${xhr.response.statusMessage} (${xhr.response.statusCode}\n\nDebug Information\n------------------\n${debugInfoString}`
      );
    }

    const body =
      typeof xhr.response.body === "string"
        ? JSON.parse(xhr.response.body)
        : xhr.response.body;

    if (!body.data.fineos_absence_id || !body.data.application_id) {
      throw new Error(
        `Submission response is missing required properties: ${JSON.stringify(
          body
        )}`
      );
    }

    return cy.wrap(
      {
        fineos_absence_id: body.data.fineos_absence_id,
        application_id: body.data.application_id,
      },
      { log: false }
    );
  });
}

export function login(credentials: Credentials): void {
  cy.visit(`${Cypress.env("E2E_PORTAL_BASEURL")}/login`);
  cy.labelled("Email address").type(credentials.username);
  cy.labelled("Password").typeMasked(credentials.password);
  cy.contains("button", "Log in").click({ waitForAnimations: true });
  cy.url().should("not.include", "login");
}

export function logout(): void {
  cy.contains("button", "Log out").click();
  cy.url().should("contain", "/login");
}

export function registerAsClaimant(credentials: Credentials): void {
  cy.visit("/create-account");
  cy.labelled("Email address").type(credentials.username);
  cy.labelled("Password").type(credentials.password);
  cy.contains("button", "Create account").click();
  cy.task("getAuthVerification", credentials.username).then((code) => {
    cy.labelled("6-digit code").type(code as string);
    cy.contains("button", "Submit").click();
  });
}

export function registerAsLeaveAdmin(
  credentials: Credentials,
  fein: string
): void {
  cy.visit("/employers/create-account");
  cy.labelled("Email address").type(credentials.username);
  cy.labelled("Password").type(credentials.password);
  cy.labelled("Employer ID number").type(fein);
  cy.contains("button", "Create account").click();
  cy.task("getAuthVerification", credentials.username as string).then(
    (code: string) => {
      cy.labelled("6-digit code").type(code as string);
      cy.contains("button", "Submit").click();
    }
  );
}

export function employerLogin(credentials: Credentials): void {
  cy.labelled("Email address").type(credentials.username);
  cy.labelled("Password").typeMasked(credentials.password);
  cy.contains("button", "Log in").click();
  cy.url().should("not.include", "login");
}

export function assertLoggedIn(): void {
  cy.contains("button", "Log out").should("be.visible");
}

export function startClaim(): void {
  cy.get('[href="/applications/start/"]').click();
  cy.contains("button", "I understand and agree").click();
  cy.location({ timeout: 30000 }).should((location) => {
    expect(location.pathname, "Expect to be on the checklist page").to.equal(
      "/applications/checklist/"
    );
    expect(location.search, "Expect to have a claim ID").to.include("claim_id");
  });
}

export function clickChecklistButton(label: string): void {
  cy.contains(label)
    .parents(".display-flex.border-bottom.border-base-light.padding-y-3")
    .contains("a", "Start")
    .click();
}

export function verifyIdentity(
  application: ApplicationRequestBody,
  leaveType: string
): void {
  if (leaveType === "normal") {
    cy.labelled("First name").type(application.first_name as string);
    cy.labelled("Last name").type(application.last_name as string);
    cy.log("Employer FEIN", application.employer_fein);
    cy.contains("button", "Save and continue").click();
  }

  // Added Phone Section behind Feature Flag
  cy.labelled("Phone number").type(application.phone?.phone_number as string);
  // Answers Number Type
  cy.get(":nth-child(2) > .usa-radio__label").click();
  cy.contains("button", "Save and continue").click();

  cy.labelled("Address").type(
    (application.mailing_address &&
      application.mailing_address.line_1) as string
  );
  cy.labelled("City").type(
    (application.mailing_address && application.mailing_address.city) as string
  );
  cy.labelled("State")
    .get("select")
    .select(
      (application.mailing_address &&
        application.mailing_address.state) as string
    );
  cy.labelled("ZIP").type(
    (application.mailing_address && application.mailing_address.zip) as string
  );

  // Answers the question "Do you get your mail at this address?"
  cy.get(":nth-child(1) > .usa-radio__label").click();

  cy.contains("button", "Save and continue").click();

  cy.contains("fieldset", "What’s your date of birth?").within(() => {
    const DOB = new Date(application.date_of_birth as string);

    cy.contains("Month").type(String(DOB.getMonth() + 1) as string);
    cy.contains("Day").type(String(DOB.getUTCDate()) as string);
    cy.contains("Year").type(String(DOB.getUTCFullYear()) as string);
  });
  cy.contains("button", "Save and continue").click();

  cy.contains("Do you have a Massachusetts driver’s license or ID card?");
  if (application.has_state_id) {
    cy.contains("Yes").click();
    cy.contains("Enter your license or ID number").type(
      `{selectall}{backspace}${application.mass_id}`
    );
  } else {
    cy.contains("No").click();
  }
  cy.contains("button", "Save and continue").click();

  cy.contains("What’s your Social Security Number?").type(
    `{selectall}{backspace}${application.tax_identifier}`
  );
  cy.contains("button", "Save and continue").click();
}

export function selectClaimType(application: ApplicationRequestBody): void {
  // Preceeded by - "I am on the claims Checklist page";
  // Preceeded by - "I click on the checklist button called {string}"
  //                with the label "Enter leave details"
  const reason = application.leave_details?.reason;
  const reasonQualifier = application.leave_details?.reason_qualifier;
  if (!reason) {
    throw new Error("Claim is missing reason or reason qualifier");
  }
  const reasonMap: Record<typeof reason, string> = {
    "Serious Health Condition - Employee":
      "I can’t work due to an illness, injury, or pregnancy.",
    "Child Bonding":
      "I need to bond with my child after birth, adoption, or foster placement.",
    "Pregnancy/Maternity":
      "I can’t work due to an illness, injury, or pregnancy.",
  };
  cy.contains(reasonMap[reason]).click();
  if (reasonQualifier) {
    const reasonQualifierMap: Record<typeof reasonQualifier, string> = {
      Newborn: "Birth",
      Adoption: "Adoption",
      "Foster Care": "Foster placement",
    };
    if (!(reasonQualifier in reasonQualifierMap)) {
      throw new Error(`Unknown reason qualifier: ${reasonQualifier}`);
    }
    cy.contains(reasonQualifierMap[reasonQualifier]).click();
  }
  cy.contains("button", "Save and continue").click();
}

export function answerPregnancyQuestion(
  application: ApplicationRequestBody
): void {
  // if (
  //   application.leave_details?.reason !== "Serious Health Condition - Employee"
  // ) {
  //   throw new Error("Reason besides Serious Health Condition was entered");
  // }
  // Example of selecting a radio button pertaining to a particular question. Scopes the lookup
  // of the "yes" value so we don't select "yes" for the wrong question.
  cy.contains(
    "fieldset",
    "Are you taking medical leave because you are pregnant or recently gave birth?"
  ).within(() => {
    cy.contains(
      application.leave_details?.pregnant_or_recent_birth ? "Yes" : "No"
    ).click();
  });
  cy.contains("button", "Save and continue").click();
}

export function answerContinuousLeaveQuestion(
  application: ApplicationRequestBody
): void {
  if (!application.leave_details) {
    throw new Error("Leave details not provided.");
  }

  const leave = application.leave_details.continuous_leave_periods;

  cy.contains(
    "fieldset",
    "Do you need to take off work completely for a period of time (continuous leave)?"
  ).within(() => {
    cy.get("input[type='radio']").check(
      application.has_continuous_leave_periods?.toString() as string,
      {
        force: true,
      }
    );
  });

  if (application.has_continuous_leave_periods) {
    onPage("leave-period-continuous");
    completeDateForm(leave?.[0]?.start_date, leave?.[0]?.end_date);
  }
  cy.contains("button", "Save and continue").click();
}

export function answerReducedLeaveQuestion(
  application: ApplicationRequestBody
): void {
  if (!application.leave_details) {
    throw new Error("Leave details not provided.");
  }

  cy.contains(
    "fieldset",
    "Do you need to work fewer hours than usual for a period of time (reduced leave schedule)?"
  ).within(() => {
    cy.get("input[type='radio']").check(
      application.has_reduced_schedule_leave_periods?.toString() as string,
      {
        force: true,
      }
    );
  });

  if (application.has_reduced_schedule_leave_periods) {
    const leave = application.leave_details.reduced_schedule_leave_periods;
    onPage("leave-period-reduced-schedule");
    completeDateForm(leave?.[0]?.start_date, leave?.[0]?.end_date);
    cy.contains("button", "Save and continue").click();
    enterReducedWorkHours(leave as ReducedScheduleLeavePeriods[]);
  } else {
    cy.contains("button", "Save and continue").click();
  }
}

export function enterReducedWorkHours(
  leave?: ReducedScheduleLeavePeriods[]
): void {
  if (!leave) {
    throw new Error(
      "Unable to enter reduced work hours - leave was not defined"
    );
  }
  const hrs = (minutes: number | null | undefined) => {
    return minutes ? Math.round(minutes / 60) : 0;
  };
  const weekdayInfo = [
    { day: "Sunday", hours: hrs(leave[0].sunday_off_minutes) },
    { day: "Monday", hours: hrs(leave[0].monday_off_minutes) },
    { day: "Tuesday", hours: hrs(leave[0].tuesday_off_minutes) },
    { day: "Wednesday", hours: hrs(leave[0].wednesday_off_minutes) },
    { day: "Thursday", hours: hrs(leave[0].thursday_off_minutes) },
    { day: "Friday", hours: hrs(leave[0].friday_off_minutes) },
    { day: "Saturday", hours: hrs(leave[0].saturday_off_minutes) },
  ];

  for (const info of weekdayInfo) {
    cy.contains("fieldset", info.day).within(() => {
      cy.labelled("Hours").type(info.hours.toString());
    });
  }
  cy.contains("button", "Save and continue").click();
}

export function answerIntermittentLeaveQuestion(
  application: ApplicationRequestBody
): void {
  if (!application.leave_details) {
    throw new Error("Leave details not provided.");
  }

  cy.contains(
    "fieldset",
    "Do you need to take off work in uneven blocks of time (intermittent leave)?"
  ).within(() => {
    cy.get("input[type='radio']").check(
      application.has_intermittent_leave_periods?.toString() as string,
      {
        force: true,
      }
    );
  });
  const leave = application.leave_details?.intermittent_leave_periods?.[0];
  if (leave) {
    onPage("leave-period-intermittent");
    completeDateForm(leave.start_date, leave.end_date);
    cy.contains("button", "Save and continue").click();
    completeIntermittentLeaveDetails(leave);
  } else {
    cy.contains("button", "Save and continue").click();
  }
}

export function enterEmployerInfo(application: ApplicationRequestBody): void {
  // Preceeded by - "I am on the claims Checklist page";
  // Preceeded by - "I click on the checklist button called {string}"
  //                with the label "Enter employment information"
  if (application.employment_status === "Employed") {
    cy.labelled(
      "What is your employer’s Employer Identification Number (EIN)?"
    ).type(application.employer_fein as string);
  }
  cy.contains("button", "Save and continue").click();
  if (application.employment_status === "Employed") {
    // @todo: Set to application property once it exists.
    // cy.labelled("On average, how many hours do you work each week?").type("40");
    // cy.contains("button", "Save and continue").click();

    cy.contains(
      "fieldset",
      "Have you told your employer that you are taking leave?"
    ).within(() => {
      cy.contains(
        "label",
        application.leave_details?.employer_notified ? "Yes" : "No"
      ).click();
    });
    if (application.employment_status) {
      cy.contains("fieldset", "When did you tell them?").within(() => {
        const notificationDate = new Date(
          application.leave_details?.employer_notification_date as string
        );
        cy.labelled("Month").type(
          (notificationDate.getMonth() + 1).toString() as string
        );
        cy.labelled("Day").type(
          notificationDate.getUTCDate().toString() as string
        );
        cy.labelled("Year").type(
          notificationDate.getUTCFullYear().toString() as string
        );
      });
    }
    cy.contains("button", "Save and continue").click();
    describeWorkSchedule(application);
  }
}

export function describeWorkSchedule(
  application: ApplicationRequestBody
): void {
  const workScheduleType: WorkPattern["work_pattern_type"] = "Fixed";

  cy.contains("fieldset", "How would you describe your work schedule?").within(
    () => {
      cy.get(`input[value = ${workScheduleType}]`).check({ force: true });
    }
  );
  cy.contains("button", "Save and continue").click();

  if (!application?.work_pattern?.work_pattern_days) {
    throw new Error("Work pattern days must be specified");
  }
  const workSchedule: WorkPatternDay[] =
    application?.work_pattern?.work_pattern_days;

  for (const workDay of workSchedule) {
    if (!(typeof workDay?.minutes === "number") || !workDay?.day_of_week) {
      throw new Error("Minutes and day of week must be specified");
    }
    if (workDay.minutes % 15 !== 0) {
      throw new Error("Minutes must be multiple of 15");
    }
    const hours = Math.floor(workDay.minutes / 60);
    const minutes = workDay.minutes % 60;
    cy.contains("fieldset", workDay.day_of_week).within(() => {
      cy.labelled("Hours").type(hours.toString());
      cy.labelled("minutes").select(minutes.toString(), {
        force: true,
      });
    });
  }
  cy.contains("button", "Save and continue").click();
}

export function reportOtherBenefits(): void {
  // Preceeded by - "I am on the claims Checklist page";
  // Preceeded by - "I click on the checklist button called {string}"
  //                with the label "Report other leave and benefits"
  cy.contains(
    "fieldset",
    "Will you use any employer-sponsored benefits during your leave?"
  ).within(() => cy.labelled("No").click({ force: true }));
  cy.contains("button", "Save and continue").click();

  cy.contains(
    "fieldset",
    "Will you receive income from any other sources during your leave?"
  ).within(() => cy.labelled("No").click({ force: true }));
  cy.contains("button", "Save and continue").click();

  /* **********
    Been removed from flow as 2nd November

    cy.contains(
      "fieldset",
      "Have you taken paid or unpaid leave since"
    ).within(() => cy.labelled("No").click({ force: true }));
    cy.contains("button", "Save and continue").click();
  */
}

export function confirmInfo(): void {
  // Usually preceeded by - "I am on the claims Review page"
  cy.contains("Submit Part 1").click();
}

export function reportOtherLeave(
  application: ApplicationRequestBody,
  otherLeave: boolean
): void {
  clickChecklistButton("Report other leave, income, and benefits");
  cy.contains("No").click();
  cy.contains("button", "Save and continue").click();
  cy.contains("legend", "Will you receive income from any other sources");

  if (otherLeave) {
    cy.contains("Yes").click();
    cy.contains("button", "Save and continue").click();
    cy.contains("h2", "Tell us about your other sources of income");
    cy.contains("Workers Compensation").click();
    if (
      application.leave_details &&
      application.leave_details.continuous_leave_periods
    ) {
      const leave = application.leave_details.continuous_leave_periods;
      const startDate = leave?.[0]?.start_date;
      const endDate = leave?.[0]?.end_date;
      if (!startDate || !endDate) {
        throw new Error("Unable to fill in empty dates.");
      }

      const [startYear, startMonth, startDay] = startDate.split("-");
      const [endYear, endMonth, endDay] = endDate.split("-");
      cy.contains(
        "fieldset",
        "When will you start receiving this income?"
      ).within(() => {
        cy.contains("Month").type(startMonth);
        cy.contains("Day").type(startDay);
        cy.contains("Year").type(startYear);
      });
      cy.contains(
        "fieldset",
        "When will you stop receiving this income?"
      ).within(() => {
        cy.contains("Month").type(endMonth);
        cy.contains("Day").type(endDay);
        cy.contains("Year").type(endYear);
      });
      cy.contains("button", "Save and continue").click();
      cy.contains("Yes").click();
      cy.contains("button", "Save and continue").click();
      cy.contains("h2", "Tell us about previous paid or unpaid leave");
      cy.contains("Yes").click();
      cy.contains("An illness or injury").click();
      cy.contains("fieldset", "When did your leave begin?").within(() => {
        cy.contains("Month").type("1");
        cy.contains("Day").type("1");
        cy.contains("Year").type("2021");
      });
      cy.contains("fieldset", "When did your leave end?").within(() => {
        cy.contains("Month").type("1");
        cy.contains("Day").type("2");
        cy.contains("Year").type("2021");
      });
      cy.contains("button", "Save and continue").click();
    }
  } else {
    cy.contains("No").click();
    cy.contains("button", "Save and continue").click();
    cy.contains("legend", "Have you taken paid or unpaid leave");
    cy.contains("No").click();
    cy.contains("button", "Save and continue").click();
  }
}

// Payment Section Currently Removed
// @Todo: Once this prop has been added back to ApplicationRequestBody

export function addPaymentInfo(
  paymentPreference: PaymentPreferenceRequestBody
): void {
  // Preceeded by - "I am on the claims Checklist page";
  // Preceeded by - "I click on the checklist button called {string}"
  //                with the label "Add payment information"
  const {
    payment_method,
    account_number,
    routing_number,
    bank_account_type,
  } = paymentPreference.payment_preference as PaymentPreference;

  cy.contains("fieldset", "How do you want to get your weekly benefit?").within(
    () => {
      const paymentInfoLabel = {
        Debit: "Direct deposit",
        Check: "Paper check",
        "Elec Funds Transfer": "Direct deposit",
      };
      cy.contains(
        paymentInfoLabel[
          payment_method as "Debit" | "Check" | "Elec Funds Transfer"
        ]
      ).click();
    }
  );
  switch (payment_method) {
    case "Debit":
    case "Elec Funds Transfer":
      cy.labelled("Routing number").type(routing_number as string);
      cy.labelled("Account number").type(account_number as string);
      inFieldset("Account type", () => {
        cy.get("input[type='radio']").check(bank_account_type as string, {
          force: true,
        });
      });
      break;

    default:
      throw new Error("Unknown payment method");
  }
  cy.contains("button", "Submit Part 2").click();
}

export function addId(idType: string): void {
  const docName = idType.replace(" ", "_");
  cy.labelled("Choose files").attachFile({
    filePath: `${docName}.pdf`,
    encoding: "binary",
  });
  cy.contains("button", "Save and continue").click();
}

export function addLeaveDocs(leaveType: string): void {
  cy.labelled("Choose files").attachFile({
    filePath: `${leaveType}.pdf`,
    encoding: "binary",
  });
  cy.contains("button", "Save and continue").click();
}

export function enterBondingDateInfo(
  application: ApplicationRequestBody
): void {
  const dateType =
    application.leave_details && application.leave_details.reason_qualifier;
  switch (dateType) {
    case "Newborn":
      cy.contains("fieldset", "When was your child born?").within(() => {
        const DOB = new Date(
          application.leave_details?.child_birth_date as string
        );

        cy.contains("Month").type(String(DOB.getMonth() + 1) as string);
        cy.contains("Day").type(String(DOB.getUTCDate()) as string);
        cy.contains("Year").type(String(DOB.getUTCFullYear()) as string);
      });
      break;

    case "Foster Care":
    case "Adoption":
      cy.contains(
        "fieldset",
        "When did the child arrive in your home through foster care or adoption?"
      ).within(() => {
        const DOB = new Date(
          application.leave_details?.child_placement_date as string
        );

        cy.contains("Month").type(String(DOB.getMonth() + 1) as string);
        cy.contains("Day").type(String(DOB.getUTCDate()) as string);
        cy.contains("Year").type(String(DOB.getUTCFullYear()) as string);
      });
      break;

    default:
      throw new Error(`Unknown Reason Qualifier ${dateType}`);
  }
  cy.contains("button", "Save and continue").click();
}

export function reviewAndSubmit(): void {
  cy.contains("Review and submit application").click({ force: true });
}

export function confirmSubmit(): void {
  // Usually preceeded by - "I am on the claims Confirm page"
  cy.contains("Submit application").click();
  cy.url({ timeout: 20000 }).should("include", "/applications/success");
}

export function goToDashboardFromApplicationsPage(): void {
  cy.contains("Start a new application", {
    timeout: 15000, // Dashboard can take awhile to load due to the number of claims the E2E user has
  }).click();
}

export function goToDashboardFromSuccessPage(): void {
  cy.contains("Return to applications").click();
}

export function confirmClaimSubmissionSucces(): void {
  cy.url().should("include", "/applications/success");
}

export function viewClaim(applicationId: string): void {
  cy.visit(`/applications/checklist/?claim_id=${applicationId}`);
  cy.url().should(
    "include",
    `/applications/checklist/?claim_id=${applicationId}`
  );
}

export function goToUploadCertificationPage(applicationId: string): void {
  cy.visit(`/applications/upload-certification/?claim_id=${applicationId}`);
}

export function completeDateForm(
  startDate?: string | null,
  endDate?: string | null
): void {
  if (!startDate || !endDate) {
    throw new Error("Unable to fill in empty dates.");
  }

  const [startYear, startMonth, startDay] = startDate.split("-");
  const [endYear, endMonth, endDay] = endDate.split("-");
  cy.contains("fieldset", "First day of leave").within(() => {
    cy.contains("Month").type(startMonth);
    cy.contains("Day").type(startDay);
    cy.contains("Year").type(startYear);
  });
  cy.contains("fieldset", "Last day of leave").within(() => {
    cy.contains("Month").type(endMonth);
    cy.contains("Day").type(endDay);
    cy.contains("Year").type(endYear);
  });
}

export function completeIntermittentLeaveDetails(
  leave: IntermittentLeavePeriods
): void {
  cy.contains("fieldset", "How often might you need").within(() => {
    cy.get(
      `input[name='leave_details.intermittent_leave_periods[0].frequency_interval_basis'][value="${leave.frequency_interval_basis}"]`
    ).click({ force: true });
  });
  if (!leave.frequency) {
    throw new Error("Frequency must be specified");
  }
  cy.get(
    "input[name='leave_details.intermittent_leave_periods[0].frequency']"
  ).type(leave.frequency.toString());

  cy.contains("fieldset", "How long will an absence typically last?").within(
    () => {
      if (leave.duration_basis !== "Days") {
        throw new Error("Duration basis should be Days");
      }
      cy.labelled("At least a day").click({ force: true });
    }
  );
  if (!leave.duration) {
    throw new Error("Frequency must be specified");
  }
  cy.get(
    "input[name='leave_details.intermittent_leave_periods[0].duration']"
  ).type(leave.duration.toString());

  cy.contains("button", "Save and continue").click();
}

export function respondToLeaveAdminRequest(
  fineosAbsenceId: string,
  suspectFraud: boolean,
  gaveNotice: boolean,
  approval: boolean
): void {
  cy.visit(
    `/employers/applications/new-application/?absence_id=${fineosAbsenceId}`
  );
  cy.contains("Are you the right person to respond to this application?");
  cy.contains("Yes").click();
  cy.contains("Agree and submit").click();

  cy.contains(
    "fieldset",
    "Do you have any reason to suspect this is fraud?"
  ).within(() => {
    cy.contains("label", suspectFraud ? "Yes (explain below)" : "No").click();
  });
  cy.contains(
    "fieldset",
    "Did the employee give you at least 30 days notice about their leave?"
  ).within(() => {
    cy.contains("label", gaveNotice ? "Yes" : "No (explain below)").click();
  });
  cy.contains(
    "fieldset",
    "Have you approved or denied this leave request?"
  ).within(() => {
    cy.contains("label", approval ? "Approve" : "Deny (explain below)").click();
  });
  if (suspectFraud || !gaveNotice || !approval) {
    cy.get('textarea[name="comment"]').type(
      "This is a generic explanation of the leave admin's response."
    );
  }
  cy.contains("button", "Submit").click();
  cy.contains("Thanks for reviewing the application");
}

export function checkNoticeForLeaveAdmin(
  fineosAbsenceId: string,
  claimantName: string,
  noticeType: string
): void {
  cy.visit(`/employers/applications/status/?absence_id=${fineosAbsenceId}`);

  switch (noticeType) {
    case "approval":
      cy.contains("h1", claimantName).should("be.visible");
      cy.contains("a", "Approval notice").should("be.visible");
      break;

    case "denial":
      cy.contains("h1", claimantName).should("be.visible");
      cy.contains("a", "Denial notice").should("be.visible");
      break;

    case "request for info":
      cy.contains("h1", claimantName).should("be.visible");
      cy.contains("a", "Request for more information").should("be.visible");
      break;

    default:
      throw new Error("Notice Type not Found!");
  }
}

export function confirmEligibleParent(): void {
  cy.contains("button", "I understand and agree").click();
}

export function submitClaimPartOne(
  application: ApplicationRequestBody,
  otherLeave = false
): void {
  const reason = application.leave_details && application.leave_details.reason;
  const reasonQualifier =
    application.leave_details && application.leave_details.reason_qualifier;

  clickChecklistButton("Verify your identification");
  verifyIdentity(application, "normal");
  onPage("checklist");
  clickChecklistButton("Enter employment information");
  enterEmployerInfo(application);
  onPage("checklist");
  clickChecklistButton("Enter leave details");
  selectClaimType(application);
  if (
    reason === "Serious Health Condition - Employee" ||
    reason === "Pregnancy/Maternity"
  ) {
    answerPregnancyQuestion(application);
  } else {
    enterBondingDateInfo(application);
  }
  if (reasonQualifier === "Newborn") {
    answerPregnancyQuestion(application);
  }
  answerContinuousLeaveQuestion(application);
  answerReducedLeaveQuestion(application);
  answerIntermittentLeaveQuestion(application);
  onPage("checklist");
  reportOtherLeave(application, otherLeave);
  clickChecklistButton("Review and confirm");
  if (reason === "Child Bonding") {
    confirmEligibleParent();
  }
  onPage("review");
  confirmInfo();
}

export function submitPartsTwoThreeNoLeaveCert(
  paymentPreference: PaymentPreferenceRequestBody
): void {
  clickChecklistButton("Add payment information");
  addPaymentInfo(paymentPreference);
  onPage("checklist");
  clickChecklistButton("Upload identification document");
  addId("MA ID");
  cy.wait(1000);
}

export function submitClaimPartsTwoThree(
  application: ApplicationRequestBody,
  paymentPreference: PaymentPreferenceRequestBody
): void {
  const reason = application.leave_details && application.leave_details.reason;
  clickChecklistButton("Add payment information");
  addPaymentInfo(paymentPreference);
  onPage("checklist");
  clickChecklistButton("Upload identification document");
  addId("MA ID");
  onPage("checklist");
  clickChecklistButton("Upload leave certification documents");
  addLeaveDocs(
    reason === "Serious Health Condition - Employee" ? "HCP" : "FOSTER"
  );
  onPage("checklist");
  reviewAndSubmit();
  onPage("review");
  confirmSubmit();
  goToDashboardFromSuccessPage();
  cy.wait(3000);
}

export function verifyLeaveAdmin(withholding: number): void {
  cy.get('a[href="/employers/organizations"]').first().click();
  cy.get('a[href^="/employers/organizations/verify-contributions"]')
    .last()
    .click();
  cy.get('input[id="InputText1"]').type(withholding.toString());
  cy.get('button[type="submit"').click();
  cy.contains("h1", "Thanks for verifying your paid leave contributions");
  cy.contains("p", "Your account has been verified");
  cy.contains("button", "Continue").click();
  cy.get('a[href^="/employers/organizations/verify-contributions"]').should(
    "not.exist"
  );
}

/**
 * Register a leave admin for an additional organization.
 */
export function addOrganization(fein: string, withholding: number): void {
  cy.get('a[href="/employers/organizations/add-organization/"').click();
  cy.get('input[name="ein"]').type(fein);
  cy.get('button[type="submit"').click();
<<<<<<< HEAD
  if (withholding !== 0) {
    cy.get('input[name="withholdingAmount"]').type(withholding.toString());
    cy.get('button[type="submit"').click();
    cy.contains("h1", "Thanks for verifying your paid leave contributions");
    cy.contains(
      "p",
      "Your account has been verified. In 15 minutes you will be able to log in and review applications"
    );
    cy.contains("button", "Continue").click();
    cy.get('a[href^="/employers/organizations/verify-contributions"]').should(
      "not.exist"
    );
  }
=======
  cy.get('input[name="withholdingAmount"]').type(withholding.toString());
  cy.get('button[type="submit"').click();
  cy.contains("h1", "Thanks for verifying your paid leave contributions");
  cy.contains("p", "Your account has been verified");
  cy.contains("button", "Continue").click();
  cy.get('a[href^="/employers/organizations/verify-contributions"]').should(
    "not.exist"
  );
>>>>>>> e7d80b3d
}<|MERGE_RESOLUTION|>--- conflicted
+++ resolved
@@ -977,21 +977,6 @@
   cy.get('a[href="/employers/organizations/add-organization/"').click();
   cy.get('input[name="ein"]').type(fein);
   cy.get('button[type="submit"').click();
-<<<<<<< HEAD
-  if (withholding !== 0) {
-    cy.get('input[name="withholdingAmount"]').type(withholding.toString());
-    cy.get('button[type="submit"').click();
-    cy.contains("h1", "Thanks for verifying your paid leave contributions");
-    cy.contains(
-      "p",
-      "Your account has been verified. In 15 minutes you will be able to log in and review applications"
-    );
-    cy.contains("button", "Continue").click();
-    cy.get('a[href^="/employers/organizations/verify-contributions"]').should(
-      "not.exist"
-    );
-  }
-=======
   cy.get('input[name="withholdingAmount"]').type(withholding.toString());
   cy.get('button[type="submit"').click();
   cy.contains("h1", "Thanks for verifying your paid leave contributions");
@@ -1000,5 +985,4 @@
   cy.get('a[href^="/employers/organizations/verify-contributions"]').should(
     "not.exist"
   );
->>>>>>> e7d80b3d
 }