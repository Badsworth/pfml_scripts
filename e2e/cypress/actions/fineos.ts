import { format, addMonths, addDays, startOfWeek, subDays } from "date-fns";

/**
 * This function is used to fetch and set the proper cookies for access Fineos UAT
 *
 * Note: Only used for UAT enviornment
 */
function SSO(): void {
  cy.clearCookies();
  // Perform SSO login in a task. We can't visit other domains in Cypress.
  cy.task("completeSSOLoginFineos").then((cookiesJson) => {
    const deserializedCookies: Record<string, string>[] = JSON.parse(
      cookiesJson
    );
    // There's no way we can stop the redirection from Fineos -> SSO login.
    // What we _can_ do is set the login cookies so that when that request is made,
    // it bounces back immediately with a HTTP redirect instead of showing the login page.
    const noSecure = deserializedCookies.filter((cookie) =>
      cookie.domain.match(/login\.microsoftonline/)
    );
    for (const cookie_info of noSecure) {
      cy.setCookie(cookie_info.name, cookie_info.value, cookie_info);
    }
  });
}

export function before(): void {
  // Suppress known application errors in Fineos.
  cy.on("uncaught:exception", (e) => {
    if (
      e.message.match(
        /(#.(CaseOwnershipSummaryPanelElement|CaseParticipantsSummaryPanelElement)|panelsdrilldown|startHeartbeatMonitorForPage)/
      )
    ) {
      return false;
    }
    if (e.message.match(/Cannot set property 'status' of undefined/)) {
      return false;
    }
    return true;
  });
  // Block new-relic.js outright due to issues with Cypress networking code.
  // Without this block, test retries on the portal error out due to fetch() errors.
  cy.intercept("https://js-agent.newrelic.com/*", (req) => {
    req.reply("console.log('Fake New Relic script loaded');");
  });

  // Fineos error pages have been found to cause test crashes when rendered. This is very hard to debug, as Cypress
  // crashes with no warning and removes the entire run history, so when a Fineos error page is detected, we instead
  // throw an error.
  cy.intercept(/\/util\/errorpage.jsp/, (req) => {
    req.reply(
      "A fatal Fineos error was thrown at this point. We've blocked the rendering of this page to prevent test crashes"
    );
  });

  // Set up a route we can listen to wait on ajax rendering to complete.
  cy.intercept(
    /(ajax\/pagerender\.jsp|sharedpages\/ajax\/listviewpagerender\.jsp|AJAXRequestHandler\.do)/
  ).as("ajaxRender");

  if (Cypress.env("E2E_ENVIRONMENT") === "uat") {
    SSO();
  }
}

export function visitClaim(claimId: string): void {
  cy.get('a[aria-label="Cases"]').click();
  onTab("Case");
  cy.labelled("Case Number").type(claimId);
  cy.labelled("Case Type").select("Absence Case");
  cy.get('input[type="submit"][value="Search"]').click();
  assertOnClaimPage(claimId);
}

export function denyClaim(reason: string): void {
  cy.get("input[type='submit'][value='Adjudicate']").click();
  // Make sure the page is fully loaded by waiting for the leave plan to show up.
  cy.get("table[id*='selectedLeavePlans'] tr").should("have.length", 1).click();
  cy.get("input[type='submit'][value='Reject']").click();
  clickBottomWidgetButton("OK");

  cy.get('a[title="Deny the Pending Leave Request"]').click();
  cy.get('span[id="leaveRequestDenialDetailsWidget"]')
    .find("select")
    .select(reason);
  cy.get('input[type="submit"][value="OK"]').click();
  assertClaimStatus("Declined");
}

/**
 * Called from the claim page, asserts that the claim status is an expected value.
 */
function assertClaimStatus(expected: string) {
  cy.get(".key-info-bar .status dd").should((statusElement) => {
    expect(statusElement, `Absence case should be ${expected}`).to.contain.text(
      expected
    );
  });
}

/**
 * Called from the claim page or the manage request page, asserts that the claim's eligibility, applicability,
 * eligibility, etc matches a known state.
 */
export function assertPlanStatus(
  section: string,
  expectedStatus: string
): void {
  cy.get(
    `.divListviewGrid .ListTable td[id*='ListviewWidget${section}Status0']`
  ).should((element) => {
    expect(
      element,
      `Expected claim's "${section}" to be "${expectedStatus}"`
    ).to.have.text(expectedStatus);
  });
}

/**
 * Called from the tasks page, asserts that a particular task is found.
 * @param name
 */
function assertHasTask(name: string) {
  cy.get("table[id*='TasksForCaseWidget']").should((table) => {
    expect(table, `Expected to find a "${name}" task`).to.have.descendants(
      `tr td:nth-child(6)[title="${name}"]`
    );
  });
}

function assertHasDocument(name: string) {
  cy.get("table[id*='DocumentsForCaseListviewWidget']").should((table) => {
    expect(table, `Expected to find a "${name}" document`).to.have.descendants(
      `a:contains("${name}")`
    );
  });
}

export function assertOnClaimPage(claimNumber: string): void {
  cy.get("[id*='processPhaseEnum']").should("contain.text", "Adjudication");
  cy.get(".case_pageheader_title").contains(claimNumber);
}

export function assertOnClaimantPage(
  firstName: string,
  lastName: string
): void {
  cy.contains("h2", `${firstName} ${lastName}`);
}

export function assertAdjudicatingClaim(claimId: string): void {
  cy.contains(".case_pageheader_title", claimId);
  cy.contains(".pageheader_subtitle", "Editing Leave Request");
}

<<<<<<< HEAD
export function assertClaimFinancialEligibility(expectMet: boolean): void {
  cy.get("[id*=leavePlanAdjudicationListviewWidgetEligibilityStatus").should(
    "have.text",
    expectMet ? "Met" : "Not Met"
  );
}

export function assertClaimApprovable(): void {
  // Assert that we have all green checkboxes.
  cy.get(
    "[id*='leavePlanAdjudicationListviewWidgetApplicabilityStatus']"
  ).should("have.text", "Applicable");
  cy.get("[id*='leavePlanAdjudicationListviewWidgetEligibilityStatus']").should(
    "have.text",
    "Met"
  );
  cy.get("[id*='leavePlanAdjudicationListviewWidgetEvidenceStatus']").should(
    "have.text",
    "Satisfied"
  );

  cy.get(
    "[id*='leavePlanAdjudicationListviewWidgetAvailabilityStatus']"
  ).should("have.text", "Time Available");
  cy.get("[id*='leavePlanAdjudicationListviewWidgetRestrictionStatus']").should(
    "have.text",
    "Passed"
  );
  cy.get("[id*='leavePlanAdjudicationListviewWidgetProtocolsStatus']").should(
    "have.text",
    "Passed"
  );
  cy.get("[id*='leavePlanAdjudicationListviewWidgetPlanDecision0']").should(
    "have.text",
    "Undecided"
  );
  // Assert that we can see the approve button.
  cy.contains(".menulink a", "Approve").should("be.visible");
}

export function assertClaimApprovableIntermittent(): void {
  // Assert that we have all green checkboxes.
  cy.get(
    "[id*='leavePlanAdjudicationListviewWidgetApplicabilityStatus']"
  ).should("have.text", "Applicable");
  cy.get("[id*='leavePlanAdjudicationListviewWidgetEligibilityStatus']").should(
    "have.text",
    "Met"
  );
  cy.get("[id*='leavePlanAdjudicationListviewWidgetEvidenceStatus']").should(
    "have.text",
    "Satisfied"
  );
  cy.get(
    "[id*='leavePlanAdjudicationListviewWidgetAvailabilityStatus']"
  ).should("have.text", "As Certified");
  cy.get("[id*='leavePlanAdjudicationListviewWidgetRestrictionStatus']").should(
    "have.text",
    "Passed"
  );
  cy.get("[id*='leavePlanAdjudicationListviewWidgetProtocolsStatus']").should(
    "have.text",
    "Passed"
  );
  cy.get("[id*='leavePlanAdjudicationListviewWidgetPlanDecision0']").should(
    "have.text",
    "Accepted"
  );
  // Assert that we can see the approve button.
  cy.contains(".menulink a", "Approve").should("be.visible");
}

=======
>>>>>>> f4905f4a
/**
 * Helper to switch to a particular tab.
 */
function onTab(label: string): void {
  cy.contains(".TabStrip td", label).click().should("have.class", "TabOn");
  // Wait on any in-flight Ajax to complete, then add a very slight delay for rendering to occur.
  cy.wait("@ajaxRender").wait(50);
}

/**
 * Helper to wait for ajax-y actions to complete before proceeding.
 *
 * Note: Please do not add explicit waits here. This function should be fast -
 * it will be called often. Try to find a better way to determine if we can move
 * on with processing (element detection).
 */
function wait() {
  cy.wait("@ajaxRender");
  cy.get("#disablingLayer").should("not.be.visible");
}

export function clickBottomWidgetButton(value = "OK"): void {
  cy.get(`#PageFooterWidget input[value="${value}"]`).click({ force: true });
}

export function uploadDocument(
  documentType: string,
  businessType: string
): void {
  const docName = documentType.replace(" ", "_");
  cy.get('input[value="Add"]').click();
  cy.get("table[class='TabStrip']").contains("div", "Search").click();
  cy.labelled("Business Type").type(businessType);
  cy.get("input[value='Search']").click();
  clickBottomWidgetButton();
  cy.get("input[type='file']").attachFile(`./${docName}.pdf`);
  clickBottomWidgetButton();
}

export function findDocument(documentType: string): void {
  let documentCategory: string;
  switch (documentType) {
    case "MA ID":
      documentCategory = "Identification_Proof";
      cy.get(`a[name*=${documentCategory}]`).should(
        "contain.text",
        "Identification Proof"
      );
      break;
    case "HCP":
    case "FOSTER":
      documentCategory = "State_managed_Paid_Leave_Confirmation";
      cy.get(`a[name*=${documentCategory}]`).should(
        "contain.text",
        "State managed Paid Leave Confirmation"
      );
      break;
    case "Employer Confirmation":
      documentCategory = "Employer Confirmation of Leave Data";
      cy.get("tr[class='ListRowSelected']").should(
        "contain.text",
        documentCategory
      );
      break;
    default:
      throw new Error("Provided reason for transfer is not recognized.");
  }
}

export function approveClaim(): void {
  // This button turns out to be unclickable without force, because selecting
  // it seems to scroll it out of view. Force works around that.
  cy.get('a[title="Approve the Pending Leaving Request"]').click({
    force: true,
  });
  assertClaimStatus("Approved");
}

export function assertClaimHasLeaveAdminResponse(approval: boolean): void {
  if (approval) {
    cy.contains(
      "a[id^=nextActionsWidget]",
      `Employer Approval Received`
    ).click();
  } else {
    cy.contains(
      "a[id^=nextActionsWidget]",
      `Employer Conflict Reported`
    ).click();
  }
}

/*
 * This work-flow is submitting a full bonding/military claim
 * directly into Fineos.
 *
 * Note: named createNotification based on the name of the button
 * in Fineos that starts this workflow
 */
export function createNotification(
  startDate: Date,
  endDate: Date,
  claimType?: string,
  hours_worked_per_week?: number
): void {
  const clickNext = (timeout?: number) =>
    cy.get('#navButtons input[value="Next "]', { timeout }).first().click();
  cy.contains("span", "Create Notification").click();
  clickNext();
  cy.labelled("Hours worked per week").type(
    `{selectall}{backspace}${hours_worked_per_week}`
  );
  clickNext();
  // @todo: Make claim type dynamic.
  if (claimType === "military care leave") {
    cy.contains("div", "Out of work for another reason")
      .prev()
      .find("input")
      .click();
    clickNext();
    cy.labelled("Absence relates to").select("Family");
    wait();
    cy.labelled("Absence reason").select("Military Caregiver", {});
  } else {
    cy.contains(
      "div",
      "Bonding with a new child (adoption/ foster care/ newborn)"
    )
      .prev()
      .find("input")
      .click();
    clickNext();
    cy.labelled("Qualifier 1").select("Foster Care");
  }

  clickNext(5000);
  cy.contains("div.toggle-guidance-row", "One or more fixed time off periods")
    .find("span.slider")
    .click();

  clickNext();
  cy.labelled("Absence status").select("Estimated");

  wait();
  cy.labelled("Absence start date").type(
    `${format(startDate, "MM/dd/yyyy")}{enter}`
  );
  wait();
  cy.labelled("Absence end date").type(
    `${format(endDate, "MM/dd/yyyy")}{enter}`
  );
  wait();
  cy.get(
    '#timeOffAbsencePeriodDetailsQuickAddWidget input[value="Add"]'
  ).click();

  clickNext(5000);
  cy.labelled("Work Pattern Type").select("Fixed");
  wait();

  cy.labelled("Standard Work Week").click();
  clickNext();
  if (claimType === "military care leave") {
    cy.labelled("Military Caregiver Description").type(
      "I am a parent military caregiver."
    );
  }
  clickNext(20000);
  cy.contains("div", "Thank you. Your notification has been submitted.");
  clickNext(20000);
}

export function additionalEvidenceRequest(claimNumber: string): void {
  assertOnClaimPage(claimNumber as string);
  cy.get("input[type='submit'][value='Adjudicate']").click();
  onTab("Evidence");
  cy.get("input[type='submit'][value='Additional Information']").click();
  cy.get(
    "input[name*='healthcareProviderInformationIncompleteBoolean_CHECKBOX']"
  ).click();
  cy.get("input[name*='healthcareProviderInformationIncompleteText']").type(
    "Wrote Physician requesting revised page 1."
  );
  cy.get("textarea[name*='missingInformationBox']").type(
    "Please resubmit page 1 of the Healthcare Provider form to verify the claimant's demographic information.  The page provided is missing information.  Thank you."
  );
  clickBottomWidgetButton("OK");
  cy.wait("@ajaxRender");
  cy.wait(200);
  clickBottomWidgetButton("OK");
  cy.wait(200);
  // cy.wait(90000);
  // onTab("Documents");
  // cy.get("tbody").within(() => {
  //   cy.get("td > a[title='Request for more Information']").should(
  //     "contain.text",
  //     "Request for more Information"
  //   );
  // });
}

export function checkStatus(
  claimNumber: string,
  section: string,
  status: string
): void {
  assertAdjudicatingClaim(claimNumber);
  onTab("Manage Request");
  cy.get(".divListviewGrid .ListTable tr").should("have.length", 1);
  cy.get(
    `.divListviewGrid .ListTable td[id*='ListviewWidget${section}Status0']`
  ).should("have.text", status);
}

export function markEvidence(
  claimNumber: string,
  claimType: string,
  evidenceType: string
): void {
  assertAdjudicatingClaim(claimNumber);
  onTab("Evidence");
  cy.contains(".ListTable td", evidenceType).click();
  cy.get("input[type='submit'][value='Manage Evidence']").click();
  // Focus inside popup. Note: There should be no need for an explicit wait here because
  // Cypress will not move on until the popup has been rendered.
  cy.get(".WidgetPanel_PopupWidget").within(() => {
    if (claimType === "BGBM1") {
      cy.labelled("Evidence Receipt").select("Received");
    }
    cy.labelled("Evidence Decision").select("Satisfied");
    cy.labelled("Evidence Decision Reason").type(
      "{selectall}{backspace}Evidence has been reviewed and approved"
    );
    cy.get("input[type='button'][value='OK']").click();
    // Wait till modal has fully closed before moving on.
    cy.get("#disablingLayer").should("not.exist");
  });
}

export function fillAbsencePeriod(claimNumber: string): void {
  assertAdjudicatingClaim(claimNumber);
  onTab("Evidence");
  onTab("Certification Periods");
  cy.get("input[value='Prefill with Requested Absence Periods']").click();
  cy.get("#PopupContainer input[value='Yes']").click();
}

export function intermittentFillAbsencePeriod(claimNumber: string): void {
  assertAdjudicatingClaim(claimNumber);
  onTab("Evidence");
  onTab("Certification Periods");
  cy.get("input[value='Prefill with Requested Absence Periods']").click();
  cy.get("#PopupContainer").within(() => {
    cy.get("input[value='Yes']").click();
  });
  cy.get(
    "input[name*='unspecifiedCertificationEpisodicPeriodDetailsWidget_un99_episodeDuration']"
  ).type("{selectall}5{enter}", { force: true });
  wait();
  cy.get(
    "input[name*='certificationEpisodicLeaveEntitlementWidget_un94_applyChanges']"
  ).click();
  cy.get("#PopupContainer").within(() => {
    cy.get("input[value='Yes']").click();
  });
}

export function claimAdjudicationFlow(
  claimNumber: string,
  ERresponse = false
): void {
  visitClaim(claimNumber);
  onTab("Tasks");
  assertHasTask("Certification Review");
  assertHasTask("ID Review");
  if (ERresponse) {
    assertHasTask("Employer Approval Received");
  }
  onTab("Absence Hub");
  assertPlanStatus("Applicability", "Applicable");
  assertPlanStatus("Eligibility", "Met");
  cy.get("input[type='submit'][value='Adjudicate']").click();
  markEvidence(claimNumber, "MHAP1", "State managed Paid Leave Confirmation");
  markEvidence(claimNumber, "MHAP1", "Identification Proof");
  fillAbsencePeriod(claimNumber);
  onTab("Manage Request");
  assertPlanStatus("Evidence", "Satisfied");
  assertPlanStatus("Availability", "Time Available");
  assertPlanStatus("Restriction", "Passed");
  assertPlanStatus("Protocols", "Passed");
  clickBottomWidgetButton("OK");

  // Approve Claim
  if (ERresponse) {
    approveClaim();
  }
  cy.wait(2000);
}

export function intermittentClaimAdjudicationFlow(
  claimNumber: string,
  ERresponse = false
): void {
  visitClaim(claimNumber);
  if (ERresponse) {
    assertClaimHasLeaveAdminResponse(true);
    clickBottomWidgetButton("Close");
  }
  assertOnClaimPage(claimNumber);
  checkTask();
  cy.get("input[type='submit'][value='Adjudicate']").click();
  checkStatus(claimNumber, "Eligibility", "Met");
  markEvidence(claimNumber, "MHAP1", "State managed Paid Leave Confirmation");
  markEvidence(claimNumber, "MHAP1", "Identification Proof");
  checkStatus(claimNumber, "Evidence", "Satisfied");
  intermittentFillAbsencePeriod(claimNumber);
  onTab("Manage Request");
  cy.wait(500);
  cy.get("input[type='submit'][value='Accept']").click();
  cy.wait(500);
  checkStatus(claimNumber, "Availability", "As Certified");
  // Complete Adjudication
  assertAdjudicatingClaim(claimNumber);
  clickBottomWidgetButton("OK");
  assertClaimApprovableIntermittent();
  // Approve Claim
  if (ERresponse) {
    approveClaim();
  }
  wait();
}

// This is being used for Sally hours to allow us to see payment being made.
export function submitIntermittentActualHours(
  timeSpanHoursStart: number,
  timeSpanHoursEnd: number
): void {
  cy.contains("span[class='LinkText']", "Record Actual").click({ force: true });
  wait();
  cy.contains("tbody", "Episodic").click();
  cy.contains("input", "Record Actual").click();
  cy.get(".popup-container").within(() => {
    const mostRecentSunday = startOfWeek(new Date());
    const startDate = subDays(mostRecentSunday, 13);
    const startDateFormatted = format(startDate, "MM/dd/yyyy");
    const endDateFormatted = format(addDays(startDate, 4), "MM/dd/yyyy");

    cy.labelled("Absence start date").type(
      `{selectall}{backspace}${startDateFormatted}{enter}`
    );
    cy.wait("@ajaxRender");
    cy.wait(200);
    cy.labelled("Absence end date").type(
      `{selectall}{backspace}${endDateFormatted}{enter}`
    );
    cy.wait("@ajaxRender");
    cy.wait(200);
    cy.get(
      "input[name*='timeOffAbsencePeriodDetailsWidget_un26_timeSpanHoursStartDate']"
    ).type(`{selectall}{backspace}${timeSpanHoursStart}`);
    cy.get(
      "input[name*='timeOffAbsencePeriodDetailsWidget_un26_timeSpanHoursEndDate']"
    ).type(`{selectall}{backspace}${timeSpanHoursEnd}`);
    cy.get("input[type='submit'][value='OK']").click();
  });
  cy.get("#nextPreviousButtons").within(() => {
    cy.get("input[value*='Next ']").click({ force: true });
  });
  cy.contains("td", "Time off period").click({ force: true });
  wait();
  cy.get("select[name*='reportedBy']").select("Employee");
  wait();
  cy.get("select[name*='receivedVia']").select("Phone");
  wait();
  cy.get("select[name*='managerAccepted']").select("Yes");
  cy.get("input[name*='applyActualTime']").click();
  cy.contains("td", "Time off period").click({ force: true });
  cy.get("#nextPreviousButtons").within(() => {
    cy.get("input[value*='Next ']").click({ force: true });
  });
}

export function claimAdjudicationMailedDoc(claimNumber: string): void {
  visitClaim(claimNumber);
  assertOnClaimPage(claimNumber);
  onTab("Documents");
  // Assert ID Doc is present
  findDocument("MA ID");
  uploadDocument("HCP", "State Managed");
  onTab("Documents");
  findDocument("HCP");
  onTab("Absence Hub");
  cy.get('input[type="submit"][value="Adjudicate"]').click();
  markEvidence(claimNumber, "BGBM1", "State managed Paid Leave Confirmation");
  markEvidence(claimNumber, "BGBM1", "Identification Proof");
  checkStatus(claimNumber, "Evidence", "Satisfied");
  fillAbsencePeriod(claimNumber);
  checkStatus(claimNumber, "Availability", "Time Available");
  // Complete Adjudication
  assertAdjudicatingClaim(claimNumber);
  clickBottomWidgetButton("OK");
  assertPlanStatus("Applicability", "Applicable");
  assertPlanStatus("Eligibility", "Met");
  assertPlanStatus("Evidence", "Satisfied");
  assertPlanStatus("Availability", "Time Available");
  assertPlanStatus("Restriction", "Passed");
  assertPlanStatus("Protocols", "Passed");
}

export function addBondingLeaveFlow(timeStamp: Date): void {
  cy.get('a[aria-label="Add Time"]').click({ force: true });
  cy.get('input[type="radio"][value*="another_reason_id"]').click();
  cy.get('input[type="submit"][title="Add Time Off Period"]').click();
  cy.wait("@ajaxRender");
  cy.wait(200);
  cy.get(".popup-container").within(() => {
    cy.labelled("Absence status").select("Known");
    cy.wait("@ajaxRender");
    cy.wait(200);
    const startDate = addMonths(timeStamp, 2);
    const startDateFormatted = format(startDate, "MM/dd/yyyy");
    const endDateFormatted = format(addDays(startDate, 2), "MM/dd/yyyy");

    cy.labelled("Absence start date").type(
      `{selectall}{backspace}${startDateFormatted}{enter}`
    );
    cy.wait("@ajaxRender");
    cy.wait(200);
    cy.labelled("Absence end date").type(
      `{selectall}{backspace}${endDateFormatted}{enter}`
    );
    cy.wait("@ajaxRender");
    cy.wait(200);
    cy.get("input[type='checkbox'][id*='startDateAllDay_CHECKBOX']").click();
    cy.get("input[type='checkbox'][id*='endDateAllDay_CHECKBOX']").click();
    cy.get("input[type='submit'][value='OK']").click();
  });
  clickBottomWidgetButton("Next");
  cy.wait("@ajaxRender");
  cy.wait(200);
  // Work Pattern
  cy.get("input[type='checkbox'][id*='standardWorkWeek_CHECKBOX']").click();
  cy.labelled("Pattern Status").select("Known");
  clickBottomWidgetButton("Next");
  cy.wait("@ajaxRender");
  cy.wait(200);
  // Complete Details
  cy.labelled("Primary Relationship to Employee").select("Child");
  cy.wait("@ajaxRender");
  cy.wait(200);
  cy.wait("@ajaxRender");
  cy.wait(200);
  cy.labelled("Qualifier 1").select("Biological");
  clickBottomWidgetButton("Next");
  // Additional Info
  clickBottomWidgetButton("Next");
  // Wrap up
  clickBottomWidgetButton("OK");
  // Assert bonding leave request was added
  cy.get("[id*='processPhaseEnum']").should("contain.text", "Adjudication");
  cy.get("[id*='requestedLeaveCardWidget']").should(
    "contain.text",
    "Pending leave"
  );
  cy.get(".absencePeriodDescription").should(
    "contain.text",
    "Fixed time off for Child Bonding"
  );
  cy.wait(1000);
}

export function searchClaimantSSN(ssn: string): void {
  ssn = ssn.replace(/-/g, "");
  cy.get('a[aria-label="Parties"]').click();
  cy.contains("td", "Identification Number")
    .next()
    .within(() => cy.get("input").type(ssn));

  cy.get('input[type="submit"][value="Search"]').click();
}

export function findOtherLeaveEForm(claimNumber: string): void {
  visitClaim(claimNumber);
  onTab("Documents");
  assertHasDocument("Other Leaves");
  cy.wait(200);
}

export function checkPaymentPreference(simClaim: DehydratedClaim): void {
  const { claim, paymentPreference } = simClaim;
  searchClaimantSSN(claim.tax_identifier as string);
  clickBottomWidgetButton("OK");
  onTab("Payment Preferences");
  cy.contains("td", "Yes").click();
  cy.wait("@ajaxRender");
  cy.wait(200);
  cy.get('input[type="submit"][value="View"]').click();
  cy.wait("@ajaxRender");
  cy.wait(200);

  // Check Name
  cy.get('span[id*="accountName"]').should(
    "contain",
    `${claim.first_name} ${claim.last_name}`
  );

  // Check Payment Preference
  cy.contains(
    "span",
    paymentPreference.payment_preference?.payment_method as string
  ).should("be.visible");
  cy.contains(
    "span",
    paymentPreference.payment_preference?.account_number as string
  ).should("be.visible");
  cy.contains(
    "span",
    paymentPreference.payment_preference?.bank_account_type as string
  ).should("be.visible");
  cy.contains(
    "span",
    paymentPreference.payment_preference?.routing_number as string
  ).should("be.visible");

  // Check Address
  cy.contains("span", claim.mailing_address?.line_1 as string).should(
    "be.visible"
  );
  cy.contains("span", claim.mailing_address?.city as string).should(
    "be.visible"
  );
  cy.contains("tr > td > span", claim.mailing_address?.state as string).should(
    "be.visible"
  );
  cy.contains("span", claim.mailing_address?.zip as string).should(
    "be.visible"
  );
  cy.wait(2000);
}

export function getPaymentAmount(): Cypress.Chainable<string> {
  cy.contains("Absence Paid Leave Case").click();
  cy.wait("@ajaxRender");
  onTab("Financials");
  onTab("Payment History");
  onTab("Amounts Pending");
  return cy
    .get('#amountspendingtabWidget td[id*="benefit_amount_money0"]')
    .invoke("text");
}

export function getIntermittentPaymentAmount(): Cypress.Chainable<string> {
  cy.contains("Absence Paid Leave Case").click();
  wait();
  onTab("Financials");
  onTab("Payment History");
  return cy
    .get(
      '#PaymentHistoryDetailsListviewWidget td[id*="PaymentHistoryDetailsListviewWidget_un46_PaymentHistoryDetailsListviewNetPaymentAmount0"]'
    )
    .invoke("text");
}

export function triggerNoticeRelease(docType: string): void {
  onTab("Task");
  onTab("Processes");
  cy.contains(".TreeNodeElement", "SOM Generate Legal Notice").click({
    force: true,
  });
  cy.get('input[type="submit"][value="Properties"]').click();
  cy.get('input[type="submit"][value="Continue"]').click();
  cy.contains(".TreeNodeContainer", "SOM Generate Legal Notice", {
    timeout: 20000,
  })
    .find("input[type='checkbox']")
    .should("be.checked");
  onTab("Documents");
  assertHasDocument(docType);
}<|MERGE_RESOLUTION|>--- conflicted
+++ resolved
@@ -154,81 +154,6 @@
   cy.contains(".pageheader_subtitle", "Editing Leave Request");
 }
 
-<<<<<<< HEAD
-export function assertClaimFinancialEligibility(expectMet: boolean): void {
-  cy.get("[id*=leavePlanAdjudicationListviewWidgetEligibilityStatus").should(
-    "have.text",
-    expectMet ? "Met" : "Not Met"
-  );
-}
-
-export function assertClaimApprovable(): void {
-  // Assert that we have all green checkboxes.
-  cy.get(
-    "[id*='leavePlanAdjudicationListviewWidgetApplicabilityStatus']"
-  ).should("have.text", "Applicable");
-  cy.get("[id*='leavePlanAdjudicationListviewWidgetEligibilityStatus']").should(
-    "have.text",
-    "Met"
-  );
-  cy.get("[id*='leavePlanAdjudicationListviewWidgetEvidenceStatus']").should(
-    "have.text",
-    "Satisfied"
-  );
-
-  cy.get(
-    "[id*='leavePlanAdjudicationListviewWidgetAvailabilityStatus']"
-  ).should("have.text", "Time Available");
-  cy.get("[id*='leavePlanAdjudicationListviewWidgetRestrictionStatus']").should(
-    "have.text",
-    "Passed"
-  );
-  cy.get("[id*='leavePlanAdjudicationListviewWidgetProtocolsStatus']").should(
-    "have.text",
-    "Passed"
-  );
-  cy.get("[id*='leavePlanAdjudicationListviewWidgetPlanDecision0']").should(
-    "have.text",
-    "Undecided"
-  );
-  // Assert that we can see the approve button.
-  cy.contains(".menulink a", "Approve").should("be.visible");
-}
-
-export function assertClaimApprovableIntermittent(): void {
-  // Assert that we have all green checkboxes.
-  cy.get(
-    "[id*='leavePlanAdjudicationListviewWidgetApplicabilityStatus']"
-  ).should("have.text", "Applicable");
-  cy.get("[id*='leavePlanAdjudicationListviewWidgetEligibilityStatus']").should(
-    "have.text",
-    "Met"
-  );
-  cy.get("[id*='leavePlanAdjudicationListviewWidgetEvidenceStatus']").should(
-    "have.text",
-    "Satisfied"
-  );
-  cy.get(
-    "[id*='leavePlanAdjudicationListviewWidgetAvailabilityStatus']"
-  ).should("have.text", "As Certified");
-  cy.get("[id*='leavePlanAdjudicationListviewWidgetRestrictionStatus']").should(
-    "have.text",
-    "Passed"
-  );
-  cy.get("[id*='leavePlanAdjudicationListviewWidgetProtocolsStatus']").should(
-    "have.text",
-    "Passed"
-  );
-  cy.get("[id*='leavePlanAdjudicationListviewWidgetPlanDecision0']").should(
-    "have.text",
-    "Accepted"
-  );
-  // Assert that we can see the approve button.
-  cy.contains(".menulink a", "Approve").should("be.visible");
-}
-
-=======
->>>>>>> f4905f4a
 /**
  * Helper to switch to a particular tab.
  */
