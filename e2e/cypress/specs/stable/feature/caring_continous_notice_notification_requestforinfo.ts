--- conflicted
+++ resolved
@@ -93,11 +93,7 @@
             .should("be.visible")
             .click();
         });
-<<<<<<< HEAD
-        portal.downloadLegalNotice("Request", submission.fineos_absence_id, 3);
-=======
         portal.downloadLegalNotice("Request", submission.fineos_absence_id);
->>>>>>> 1944d824
         portal.uploadAdditionalDocument(
           submission.fineos_absence_id,
           "Certification",
