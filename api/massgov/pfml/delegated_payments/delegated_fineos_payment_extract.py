--- conflicted
+++ resolved
@@ -533,20 +533,7 @@
 
     def run_step(self):
         logger.info("Processing payment extract data")
-<<<<<<< HEAD
-
-        try:
-            self.process_records()
-            self.db_session.commit()
-
-        except Exception:
-            self.db_session.rollback()
-            logger.exception("Error processing payment extract data")
-            raise
-
-=======
         self.process_records()
->>>>>>> 11c27f78
         logger.info("Successfully processed payment extract data")
 
     def get_active_payment_state(self, payment: Payment) -> Optional[LkState]:
