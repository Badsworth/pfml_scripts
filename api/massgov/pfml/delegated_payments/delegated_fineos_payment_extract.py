--- conflicted
+++ resolved
@@ -997,35 +997,9 @@
                 if (
                     payment_data.payment_relevant_party.payment_relevant_party_id
                     == PaymentRelevantParty.REIMBURSED_EMPLOYER.payment_relevant_party_id
-<<<<<<< HEAD
                 ):
                     if payment_identifier_type == SOCIAL_SECURITY_NUMBER:
                         employee = claim.employee if claim is not None else None
-=======
-                    and payment_data.is_employer_reimbursement_enabled
-                ):
-                    employee = claim.employee if claim is not None else None
-                    if not employee:
-                        self.increment(self.Metrics.EMPLOYEE_MISSING_IN_DB_COUNT)
-                        payment_data.validation_container.add_validation_issue(
-                            payments_util.ValidationReason.MISSING_IN_DB,
-                            payment_data.tin,
-                            "employee",
-                        )
-                else:
-                    tax_identifier = (
-                        self.db_session.query(TaxIdentifier)
-                        .filter_by(tax_identifier=payment_data.tin)
-                        .one_or_none()
-                    )
-                    if not tax_identifier:
-                        self.increment(self.Metrics.TAX_IDENTIFIER_MISSING_IN_DB_COUNT)
-                        payment_data.validation_container.add_validation_issue(
-                            payments_util.ValidationReason.MISSING_IN_DB,
-                            payment_data.tin,
-                            "tax_identifier",
-                        )
->>>>>>> 938b19ec
                     else:
                         if payment_identifier_type == TAX_IDENTIFICATION_NUMBER:
                             tax_identifier = (
