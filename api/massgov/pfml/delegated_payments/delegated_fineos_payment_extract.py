--- conflicted
+++ resolved
@@ -46,16 +46,11 @@
 )
 from massgov.pfml.db.models.state import Flow, LkState, State
 from massgov.pfml.delegated_payments.step import Step
-<<<<<<< HEAD
-from massgov.pfml.types import TaxId
-from massgov.pfml.util.datetime import get_now_us_eastern
-=======
 from massgov.pfml.delegated_payments.util.fineos_writeback_util import (
     stage_payment_fineos_writeback,
 )
 from massgov.pfml.util.converters.str_to_numeric import str_to_int
 from massgov.pfml.util.datetime import datetime_str_to_date, get_now_us_eastern
->>>>>>> df3c5cee
 
 logger = logging.get_logger(__name__)
 
@@ -697,39 +692,12 @@
         self, payment_data: PaymentData
     ) -> Tuple[Optional[Employee], Optional[Claim]]:
 
-        # The TIN field for tax records isn't a valid format so error them
-        # TODO - when adding tax withholding logic in the future, this won't
-        # need to be an error, but for now, we want to filter these out.
-        is_valid_tin_format = True
-        try:
-            if payment_data.tin is None:
-                # This scenario already would have added an error
-                is_valid_tin_format = False
-            else:
-                TaxId(payment_data.tin)
-        except ValueError:
-            self.increment(self.Metrics.MALFORMED_TIN_COUNT)
-            payment_data.validation_container.add_validation_issue(
-                payments_util.ValidationReason.MISSING_IN_DB, f"tax_identifier: {payment_data.tin}",
-            )
-            is_valid_tin_format = False
-
         # Get the TIN, employee and claim associated with the payment to be made
         employee, claim = None, None
         try:
-<<<<<<< HEAD
-            # If the payment transaction type is for the employer
-            # We know we aren't going to find an employee, so don't look
-            if (
-                payment_data.payment_transaction_type.payment_transaction_type_id
-                != PaymentTransactionType.EMPLOYER_REIMBURSEMENT.payment_transaction_type_id
-                and is_valid_tin_format
-            ):
-=======
             # If the employee is required and should be validated, do so
             # Otherwise, we know we aren't going to find an employee, so don't look
             if payment_data.is_employee_required:
->>>>>>> df3c5cee
                 tax_identifier = (
                     self.db_session.query(TaxIdentifier)
                     .filter_by(tax_identifier=payment_data.tin)
