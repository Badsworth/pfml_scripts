--- conflicted
+++ resolved
@@ -54,13 +54,10 @@
     CHECK_PAYMENT_ADDRESS_NO_MATCHES_FROM_EXPERIAN = (
         "CHECK_PAYMENT_ADDRESS_NO_MATCHES_FROM_EXPERIAN"
     )
-<<<<<<< HEAD
     CHECK_PAYMENT_CHECK_NUMBER_NOT_FOUND = "CHECK_PAYMENT_CHECK_NUMBER_NOT_FOUND"
-=======
     CHECK_PAYMENT_ADDRESS_NO_MATCHES_FROM_EXPERIAN_FIXED = (
         "CHECK_PAYMENT_ADDRESS_NO_MATCHES_FROM_EXPERIAN_FIXED"
     )
->>>>>>> 96fdbb73
 
     # Automated Validation Rules (TODO add more validation issue scenarios)
     INVALID_ADDRESS_FIXED = "INVALID_ADDRESS_FIXED"
