--- conflicted
+++ resolved
@@ -36,13 +36,9 @@
     TaxIdentifierFactory,
 )
 from massgov.pfml.delegated_payments.mock.mock_util import MockData, generate_routing_nbr_from_ssn
-<<<<<<< HEAD
-from massgov.pfml.types import TaxId
-=======
 from massgov.pfml.delegated_payments.util.fineos_writeback_util import (
     stage_payment_fineos_writeback,
 )
->>>>>>> df3c5cee
 
 fake = faker.Faker()
 fake.seed_instance(2394)
@@ -102,9 +98,7 @@
 
         # employee
         self.fineos_customer_number = self.get_value("fineos_customer_number", None)
-        self.employee_optional_kwargs: Dict[
-            str, Any
-        ] = (
+        self.employee_optional_kwargs: Dict[str, Any] = (
             {}
         )  # only set if value was passed in constructor, else defer to lazy factory initialization
 
@@ -120,15 +114,9 @@
             self.employee_optional_kwargs, "fineos_employee_last_name", fineos_employee_last_name
         )
 
-<<<<<<< HEAD
-        # pub eft defaults
-        self.ssn = TaxId(
-            self.get_value("ssn", str(fake.unique.random_int(min=100_000_000, max=200_000_000)))
-=======
         # employer
         self.employer_customer_num = self.get_value(
             "employer_customer_num", str(fake.unique.random_int(min=1, max=1_000_000))
->>>>>>> df3c5cee
         )
         self.employer_exempt_family = self.get_value("employer_exempt_family", False)
         self.employer_exempt_medical = self.get_value("employer_exempt_medical", False)
@@ -166,9 +154,7 @@
         )
 
         # payment defaults
-        self.payment_optional_kwargs: Dict[
-            str, Any
-        ] = (
+        self.payment_optional_kwargs: Dict[str, Any] = (
             {}
         )  # only set if value was passed in constructor, else defer to lazy factory initialization
 
