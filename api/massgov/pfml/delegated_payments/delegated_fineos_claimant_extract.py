--- conflicted
+++ resolved
@@ -114,21 +114,14 @@
 
         self._process_requested_absences(requested_absences)
         self._process_employee_feed(employee_record)
-<<<<<<< HEAD
 
     def _process_requested_absences(
         self, requested_absences: List[FineosExtractVbiRequestedAbsenceSom]
     ) -> None:
-=======
-
-    def _process_requested_absences(
-        self, requested_absences: List[FineosExtractVbiRequestedAbsenceSom]
-    ) -> None:
 
         start_dates: List[str] = []
         end_dates = []
 
->>>>>>> 11c27f78
         for requested_absence in requested_absences:
             # If any of the requested absence records are ID proofed, then
             # we consider the entire claim valid
@@ -229,17 +222,6 @@
             custom_validator_func=payments_util.lookup_validator(AbsenceStatus),
         )
 
-<<<<<<< HEAD
-        self.absence_start_date = payments_util.validate_db_input(
-            "ABSENCEPERIOD_START", requested_absence, self.validation_container, True
-        )
-
-        self.absence_end_date = payments_util.validate_db_input(
-            "ABSENCEPERIOD_END", requested_absence, self.validation_container, True
-        )
-
-=======
->>>>>>> 11c27f78
         # Note this should be identical regardless of absence case
         self.fineos_customer_number = payments_util.validate_db_input(
             "EMPLOYEE_CUSTOMERNO", requested_absence, self.validation_container, True
@@ -403,19 +385,7 @@
     def process_claimant_extract_data(self) -> None:
 
         logger.info("Processing claimant extract data")
-<<<<<<< HEAD
-
-        try:
-            self.process_records_to_db()
-            self.db_session.commit()
-        except Exception:
-            # If there was a file-level exception anywhere in the processing,
-            # we move the file from received to error
-            # Add this function:
-            self.db_session.rollback()
-            logger.exception("Error processing claimant extract data")
-            raise
-
+        self.process_records_to_db()
         logger.info("Done processing claimant extract data")
 
     def get_employee_feed_map(
@@ -572,165 +542,6 @@
             extra=claimant_data.get_traceable_details(),
         )
 
-=======
-        self.process_records_to_db()
-        logger.info("Done processing claimant extract data")
-
-    def get_employee_feed_map(
-        self, reference_file: ReferenceFile
-    ) -> Dict[str, FineosExtractEmployeeFeed]:
-        """
-        Querying the DB to cache all of the employee feed info
-        that is from the same batch as the requested absence data
-        we are processing.
-        """
-        employee_feed_records = (
-            self.db_session.query(FineosExtractEmployeeFeed)
-            .filter(FineosExtractEmployeeFeed.reference_file_id == reference_file.reference_file_id)
-            .all()
-        )
-
-        # The same customerno can appear many times in the employee feed.
-        # We want to prefer using a record with the default payment pref
-        # set to true, but are fine if it's not, just can't do EFT processing later.
-        employee_feed_mapping: Dict[str, FineosExtractEmployeeFeed] = {}
-        for employee_feed_record in employee_feed_records:
-            self.increment(self.Metrics.EMPLOYEE_FEED_RECORD_COUNT)
-            customerno = employee_feed_record.customerno
-
-            # Adding to make the type checker happy
-            if not customerno:
-                logger.warning(
-                    "Customer number not set for employee feed record %s",
-                    employee_feed_record.employee_feed_id,
-                )
-                continue
-
-            # Associate the first record we come across with the customerno
-            # regardless of default payment preference status
-            existing_record = employee_feed_mapping.get(customerno)
-            if not existing_record:
-                employee_feed_mapping[customerno] = employee_feed_record
-                continue
-
-            # All default payment preferences are the same for
-            # the records we care about, so if the record is already
-            # set as such, just continue and don't update
-            if existing_record.defpaymentpref == "Y":
-                continue
-
-            # The record being processed is a defpaymentpref, use it
-            # over whatever we previously found
-            if employee_feed_record.defpaymentpref == "Y":
-                employee_feed_mapping[customerno] = employee_feed_record
-
-        return employee_feed_mapping
-
-    def process_records_to_db(self) -> None:
-        reference_file = (
-            self.db_session.query(ReferenceFile)
-            .filter(
-                ReferenceFile.reference_file_type_id
-                == ReferenceFileType.FINEOS_CLAIMANT_EXTRACT.reference_file_type_id
-            )
-            .order_by(ReferenceFile.created_at.desc())
-            .first()
-        )
-        if not reference_file:
-            raise Exception(
-                "This would only happen the first time you run in an env and have no extracts, make sure FINEOS has created extracts"
-            )
-        if reference_file.processed_import_log_id:
-            logger.warning(
-                "Already processed the most recent extracts for %s in import run %s",
-                reference_file.file_location,
-                reference_file.processed_import_log_id,
-            )
-            return
-        records = (
-            self.db_session.query(FineosExtractVbiRequestedAbsenceSom)
-            .filter(
-                FineosExtractVbiRequestedAbsenceSom.reference_file_id
-                == reference_file.reference_file_id
-            )
-            .order_by(FineosExtractVbiRequestedAbsenceSom.absence_casenumber)
-            .all()
-        )
-
-        employee_feed_map = self.get_employee_feed_map(reference_file)
-
-        # We grab the first record from the list so we
-        # can setup the grouping logic without dealing with nulls
-        record_iter = iter(records)
-        record = next(record_iter, None)
-        if record:
-            records_in_same_absence_case = [record]
-            curr_absence_case_number = record.absence_casenumber
-            self.increment(self.Metrics.VBI_REQUESTED_ABSENCE_SOM_RECORD_COUNT)
-
-            # We want to group all records from the same absence case
-            # We know they are adjacent because the query sorted them
-            for record in record_iter:
-                self.increment(self.Metrics.VBI_REQUESTED_ABSENCE_SOM_RECORD_COUNT)
-                if curr_absence_case_number != record.absence_casenumber:
-                    # We've reached the end of a chunk of absence cases,
-                    # and need to process them + setup the next chunk
-                    self.process_absence_case(
-                        cast(str, curr_absence_case_number),
-                        records_in_same_absence_case,
-                        employee_feed_map,
-                        reference_file,
-                    )
-
-                    # Setup the next pass
-                    records_in_same_absence_case = [record]
-                    curr_absence_case_number = record.absence_casenumber
-
-                else:
-                    # The absence case matches and belongs to the current set
-                    records_in_same_absence_case.append(record)
-
-            # Process the last record
-            self.process_absence_case(
-                cast(str, curr_absence_case_number),
-                records_in_same_absence_case,
-                employee_feed_map,
-                reference_file,
-            )
-            reference_file.processed_import_log_id = self.get_import_log_id()
-
-    def process_absence_case(
-        self,
-        absence_case_id: str,
-        requested_absences: List[FineosExtractVbiRequestedAbsenceSom],
-        employee_feed_map: Dict[str, FineosExtractEmployeeFeed],
-        reference_file: ReferenceFile,
-    ) -> None:
-        self.increment(self.Metrics.PROCESSED_REQUESTED_ABSENCE_COUNT)
-        customerno = requested_absences[0].employee_customerno
-
-        # Just here to make type checker happy, shouldn't realistically happen
-        # But if the customer number isn't set, the error log will let us know
-        if customerno:
-            employee_record = employee_feed_map.get(customerno)
-        else:
-            employee_record = None
-            logger.error(
-                "No employee customer number found for requested absence record %s",
-                requested_absences[0].vbi_requested_absence_som_id,
-            )
-
-        claimant_data = ClaimantData(
-            absence_case_id, requested_absences, employee_record, self.increment
-        )
-
-        logger.info(
-            "Processing absence_case_id %s",
-            absence_case_id,
-            extra=claimant_data.get_traceable_details(),
-        )
-
->>>>>>> 11c27f78
         employee_pfml_entry = None
         try:
             # Add / update entry on claim table
