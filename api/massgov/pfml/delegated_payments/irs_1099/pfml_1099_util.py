--- conflicted
+++ resolved
@@ -1842,24 +1842,6 @@
 
 
 def get_tax_id(db_session: Any, tax_id_str: str) -> str:
-<<<<<<< HEAD
-    # logger.info("Incoming tax uuid is, %s", tax_id_str)
-    tax_identifer = ""
-    # tax_id_str = 'c588edbd-c203-4dfb-a240-75c3d63e5846'
-    try:
-        tax_id = (
-            db_session.query(TaxIdentifier)
-            .filter(TaxIdentifier.tax_identifier_id == tax_id_str)
-            .one_or_none()
-        )
-        if tax_id:
-            # logger.info("tax id is %s", tax_id.tax_identifier)
-            tax_identifer = tax_id.tax_identifier
-        else:
-            logger.info("could not find tax id for the uuid %s", tax_id_str)
-
-        return tax_identifer
-=======
 
     try:
         tax_id = db_session.query(TaxIdentifier).get(tax_id_str)
@@ -1868,20 +1850,12 @@
         else:
             logger.error("There is no tax id for uuid %s", tax_id_str)
             return ""
->>>>>>> 11bfd202
 
     except Exception:
         logger.exception("Error accessing 1099 data")
         raise
 
 
-<<<<<<< HEAD
-def is_test_file() -> str:
-    if os.environ.get("TEST_FILE_1099_ORG", "0") == "1":
-        return "T"
-    else:
-        return ""
-=======
 def get_upload_max_files_to_fineos() -> int:
     return app.get_config().upload_max_files_to_fineos
 
@@ -1944,5 +1918,4 @@
 
     db_session.query(Pfml1099).filter(
         Pfml1099.pfml_1099_batch_id == batch_id,
-    ).update({Pfml1099.irs_submission_date: get_now_us_eastern()})
->>>>>>> 11bfd202
+    ).update({Pfml1099.irs_submission_date: get_now_us_eastern()})