import os
import re
from collections import OrderedDict
from dataclasses import asdict, dataclass, field
from datetime import date, datetime
from decimal import Decimal, InvalidOperation
from enum import Enum
from typing import Any, Callable, Dict, List, Optional, Tuple, Type, Union, cast

from sqlalchemy.exc import SQLAlchemyError
from sqlalchemy.orm import ColumnProperty, class_mapper

import massgov.pfml.delegated_payments.delegated_config as payments_config
import massgov.pfml.util.files as file_util
import massgov.pfml.util.logging as logging
from massgov.pfml import db
from massgov.pfml.db.lookup import LookupTable
from massgov.pfml.db.models import base
from massgov.pfml.db.models.employees import (
    AbsencePeriod,
    Address,
    Claim,
    ClaimType,
    Employee,
    Employer,
    ExperianAddressPair,
    LkClaimType,
    LkReferenceFileType,
    Payment,
    PaymentTransactionType,
    PubEft,
    ReferenceFile,
    ReferenceFileType,
)
from massgov.pfml.db.models.payments import (
    FineosExtractCancelledPayments,
    FineosExtractEmployeeFeed,
    FineosExtractPaymentFullSnapshot,
    FineosExtractReplacedPayments,
    FineosExtractVbi1099DataSom,
    FineosExtractVbiLeavePlanRequestedAbsence,
    FineosExtractVbiRequestedAbsence,
    FineosExtractVbiRequestedAbsenceSom,
    FineosExtractVPaidLeaveInstruction,
    FineosExtractVpei,
    FineosExtractVpeiClaimDetails,
    FineosExtractVpeiPaymentDetails,
    PaymentLog,
)
<<<<<<< HEAD
from massgov.pfml.types import TaxId
from massgov.pfml.util.csv import CSVSourceWrapper
=======
from massgov.pfml.db.models.state import LkState, State
from massgov.pfml.util.collections.dict import filter_dict, make_keys_lowercase
from massgov.pfml.util.compare import compare_attributes
from massgov.pfml.util.converters.str_to_numeric import str_to_int
>>>>>>> df3c5cee
from massgov.pfml.util.datetime import get_now_us_eastern
from massgov.pfml.util.routing_number_validation import validate_routing_number

logger = logging.get_logger(__package__)

ExtractTable = Union[
    Type[FineosExtractVpei],
    Type[FineosExtractVpeiClaimDetails],
    Type[FineosExtractVpeiPaymentDetails],
    Type[FineosExtractVbiRequestedAbsenceSom],
    Type[FineosExtractEmployeeFeed],
    Type[FineosExtractVbiRequestedAbsence],
    Type[FineosExtractCancelledPayments],
    Type[FineosExtractPaymentFullSnapshot],
    Type[FineosExtractReplacedPayments],
    Type[FineosExtractVbiLeavePlanRequestedAbsence],
    Type[FineosExtractVPaidLeaveInstruction],
    Type[FineosExtractVbi1099DataSom],
]


@dataclass(frozen=True, eq=True)
class FineosExtract:
    file_name: str

    table: ExtractTable = field(compare=False, repr=False)

    # Note field names is simply a list
    # of fields we care about. Extracts
    # will contain many additional fields
    # that we do not use.
    field_names: List[str] = field(compare=False, repr=False)


class Constants:
    S3_OUTBOUND_READY_DIR = "ready"
    S3_OUTBOUND_SENT_DIR = "sent"
    S3_OUTBOUND_ERROR_DIR = "error"
    S3_INBOUND_RECEIVED_DIR = "received"
    S3_INBOUND_PROCESSED_DIR = "processed"
    S3_INBOUND_SKIPPED_DIR = "skipped"
    S3_INBOUND_ERROR_DIR = "error"

    FILE_NAME_PUB_NACHA = "EOLWD-DFML-NACHA"
    FILE_NAME_PUB_EZ_CHECK = "EOLWD-DFML-EZ-CHECK"
    FILE_NAME_PUB_POSITIVE_PAY = "EOLWD-DFML-POSITIVE-PAY"
    FILE_NAME_PAYMENT_AUDIT_REPORT = "Payment-Audit-Report"
    FILE_NAME_RAW_PUB_ACH_FILE = "ACD9T136-DFML"
    FILE_NAME_MANUAL_PUB_REJECT = "manual-pub-reject"

    REQUESTED_ABSENCE_SOM_FILE_NAME = "VBI_REQUESTEDABSENCE_SOM.csv"
    EMPLOYEE_FEED_FILE_NAME = "Employee_feed.csv"
    VBI_1099DATA_SOM_FILE_NAME = "VBI_1099DATA_SOM.csv"

    PEI_EXPECTED_FILE_NAME = "vpei.csv"
    PAYMENT_DETAILS_EXPECTED_FILE_NAME = "vpeipaymentdetails.csv"
    CLAIM_DETAILS_EXPECTED_FILE_NAME = "vpeiclaimdetails.csv"
    REQUESTED_ABSENCE_FILE_NAME = "VBI_REQUESTEDABSENCE.csv"

    NACHA_FILE_FORMAT = f"%Y-%m-%d-%H-%M-%S-{FILE_NAME_PUB_NACHA}"

    # When processing payments, certain states
    # are allowed to be restarted (mainly error states)
    # If we receive a payment record from FINEOS while
    # a payment is in ANY other states, the new payment record should
    # immediately go into the payment error report
    #
    # How do you know if something should go in this list?
    #   1. The payment associated with the state has reached an end state and will never change again
    #   2. The state is an error state and someone will be notified (eg. Program Integrity) via a report
    #   3. The state has a scenario where we want to receive the same payment again unmodified (eg. the issue is
    #      we're missing the employee record)
    #   4. The payment has not already been sent to PUB - even if it's an error state
    #   5. The state is in the DELEGATED_PAYMENT flow
    RESTARTABLE_PAYMENT_STATES = frozenset(
        [
            State.DELEGATED_PAYMENT_ADD_TO_PAYMENT_ERROR_REPORT_RESTARTABLE,
            State.DELEGATED_PAYMENT_ADD_TO_PAYMENT_REJECT_REPORT_RESTARTABLE,
            State.STATE_WITHHOLDING_ADD_TO_PAYMENT_REJECT_REPORT_RESTARTABLE,
            State.FEDERAL_WITHHOLDING_ADD_TO_PAYMENT_REJECT_REPORT_RESTARTABLE,
            State.STATE_WITHHOLDING_ERROR_RESTARTABLE,
            State.FEDERAL_WITHHOLDING_ERROR_RESTARTABLE,
        ]
    )
    RESTARTABLE_PAYMENT_STATE_IDS = frozenset(
        [state.state_id for state in RESTARTABLE_PAYMENT_STATES]
    )

    # States that we wait in while waiting for the reject file
    # If any payments are still in this state when the extract
    # task runs, we'll move them to an error state.
    REJECT_FILE_PENDING_STATES = [
        State.DELEGATED_PAYMENT_PAYMENT_AUDIT_REPORT_SENT,
        State.DELEGATED_PAYMENT_WAITING_FOR_PAYMENT_AUDIT_RESPONSE_NOT_SAMPLED,
        State.FEDERAL_WITHHOLDING_RELATED_PENDING_AUDIT,
        State.STATE_WITHHOLDING_RELATED_PENDING_AUDIT,
        State.FEDERAL_WITHHOLDING_ORPHANED_PENDING_AUDIT,
        State.STATE_WITHHOLDING_ORPHANED_PENDING_AUDIT,
    ]

    # These overpayment transaction types don't have payment details
    # which means in a few places we want to explicitly not expect to see payment details.
    OVERPAYMENT_TYPES_WITHOUT_PAYMENT_DETAILS = frozenset(
        [
            PaymentTransactionType.OVERPAYMENT_ACTUAL_RECOVERY,
            PaymentTransactionType.OVERPAYMENT_RECOVERY,
            PaymentTransactionType.OVERPAYMENT_RECOVERY_CANCELLATION,
            PaymentTransactionType.OVERPAYMENT_RECOVERY_REVERSE,
            PaymentTransactionType.OVERPAYMENT_ADJUSTMENT,
            PaymentTransactionType.OVERPAYMENT_ACTUAL_RECOVERY_CANCELLATION,
            PaymentTransactionType.OVERPAYMENT_ADJUSTMENT_CANCELLATION,
        ]
    )
    OVERPAYMENT_TYPES_WITHOUT_PAYMENT_DETAILS_IDS = frozenset(
        [
            overpayment_type.payment_transaction_type_id
            for overpayment_type in OVERPAYMENT_TYPES_WITHOUT_PAYMENT_DETAILS
        ]
    )

    PAYMENT_SENT_STATES = frozenset(
        [
            State.DELEGATED_PAYMENT_PUB_TRANSACTION_CHECK_SENT,
            State.DELEGATED_PAYMENT_PUB_TRANSACTION_EFT_SENT,
        ]
    )
    PAYMENT_SENT_STATE_IDS = frozenset([state.state_id for state in PAYMENT_SENT_STATES])


CANCELLED_OR_REPLACED_EXTRACT_FIELD_NAMES = [
    "C",
    "I",
    "STATUSREASON",
    "GROSSAMOUNT",
    "ADDEDBY",
    "ISSUEDATE",
    "CANCELLATIONDATE",
    "TRANSACTIONSTATUSDATE",
    "TRANSACTIONSTATUS",
    "EXTRACTIONDATE",
    "STOCKNUMBER",
    "CLAIMNUMBER",
    "BENEFITCASENUMBER",
]


@dataclass
class FineosExtractConstants:
    # FINEOS Claimant Extract Files
    VBI_REQUESTED_ABSENCE_SOM = FineosExtract(
        file_name="VBI_REQUESTEDABSENCE_SOM.csv",
        table=FineosExtractVbiRequestedAbsenceSom,
        field_names=[
            "ABSENCEPERIOD_CLASSID",
            "ABSENCEPERIOD_INDEXID",
            "ABSENCEREASON_COVERAGE",
            "ABSENCE_CASENUMBER",
            "NOTIFICATION_CASENUMBER",
            "ABSENCE_CASESTATUS",
            "ABSENCEPERIOD_START",
            "ABSENCEPERIOD_END",
            "LEAVEREQUEST_EVIDENCERESULTTYPE",
            "EMPLOYEE_CUSTOMERNO",
            "EMPLOYER_CUSTOMERNO",
            "LEAVEREQUEST_ID",
            "ORGUNIT_NAME",
        ],
    )

    EMPLOYEE_FEED = FineosExtract(
        file_name="Employee_feed.csv",
        table=FineosExtractEmployeeFeed,
        field_names=[
            "C",
            "I",
            "DEFPAYMENTPREF",
            "CUSTOMERNO",
            "NATINSNO",
            "DATEOFBIRTH",
            "PAYMENTMETHOD",
            "ADDRESS1",
            "ADDRESS2",
            "ADDRESS4",
            "ADDRESS6",
            "POSTCODE",
            "SORTCODE",
            "ACCOUNTNO",
            "ACCOUNTTYPE",
            "FIRSTNAMES",
            "INITIALS",
            "LASTNAME",
        ],
    )
    VBI_1099DATA_SOM = FineosExtract(
        file_name="VBI_1099DATA_SOM.csv",
        table=FineosExtractVbi1099DataSom,
        field_names=["FIRSTNAMES", "LASTNAME", "CUSTOMERNO", "PACKEDDATA", "DOCUMENTTYPE", "C"],
    )
    VPEI = FineosExtract(
        file_name="vpei.csv",
        table=FineosExtractVpei,
        field_names=[
            "C",
            "I",
            "PAYEESOCNUMBE",
            "PAYMENTADD1",
            "PAYMENTADD2",
            "PAYMENTADD4",
            "PAYMENTADD6",
            "PAYMENTPOSTCO",
            "PAYMENTMETHOD",
            "PAYMENTDATE",
            "AMOUNT_MONAMT",
            "PAYEEBANKSORT",
            "PAYEEACCOUNTN",
            "PAYEEACCOUNTT",
            "EVENTTYPE",
            "PAYEEIDENTIFI",
            "EVENTREASON",
            "AMALGAMATIONC",
            "PAYMENTTYPE",
        ],
    )

    PAYMENT_DETAILS = FineosExtract(
        file_name="vpeipaymentdetails.csv",
        table=FineosExtractVpeiPaymentDetails,
        field_names=[
            "PECLASSID",
            "PEINDEXID",
            "PAYMENTSTARTP",
            "PAYMENTENDPER",
            "BALANCINGAMOU_MONAMT",
            "BUSINESSNETBE_MONAMT",
        ],
    )

    CLAIM_DETAILS = FineosExtract(
        file_name="vpeiclaimdetails.csv",
        table=FineosExtractVpeiClaimDetails,
        field_names=["PECLASSID", "PEINDEXID", "ABSENCECASENU", "LEAVEREQUESTI"],
    )

    # Note this is the one used in the payment extract
    # do not confuse it with the similar _SOM one in the claimant extract
    VBI_REQUESTED_ABSENCE = FineosExtract(
        file_name="VBI_REQUESTEDABSENCE.csv",
        table=FineosExtractVbiRequestedAbsence,
        field_names=[
            "ABSENCEPERIOD_CLASSID",
            "ABSENCEPERIOD_INDEXID",
            "LEAVEREQUEST_DECISION",
            "LEAVEREQUEST_ID",
            "ABSENCEREASON_COVERAGE",
            "ABSENCE_CASECREATIONDATE",
            "ABSENCEPERIOD_TYPE",
            "ABSENCEREASON_QUALIFIER1",
            "ABSENCEREASON_QUALIFIER2",
            "ABSENCEREASON_NAME",
        ],
    )

    PAYMENT_FULL_SNAPSHOT = FineosExtract(
        file_name="Automated-Adhoc-Extract-SOM_PEI_Fullextract.csv",
        table=FineosExtractPaymentFullSnapshot,
        field_names=[
            "C",
            "I",
            "FLAGS",
            "PARTITIONID",
            "LASTUPDATEDATE",
            "BOEVERSION",
            "C_OSUSER_UPDATEDBY",
            "I_OSUSER_UPDATEDBY",
            "ADDRESSLINE1",
            "ADDRESSLINE2",
            "ADDRESSLINE3",
            "ADDRESSLINE4",
            "ADDRESSLINE5",
            "ADDRESSLINE6",
            "ADDRESSLINE7",
            "ADVICETOPAY",
            "ADVICETOPAYOV",
            "AMALGAMATIONC",
            "PAYMENTTYPE",
            "AMOUNT_MONAMT",
            "AMOUNT_MONCUR",
            "CHECKCUTTING",
            "CONFIRMEDBYUS",
            "CONFIRMEDUID",
            "CONTRACTREF",
            "CORRESPCOUNTR",
            "CURRENCY",
            "DATEINTERFACE",
            "DATELASTPROCE",
            "DESCRIPTION",
            "EMPLOYEECONTR",
            "EVENTEFFECTIV",
            "EVENTREASON",
            "EVENTTYPE",
            "EXTRACTIONDAT",
            "GROSSPAYMENTA_MONAMT",
            "GROSSPAYMENTA_MONCUR",
            "INSUREDRESIDE",
            "NAMETOPRINTON",
            "NOMINATEDPAYE",
            "NOMPAYEECUSTO",
            "NOMPAYEEDOB",
            "NOMPAYEEFULLN",
            "NOMPAYEESOCNU",
            "NOTES",
            "PAYEEACCOUNTN",
            "PAYEEACCOUNTT",
            "PAYEEADDRESS",
            "PAYEEBANKBRAN",
            "PAYEEBANKCODE",
            "PAYEEBANKINST",
            "PAYEEBANKSORT",
            "PAYEECORRESPO",
            "PAYEECUSTOMER",
            "PAYEEDOB",
            "PAYEEFULLNAME",
            "PAYEEIDENTIFI",
            "PAYEESOCNUMBE",
            "PAYMENTADD",
            "PAYMENTADD1",
            "PAYMENTADD2",
            "PAYMENTADD3",
            "PAYMENTADD4",
            "PAYMENTADD5",
            "PAYMENTADD6",
            "PAYMENTADD7",
            "PAYMENTADDCOU",
            "PAYMENTCORRST",
            "PAYMENTDATE",
            "PAYMENTFREQUE",
            "PAYMENTMETHOD",
            "PAYMENTPOSTCO",
            "PAYMENTPREMIS",
            "PAYMENTTRIGGE",
            "PAYMENTTYPE",
            "PAYMETHCURREN",
            "PERCENTTAXABL",
            "POSTCODE",
            "PREMISESNO",
            "SETUPBYUSERID",
            "SETUPBYUSERNA",
            "STATUS",
            "STATUSEFFECTI",
            "STATUSREASON",
            "STOCKNO",
            "SUMMARYEFFECT",
            "SUMMARYSTATUS",
            "TAXOVERRIDE",
            "TAXWAGEAMOUNT_MONAMT",
            "TAXWAGEAMOUNT_MONCUR",
            "TRANSACTIONNO",
            "TRANSACTIONST",
            "TRANSSTATUSDA",
        ],
    )

    CANCELLED_PAYMENTS_EXTRACT = FineosExtract(
        file_name="Automated-Adhoc-Extract-SOM_PEI_CancelledRecords.csv",
        table=FineosExtractCancelledPayments,
        field_names=CANCELLED_OR_REPLACED_EXTRACT_FIELD_NAMES,
    )

    REPLACED_PAYMENTS_EXTRACT = FineosExtract(
        file_name="Automated-Adhoc-Extract-SOM_PEI_ReplacedRecords.csv",
        table=FineosExtractReplacedPayments,
        field_names=CANCELLED_OR_REPLACED_EXTRACT_FIELD_NAMES,
    )

    VBI_LEAVE_PLAN_REQUESTED_ABSENCE = FineosExtract(
        file_name="VBI_LEAVEPLANREQUESTEDABSENCE.csv",
        table=FineosExtractVbiLeavePlanRequestedAbsence,
        field_names=["SELECTEDPLAN_CLASSID", "SELECTEDPLAN_INDEXID", "LEAVEREQUEST_ID"],
    )

    PAID_LEAVE_INSTRUCTION = FineosExtract(
        file_name="vpaidleaveinstruction.csv",
        table=FineosExtractVPaidLeaveInstruction,
        field_names=[
            "C",
            "I",
            "AVERAGEWEEKLYWAGE_MONAMT",
            "C_SELECTEDLEAVEPLAN",
            "I_SELECTEDLEAVEPLAN",
        ],
    )


CLAIMANT_EXTRACT_FILES = [
    FineosExtractConstants.VBI_REQUESTED_ABSENCE_SOM,
    FineosExtractConstants.EMPLOYEE_FEED,
    FineosExtractConstants.VBI_REQUESTED_ABSENCE,
]

CLAIMANT_EXTRACT_FILE_NAMES = [extract_file.file_name for extract_file in CLAIMANT_EXTRACT_FILES]

PAYMENT_EXTRACT_FILES = [
    FineosExtractConstants.VPEI,
    FineosExtractConstants.CLAIM_DETAILS,
    FineosExtractConstants.PAYMENT_DETAILS,
]
PAYMENT_EXTRACT_FILE_NAMES = [extract_file.file_name for extract_file in PAYMENT_EXTRACT_FILES]

PAYMENT_RECONCILIATION_EXTRACT_FILES = [
    FineosExtractConstants.PAYMENT_FULL_SNAPSHOT,
    FineosExtractConstants.CANCELLED_PAYMENTS_EXTRACT,
    FineosExtractConstants.REPLACED_PAYMENTS_EXTRACT,
]
PAYMENT_RECONCILIATION_EXTRACT_FILE_NAMES = [
    extract_file.file_name for extract_file in PAYMENT_RECONCILIATION_EXTRACT_FILES
]

IAWW_EXTRACT_FILES = [
    FineosExtractConstants.VBI_LEAVE_PLAN_REQUESTED_ABSENCE,
    FineosExtractConstants.PAID_LEAVE_INSTRUCTION,
]
IAWW_EXTRACT_FILES_NAMES = [extract_file.file_name for extract_file in IAWW_EXTRACT_FILES]

REQUEST_1099_EXTRACT_FILES = [FineosExtractConstants.VBI_1099DATA_SOM]

REQUEST_1099_EXTRACT_FILES_NAMES = [
    extract_file.file_name for extract_file in REQUEST_1099_EXTRACT_FILES
]


class Regexes:
    MONETARY_AMOUNT = (
        r"^\d*\.\d\d$"  # Decimal fields must include 2 digits following the decimal point.
    )
    STATE_ABBREVIATION = r"^[A-Z]{2}$"  # State abbreviations should be exactly 2 uppercase letters.
    COUNTRY_ABBREVIATION = (
        r"^[A-Z]{2}$"  # Country abbreviations should be exactly 2 uppercase letters.
    )
    ZIP_CODE = r"^\d{5}(-\d{4})?$"  # Zip codes must contain 5 digits and may contain +4 identifier.


class ValidationReason(str, Enum):
    MISSING_FIELD = "MissingField"
    MISSING_DATASET = "MissingDataset"
    TOO_MANY_DATASETS = "TooManyDatasets"
    MISSING_IN_DB = "MissingInDB"
    MISSING_FINEOS_NAME = "MissingFineosName"
    FIELD_TOO_SHORT = "FieldTooShort"
    FIELD_TOO_LONG = "FieldTooLong"
    INVALID_LOOKUP_VALUE = "InvalidLookupValue"
    INVALID_VALUE = "InvalidValue"
    INVALID_TYPE = "InvalidType"
    RECEIVED_PAYMENT_CURRENTLY_BEING_PROCESSED = "ReceivedPaymentCurrentlyBeingProcessed"
    UNEXPECTED_PAYMENT_TRANSACTION_TYPE = "UnexpectedPaymentTransactionType"
    EFT_PRENOTE_PENDING = "EFTPending"
    EFT_PRENOTE_REJECTED = "EFTRejected"
    CLAIMANT_MISMATCH = "ClaimantMismatch"
    CLAIM_NOT_ID_PROOFED = "ClaimNotIdProofed"
    PAYMENT_EXCEEDS_PAY_PERIOD_CAP = "PaymentExceedsPayPeriodCap"
    ROUTING_NUMBER_FAILS_CHECKSUM = "RoutingNumberFailsChecksum"
    LEAVE_REQUEST_IN_REVIEW = "LeaveRequestInReview"
<<<<<<< HEAD
    TIN_INCORRECTLY_FORMATTED = "TinIncorrectlyFormatted"
=======
    UNEXPECTED_RECORD_VARIANCE = "UnexpectedRecordVariance"
    EMPLOYER_EXEMPT = "EmployerExempt"
>>>>>>> df3c5cee


@dataclass(frozen=True, eq=True)
class ValidationIssue:
    reason: ValidationReason
    details: Optional[str] = ""
    field_name: Optional[str] = None

    def to_dict(self):
        output = asdict(self)
        if self.field_name is None:
            del output["field_name"]
        return output


@dataclass
class ValidationContainer:
    # Keeping this simple for now, will likely be expanded in the future.
    record_key: str
    validation_issues: List[ValidationIssue] = field(default_factory=list)

    def add_validation_issue(
        self, reason: ValidationReason, details: Optional[str], field_name: Optional[str] = None
    ) -> None:
        self.validation_issues.append(ValidationIssue(reason, details, field_name))

    def has_validation_issues(self) -> bool:
        return len(self.validation_issues) != 0

    def get_reasons(self) -> List[ValidationReason]:
        return [validation_issue.reason for validation_issue in self.validation_issues]

    def get_reasons_with_field_names(self) -> List[Tuple[ValidationReason, Optional[str]]]:
        return [
            (validation_issue.reason, validation_issue.field_name)
            for validation_issue in self.validation_issues
        ]

    def to_dict(self):
        output = asdict(self)
        output["validation_issues"] = [issue.to_dict() for issue in self.validation_issues]
        return output


class ValidationIssueException(Exception):
    __slots__ = ["issues", "message"]

    def __init__(self, issues: List[ValidationIssue], message: str):
        self.issues = issues
        self.message = message


def get_date_folder(current_time: Optional[datetime] = None) -> str:
    if not current_time:
        current_time = get_now_us_eastern()

    return current_time.strftime("%Y-%m-%d")


def build_archive_path(
    prefix: str, file_status: str, file_name: str, current_time: Optional[datetime] = None
) -> str:
    """
    Construct the path to a file. In the format: prefix / file_status / current_time as date / file_name
    If no current_time specified, will use get_now_us_eastern() method.
    For example:

    build_archive_path("s3://bucket/path/archive", Constants.S3_INBOUND_RECEIVED_DIR,
      "2021-01-01-12-00-00-example-file.csv", datetime.datetime(2021, 1, 1, 12, 0, 0))
    produces
    "s3://bucket/path/archive/received/2021-01-01/2021-01-01-12-00-00-example-file.csv"

    Parameters
    -----------
    prefix: str
      The beginning of the path, likely based on a s3 path configured by an env var
    file_status: str
      The state the file is in, should be one of constants defined above that start with S3_INBOUND or S3_OUTBOUND
    file_name: str
      name of the file - will not be modified
    current_time: Optional[datetime]
      An optional datetime for use in the path, will be formatted as %Y-%m-%d
    """

    return os.path.join(prefix, file_status, get_date_folder(current_time), file_name)


def lookup_validator(
    lookup_table_clazz: Type[LookupTable], disallowed_lookup_values: Optional[List[str]] = None
) -> Callable[[str], Optional[ValidationReason]]:
    def validator_func(raw_value: str) -> Optional[ValidationReason]:
        # In certain scenarios, a value might be in our lookup table, but not be
        # valid for a particular scenario, this lets you skip those scenarios
        if disallowed_lookup_values and raw_value in disallowed_lookup_values:
            return ValidationReason.INVALID_LOOKUP_VALUE

        # description_to_db_instance is used by the get_id method
        # If the value passed into this method is set as a key in that, it's valid
        if raw_value not in lookup_table_clazz.description_to_db_instance:
            return ValidationReason.INVALID_LOOKUP_VALUE
        return None

    return validator_func


def zip_code_validator(zip_code: str) -> Optional[ValidationReason]:
    if not re.match(Regexes.ZIP_CODE, zip_code):
        return ValidationReason.INVALID_VALUE
    return None


def routing_number_validator(routing_number: str) -> Optional[ValidationReason]:
    if not validate_routing_number(routing_number):
        return ValidationReason.ROUTING_NUMBER_FAILS_CHECKSUM

    return None


def leave_request_id_validator(leave_request_id: str) -> Optional[ValidationReason]:
    parsed_leave_request_id = str_to_int(leave_request_id)
    if parsed_leave_request_id is None:
        return ValidationReason.INVALID_TYPE
    return None


def amount_validator(amount_str: str) -> Optional[ValidationReason]:
    try:
        Decimal(amount_str)
    except (InvalidOperation, TypeError):  # Amount is not numeric
        return ValidationReason.INVALID_VALUE
    return None


<<<<<<< HEAD
def tin_validator(tin: str) -> Optional[ValidationReason]:
    try:
        TaxId(tin)
    except ValueError:
        return ValidationReason.TIN_INCORRECTLY_FORMATTED
    return None


def validate_csv_input(
    key: str,
    data: Dict[str, str],
    errors: ValidationContainer,
    required: Optional[bool] = False,
    min_length: Optional[int] = None,
    max_length: Optional[int] = None,
    custom_validator_func: Optional[Callable[[str], Optional[ValidationReason]]] = None,
) -> Optional[str]:
    value = data.get(key)
    if value == "Unknown":
        value = None  # Effectively treating "" and "Unknown" the same

    if required and not value:
        errors.add_validation_issue(ValidationReason.MISSING_FIELD, key)
        return None

    validation_issues = []
    # Check the length only if it is defined/not empty
    if value:
        if min_length and len(value) < min_length:
            validation_issues.append(ValidationReason.FIELD_TOO_SHORT)
        if max_length and len(value) > max_length:
            validation_issues.append(ValidationReason.FIELD_TOO_LONG)

        # Also only bother with custom validation if the value exists
        if custom_validator_func:
            reason = custom_validator_func(value)
            if reason:
                validation_issues.append(reason)

    if required:

        for validation_issue in validation_issues:
            # Any non-missing error types add the value to the error details
            # Note that this means these reports will contain PII data
            errors.add_validation_issue(validation_issue, f"{key}: {value}")

    # If any of the specific validations hit an error, don't return the value
    # This is true even if the field is not required as we may still use the field.
    if len(validation_issues) > 0:
        return None

    return value


=======
>>>>>>> df3c5cee
def validate_db_input(
    key: str,
    data: Any,
    errors: ValidationContainer,
    required: Optional[bool] = False,
    min_length: Optional[int] = None,
    max_length: Optional[int] = None,
    custom_validator_func: Optional[Callable[[str], Optional[ValidationReason]]] = None,
) -> Optional[str]:
    value = getattr(data, key.lower(), None)
    if value == "Unknown":
        value = None  # Effectively treating "" and "Unknown" the same

    if required and not value:
        errors.add_validation_issue(ValidationReason.MISSING_FIELD, key, field_name=key)
        return None

    validation_issues = []
    # Check the length only if it is defined/not empty
    if value:
        if min_length and len(value) < min_length:
            validation_issues.append(ValidationReason.FIELD_TOO_SHORT)
        if max_length and len(value) > max_length:
            validation_issues.append(ValidationReason.FIELD_TOO_LONG)

        # Also only bother with custom validation if the value exists
        if custom_validator_func:
            reason = custom_validator_func(value)
            if reason:
                validation_issues.append(reason)

    if required:

        for validation_issue in validation_issues:
            # Any non-missing error types add the value to the error details
            # Note that this means these reports will contain PII data
            errors.add_validation_issue(validation_issue, f"{key}: {value}", key)

    # If any of the specific validations hit an error, don't return the value
    # This is true even if the field is not required as we may still use the field.
    if len(validation_issues) > 0:
        return None

    return value


def get_date_group_str_from_path(path: str) -> Optional[str]:
    # E.g. For a file path s3://bucket/folder/2020-12-01-file-name.csv return 2020-12-01
    match = re.search("\\d{4}-\\d{2}-\\d{2}-\\d{2}-\\d{2}-\\d{2}", path)
    date_group_str = match[0] if match else None

    return date_group_str


def get_date_group_folder_name(date_group: str, reference_file_type: LkReferenceFileType) -> str:
    if (
        not reference_file_type.reference_file_type_description
    ):  # TODO remove when lookup descriptions are non nullable
        return ""

    reference_file_type_folder_postfix = (
        reference_file_type.reference_file_type_description.lower().replace(" ", "-")
    )

    date_group_folder = f"{date_group}-{reference_file_type_folder_postfix}"
    return date_group_folder


def payment_extract_reference_file_exists_by_date_group(
    db_session: db.Session, date_group: str, export_type: LkReferenceFileType
) -> bool:
    processed_path = os.path.join(
        payments_config.get_s3_config().pfml_fineos_extract_archive_path,
        Constants.S3_INBOUND_PROCESSED_DIR,
        get_date_group_folder_name(date_group, export_type),
    )

    skipped_path = os.path.join(
        payments_config.get_s3_config().pfml_fineos_extract_archive_path,
        Constants.S3_INBOUND_SKIPPED_DIR,
        get_date_group_folder_name(date_group, export_type),
    )
    reference_file = (
        db_session.query(ReferenceFile)
        .filter(ReferenceFile.reference_file_type_id == export_type.reference_file_type_id)
        .filter(
            (ReferenceFile.file_location == processed_path)
            | (ReferenceFile.file_location == skipped_path)
        )
        .first()
    )
    return reference_file is not None


def get_fineos_max_history_date(export_type: LkReferenceFileType) -> datetime:
    """Returns a max history datetime for a given ReferenceFileType

    Only accepts:
        - ReferenceFileType.FINEOS_CLAIMANT_EXTRACT
        - ReferenceFileType.FINEOS_PAYMENT_EXTRACT
        - ReferenceFileType.FINEOS_PAYMENT_RECONCILIATION_EXTRACT
        - ReferenceFileType.FINEOS_IAWW_EXTRACT

    Raises:
        ValueError: An unacceptable ReferenceFileType or a bad datestring was
                    provided by get_date_config()
    """
    date_config = payments_config.get_date_config()

    if (
        export_type.reference_file_type_id
        == ReferenceFileType.FINEOS_CLAIMANT_EXTRACT.reference_file_type_id
    ):
        datestring = date_config.fineos_claimant_extract_max_history_date

    elif (
        export_type.reference_file_type_id
        == ReferenceFileType.FINEOS_PAYMENT_EXTRACT.reference_file_type_id
    ):
        datestring = date_config.fineos_payment_extract_max_history_date
    elif (
        export_type.reference_file_type_id
        == ReferenceFileType.FINEOS_PAYMENT_RECONCILIATION_EXTRACT.reference_file_type_id
    ):
        datestring = date_config.fineos_payment_reconciliation_extract_max_history_date
    elif (
        export_type.reference_file_type_id
        == ReferenceFileType.FINEOS_IAWW_EXTRACT.reference_file_type_id
    ):
        datestring = date_config.fineos_iaww_extract_max_history_date
    elif (
        export_type.reference_file_type_id
        == ReferenceFileType.FINEOS_1099_DATA_EXTRACT.reference_file_type_id
    ):
        datestring = date_config.fineos_1099_data_extract_max_history_date

    else:
        raise ValueError(f"Incorrect export_type {export_type} provided")

    return datetime.strptime(datestring, "%Y-%m-%d")  # This may raise a ValueError


# TODO: This function should probably get broken down into smaller functions
def copy_fineos_data_to_archival_bucket(
    db_session: db.Session,
    expected_file_names: List[str],
    export_type: LkReferenceFileType,
    source_folder_s3_config_key: str = "fineos_data_export_path",
    allow_missing: bool = False,
) -> Dict[str, Dict[str, str]]:
    # stage source and destination folders
    s3_config = payments_config.get_s3_config()
    source_folder = getattr(s3_config, source_folder_s3_config_key)
    destination_folder = os.path.join(
        s3_config.pfml_fineos_extract_archive_path, Constants.S3_INBOUND_RECEIVED_DIR
    )

    # If get_fineos_max_history_date() raises a ValueError, we have
    # a big problem and it should propagate up.
    max_history_date = get_fineos_max_history_date(export_type)
    max_history_date_str = max_history_date.strftime("%Y-%m-%d")

    logger.debug(
        "Copying expected files from FINEOS folder: %s (%s)",
        ", ".join(expected_file_names),
        export_type.reference_file_type_description,
        extra={
            "src": source_folder,
            "destination": destination_folder,
            "max_history_date": max_history_date_str,
        },
    )

    logger.info(
        f"Copying fineos extract files to pfml received folder starting at {max_history_date}",
        extra={"max_history_date": max_history_date},
    )

    # copy all previously unprocessed files to the received folder
    # keep a mapping of expected to mapped files grouped by date
    copied_file_mapping_by_date: Dict[str, Dict[str, str]] = {}

    def copy_files(files, folder, check_already_processed=False):
        previously_processed_date_group = set()

        logger.debug("Copying files from folder: %s", folder)

        for file_path in files:
            date_str = get_date_group_str_from_path(file_path)
            # Only copy folders that are newer than a given date
            # Folders are formatted as 2020-12-17-00-00-00; we just care about the day portion
            try:
                # Cast is for picky linter that doesn't want to index an Optional[str]
                # TODO: Better is to refactor get_date_group_str_from_path() to return
                #       str and raise an error if there's an issue
                date_str_str = cast(str, date_str)
                date_of_folder = datetime.strptime(date_str_str[:10], "%Y-%m-%d")
            except (ValueError, TypeError):
                # There are non-timestamped folders that we don't want to
                # process, so we skip ahead
                logger.warning(
                    "Skipping: FINEOS extract folder named %s is not a parseable date", date_str
                )
                continue

            # If the date of the folder is older than the max_history_date,
            # we skip ahead
            if date_of_folder < max_history_date:
                logger.info(
                    "Skipping: FINEOS extract folder dated %s is prior to max_history_date %s",
                    date_str,
                    max_history_date_str,
                )
                continue

            for expected_file_name in expected_file_names:
                if file_path.endswith(expected_file_name) and date_str is not None:
                    source_file = os.path.join(source_folder, folder, file_path)

                    if check_already_processed and (
                        date_str in previously_processed_date_group
                        or payment_extract_reference_file_exists_by_date_group(
                            db_session, date_str, export_type
                        )
                    ):
                        logger.info(
                            f"Skipping: FINEOS extract folder dated {date_str} was previously processed"
                        )
                        previously_processed_date_group.add(date_str)
                        continue

                    file_name = file_util.get_file_name(file_path)
                    destination_file = os.path.join(destination_folder, file_name)

                    if copied_file_mapping_by_date.get(date_str) is None:
                        copied_file_mapping_by_date[date_str] = dict.fromkeys(
                            expected_file_names, ""
                        )

                    # We found two files which end the same, error
                    existing_expected_file = copied_file_mapping_by_date[date_str].get(
                        expected_file_name
                    )
                    if existing_expected_file and existing_expected_file != source_file:
                        raise RuntimeError(
                            f"Error while copying fineos extracts - duplicate files found for {expected_file_name}: {existing_expected_file} and {source_file}"
                        )

                    file_util.copy_file(source_file, destination_file)
                    copied_file_mapping_by_date[date_str][expected_file_name] = destination_file

    # process top level files
    top_level_files = file_util.list_files(source_folder)
    copy_files(top_level_files, folder="", check_already_processed=True)

    # check archive folders for unprocessed dates
    date_folders = file_util.list_folders(source_folder)
    for date_folder in date_folders:
        # We never want to process anything from before 2020-12-17 in any environment
        # Add a hardcoded-check here to exclude data that is that old
        # Folders are formatted as 2020-12-17-00-00-00, we just care about the day portion
        try:
            date_of_folder = datetime.strptime(date_folder[:10], "%Y-%m-%d")
            if date_of_folder < max_history_date:
                logger.info(
                    "Skipping FINEOS extract folder dated %s as it is prior to %s",
                    date_folder,
                    max_history_date_str,
                )
                continue
        except ValueError:
            # There are folders named config and logs that we don't want to process
            logger.warning(
                "Skipping FINEOS extract folder named %s as it is not a parseable date", date_folder
            )
            continue

        if payment_extract_reference_file_exists_by_date_group(
            db_session, date_folder, export_type
        ):
            logger.info(
                f"Skipping: FINEOS extract folder dated {date_folder} was previously processed"
            )
            continue

        subfolder_path = os.path.join(source_folder, date_folder)
        subfolder_files = file_util.list_files(subfolder_path)
        copy_files(subfolder_files, folder=date_folder, check_already_processed=False)

    # check for missing files in each group
    missing_files = []
    for date_str, copied_file_mapping in copied_file_mapping_by_date.items():
        for expected_file_name, destination in copied_file_mapping.items():
            if not destination:
                missing_files.append(f"{date_str}-{expected_file_name}")

    if missing_files and not allow_missing:
        message = f"Error while copying fineos extracts - The following expected files were not found {','.join(missing_files)}"
        logger.info(message)
        raise Exception(message)

    logger.debug(
        "Successfully copied expected files from FINEOS folder: %s (%s)",
        expected_file_names,
        export_type.reference_file_type_description,
        extra={
            "src": source_folder,
            "destination": destination_folder,
            "max_history_date": max_history_date_str,
            "copied_files": copied_file_mapping_by_date,
        },
    )

    return copied_file_mapping_by_date


def group_s3_files_by_date(expected_file_names: List[str]) -> Dict[str, List[str]]:
    s3_config = payments_config.get_s3_config()
    source_folder = os.path.join(
        s3_config.pfml_fineos_extract_archive_path, Constants.S3_INBOUND_RECEIVED_DIR
    )
    logger.info("Grouping files by date in path: %s", source_folder)

    s3_objects = file_util.list_files(source_folder)
    s3_objects.sort()

    date_to_full_path: Dict[str, List[str]] = OrderedDict()

    for s3_object in s3_objects:
        fixed_date_str = get_date_group_str_from_path(s3_object)
        for expected_file_name in expected_file_names:
            if s3_object.endswith(expected_file_name) and fixed_date_str is not None:
                if not date_to_full_path.get(fixed_date_str):
                    date_to_full_path[fixed_date_str] = []

                full_path = os.path.join(source_folder, s3_object)
                date_to_full_path[fixed_date_str].append(full_path)

    return date_to_full_path


def is_same_address(first: Address, second: Address) -> bool:
    if (
        compare_attributes(first, second, "address_line_one")
        and compare_attributes(first, second, "city")
        and compare_attributes(first, second, "zip_code")
        and compare_attributes(first, second, "geo_state_id")
        and compare_attributes(first, second, "country_id")
        and compare_attributes(first, second, "address_line_two")
    ):
        return True
    else:
        return False


def find_existing_address_pair(
    employee: Optional[Employee], new_address: Address, db_session: db.Session
) -> Optional[ExperianAddressPair]:
    if not employee:
        return None

    subquery = (
        db_session.query(Payment.payment_id)
        .join(Claim)
        .filter(Claim.employee_id == employee.employee_id)
    )
    experian_address_pairs = (
        db_session.query(ExperianAddressPair)
        .join(Payment, Payment.experian_address_pair_id == ExperianAddressPair.fineos_address_id)
        .filter(Payment.payment_id.in_(subquery))
        .all()
    )

    # For each address associated with prior payments for the claimant
    # see if either the address from FINEOS matches or the one returned
    # by Experian matches (in case FINEOS is updated to the more correct one)
    for experian_address_pair in experian_address_pairs:

        existing_fineos_address = experian_address_pair.fineos_address
        existing_experian_address = experian_address_pair.experian_address

        if existing_fineos_address and is_same_address(new_address, existing_fineos_address):
            return experian_address_pair

        if existing_experian_address and is_same_address(new_address, existing_experian_address):
            return experian_address_pair

    return None


def is_same_eft(first: PubEft, second: PubEft) -> bool:
    """Returns true if all EFT fields match"""
    if (
        first.routing_nbr == second.routing_nbr
        and first.account_nbr == second.account_nbr
        and first.bank_account_type_id == second.bank_account_type_id
    ):
        return True
    else:
        return False


def find_existing_eft(employee: Optional[Employee], new_eft: PubEft) -> Optional[PubEft]:
    if not employee:
        return None

    for pub_eft_pair in employee.pub_efts.all():
        if is_same_eft(pub_eft_pair.pub_eft, new_eft):
            return pub_eft_pair.pub_eft

    return None


def move_file_and_update_ref_file(
    db_session: db.Session, destination: str, ref_file: ReferenceFile
) -> None:
    file_util.rename_file(ref_file.file_location, destination)
    ref_file.file_location = destination


def get_mapped_claim_type(claim_type_str: str) -> LkClaimType:
    """Given a string from a Vendor Extract, return a LkClaimType

    Raises:
        ValueError: if the string does not match an existing LkClaimType
    """
    if claim_type_str == "Family":
        return ClaimType.FAMILY_LEAVE
    elif claim_type_str == "Employee":
        return ClaimType.MEDICAL_LEAVE
    else:
        raise ValueError("Unknown claim type")


def move_reference_file(
    db_session: db.Session, ref_file: ReferenceFile, src_dir: str, dest_dir: str
) -> None:
    """Moves a ReferenceFile

    Renames the actual S3 file (copies and deletes) and updates the reference_file.file_location
    """
    if ref_file.file_location is None:
        raise ValueError(f"ReferenceFile {ref_file.reference_file_id} is missing a file_location")

    old_location = ref_file.file_location

    # Verify that the file_locations contains the src directory. Ex: Constants.S3_INBOUND_RECEIVED_DIR
    # This will raise a ValueError if the src directory is not found
    old_location.rindex(src_dir)

    # Replace src directory with the dest directory. Ex: Constants.S3_INBOUND_ERROR_DIR
    new_location = old_location.replace(src_dir, dest_dir)

    # Rename the file
    # This may raise S3-related errors
    file_util.rename_file(old_location, new_location)

    # Update reference_file.file_location
    try:
        ref_file.file_location = new_location
        db_session.add(ref_file)
        db_session.commit()
        logger.info(
            "Successfully moved Reference File",
            extra={
                "file_location": ref_file.file_location,
                "src_dir": src_dir,
                "dest_dir": dest_dir,
            },
        )
    except SQLAlchemyError:
        # Rollback the database transaction
        db_session.rollback()
        # Rollback the file move
        file_util.rename_file(new_location, old_location)
        # Log the exception
        logger.exception(
            "Unable to move ReferenceFile",
            extra={
                "file_location": ref_file.file_location,
                "src_dir": src_dir,
                "dest_dir": dest_dir,
            },
        )
        raise


def get_attribute_names(cls):
    return [
        prop.key
        for prop in class_mapper(cls).iterate_properties
        if isinstance(prop, ColumnProperty)
    ]


def create_staging_table_instance(
    data: Dict,
    db_cls: ExtractTable,
    ref_file: ReferenceFile,
    fineos_extract_import_log_id: Optional[int],
    ignore_properties: Optional[List[Any]] = None,
) -> base.Base:
    """We return an instance of cls, with matching properties from data and cls. If there are any
    properties from the data that don't have a match in staging model db_cls, we discard them and log it.
    Eg:
        class VbiRequestedAbsenceSom(Base):
            __tablename__ = "a"
            absence_casenumber = Column(Text)
            absence_casestatus = Column(Text)

        data = {'absence_casenumber': '123', 'absence_casestatus': 'active','new_column': 'testtest'}

        We will return an instance of class VbiRequestedAbsenceSom, with properties absence_casenumber and
        absence_casestatus. If new_column is not in ignore_properties, we will log a warning stating
        property new_column is not included in model class VbiRequestedAbsenceSom.
    """
    ignore_properties = [] if ignore_properties is None else ignore_properties

    lower_data = make_keys_lowercase(data)

    # discard any properties (if they're even present) that we've been told to ignore
    [lower_data.pop(prop) for prop in ignore_properties if prop in lower_data]

    # check if extracted data types match our db model properties
    # if there are extra properties, log them
    unconfigured_columns = get_unconfigured_fineos_columns(lower_data, db_cls)
    if len(unconfigured_columns) > 0:
        logger.warning(
            "Unconfigured columns in FINEOS extract after first record.",
            extra={"db_cls.__name__": db_cls.__name__, "fields": ",".join(unconfigured_columns)},
        )
    [lower_data.pop(column) for column in unconfigured_columns]

    return db_cls(
        **lower_data,
        reference_file=ref_file,
        fineos_extract_import_log_id=fineos_extract_import_log_id,
    )


def get_traceable_payment_details(
    payment: Payment, state: Optional[LkState] = None
) -> Dict[str, Optional[Any]]:
    # For logging purposes, this returns useful, traceable details
    # about a payment and related fields if they exist.
    #
    # DO NOT PUT PII IN THE RETURN OF THIS METHOD, IT'S MEANT FOR LOGGING
    #

    claim = payment.claim
    employee = payment.employee
    employer = payment.claim.employer if payment.claim else None

    return {
        "payment_id": payment.payment_id,
        "c_value": payment.fineos_pei_c_value,
        "i_value": payment.fineos_pei_i_value,
        "period_start_date": payment.period_start_date.isoformat()
        if payment.period_start_date
        else None,
        "period_end_date": payment.period_end_date.isoformat() if payment.period_end_date else None,
        "fineos_extraction_date": payment.fineos_extraction_date.isoformat()
        if payment.fineos_extraction_date
        else None,
        "payment_date": payment.payment_date.isoformat() if payment.payment_date else None,
        "payment_amount": str(payment.amount),
        "payment_method": payment.disb_method.payment_method_description
        if payment.disb_method
        else None,
        "pub_individual_id": payment.pub_individual_id,
        "payment_transaction_type": payment.payment_transaction_type.payment_transaction_type_description
        if payment.payment_transaction_type
        else None,
        "is_adhoc": payment.is_adhoc_payment,
        "fineos_extract_import_log_id": payment.fineos_extract_import_log_id,
        # Leave
        "leave_request_decision": payment.leave_request_decision,
        "claim_type": payment.claim_type.claim_type_description if payment.claim_type else None,
        "fineos_leave_request_id": payment.fineos_leave_request_id,
        # Claim
        "claim_id": claim.claim_id if claim else None,
        "absence_case_id": claim.fineos_absence_id if claim else None,
        # Employee
        "employee_id": employee.employee_id if employee else None,
        "fineos_customer_number": employee.fineos_customer_number if employee else None,
        # Employer
        "employer_id": employer.employer_id if employer else None,
        "fineos_employer_id": employer.fineos_employer_id if employer else None,
        # Misc
        "current_state": state.state_description if state else None,
        "relevant_party": payment.payment_relevant_party.payment_relevant_party_description
        if payment.payment_relevant_party
        else None,
    }


def get_traceable_pub_eft_details(
    pub_eft: PubEft,
    employee: Optional[Employee] = None,
    payment: Optional[Payment] = None,
    state: Optional[LkState] = None,
) -> Dict[str, Any]:
    # For logging purposes, this returns useful, traceable details
    # about an EFT record and related fields
    #
    # DO NOT PUT PII IN THE RETURN OF THIS METHOD, IT'S MEANT FOR LOGGING
    #

    details = {}
    if payment:
        details = get_traceable_payment_details(payment)

    details["pub_eft_id"] = pub_eft.pub_eft_id
    details["pub_eft_individual_id"] = pub_eft.pub_individual_id
    details["pub_eft_prenote_state"] = (
        pub_eft.prenote_state.prenote_state_description if pub_eft.prenote_state else None
    )
    if employee:
        details["employee_id"] = employee.employee_id
        details["fineos_customer_number"] = employee.fineos_customer_number

    details["current_state"] = state.state_description if state else None

    return details


def get_transaction_status_date(payment: Payment) -> date:
    # Check payments that have a check posted date should use
    # that for the transaction status date as that indicates
    # from PUB when the check was actually posted
    if payment.check and payment.check.check_posted_date:
        return payment.check.check_posted_date

    # Otherwise the transaction status date is calculated using the current time.
    return get_now_us_eastern().date()


<<<<<<< HEAD
def filter_dict(dict: Dict[str, Any], allowed_keys: Set[str]) -> Dict[str, Any]:
    """
    Filter a dictionary to a specified set of allowed keys.
    If the key isn't present, will not cause an issue (ie. when we delete columns in the DB)
    """
    new_dict = {}
    for k, v in dict.items():
        if k in allowed_keys and k == "employer_fein":
            new_dict[k] = str(v)
        elif k in allowed_keys:
            new_dict[k] = v

    return new_dict


employee_audit_log_keys = set(
    [
        "employee_id",
        "tax_identifier_id",
        "first_name",
        "last_name",
        "date_of_birth",
        "fineos_customer_number",
        "latest_import_log_id",
        "created_at",
        "updated_at",
    ]
)
employer_audit_log_keys = set(
    [
        "employer_id",
        "employer_fein",
        "employer_name",
        "dor_updated_date",
        "latest_import_log_id",
        "fineos_employer_id",
        "created_at",
        "updated_at",
    ]
)
=======
employee_audit_log_keys = {
    "employee_id",
    "tax_identifier_id",
    "first_name",
    "last_name",
    "date_of_birth",
    "fineos_customer_number",
    "latest_import_log_id",
    "created_at",
    "updated_at",
}
employer_audit_log_keys = {
    "employer_id",
    "employer_fein",
    "employer_name",
    "dor_updated_date",
    "latest_import_log_id",
    "fineos_employer_id",
    "created_at",
    "updated_at",
}
>>>>>>> df3c5cee


def create_payment_log(
    payment: Payment,
    import_log_id: Optional[int],
    db_session: db.Session,
    additional_details: Optional[Dict[str, Any]] = None,
) -> None:
    """
    Create a log in the DB for information about a payment at a particular point
    in the processing. Automatically adds a snapshot of
    employee/employer/claim/absence period/payment check
    """
    absence_period = payment.leave_request

    snapshot = {}
    if absence_period:
        snapshot["absence_period"] = absence_period.for_json()
    # When we refactor claim to be fetched from absence period, change this
    # to be in the above if statement
    claim = payment.claim
    if claim:
        snapshot["claim"] = claim.for_json()

        employee = claim.employee
        if employee:
            employee_json = employee.for_json()
            snapshot["employee"] = filter_dict(employee_json, employee_audit_log_keys)

        employer = claim.employer
        if employer:
            employer_json = employer.for_json()
            snapshot["employer"] = filter_dict(employer_json, employer_audit_log_keys)

    payment_details = payment.payment_details
    if payment_details:
        payment_details_info = []
        for payment_detail in payment_details:
            payment_details_info.append(payment_detail.for_json())
        snapshot["payment_details"] = payment_details_info

    check_details = payment.check
    if check_details:
        snapshot["payment_check"] = check_details.for_json()

    audit_details = {"snapshot": snapshot}
    if additional_details:
        audit_details.update(additional_details)

    payment_log = PaymentLog(payment=payment, import_log_id=import_log_id, details=audit_details)
    db_session.add(payment_log)


def create_success_file(start_time: datetime, process_name: str) -> None:
    """
    Create a file that indicates the ECS process was successful. Will
    be put in a folder for the date the processing started, but
    the file will be timestamped with the time it completed.

    s3://bucket/reports/processed/{start_date}/{completion_timestamp}-{process_name}.SUCCESS
    """
    s3_config = payments_config.get_s3_config()

    end_time = get_now_us_eastern()
    timestamp_prefix = end_time.strftime("%Y-%m-%d-%H-%M-%S")
    success_file_name = f"{timestamp_prefix}-{process_name}.SUCCESS"

    archive_path = s3_config.pfml_error_reports_archive_path
    output_path = build_archive_path(
        archive_path, Constants.S3_INBOUND_PROCESSED_DIR, success_file_name, current_time=start_time
    )

    # What is the easiest way to create an empty file to upload?
    with file_util.write_file(output_path) as success_file:
        success_file.write("SUCCESS")

    logger.info("Creating success file at %s", output_path)


def validate_columns_present(record: Dict[str, Any], fineos_extract: FineosExtract) -> None:
    missing_columns = []

    for required_column in fineos_extract.field_names:
        if required_column.lower() not in record:
            missing_columns.append(required_column)

    if len(missing_columns) > 0:
        raise Exception(
            "FINEOS extract %s is missing required fields: %s - found only %s"
            % (fineos_extract.file_name, missing_columns, list(record.keys()))
        )


def get_unconfigured_fineos_columns(record: Dict[str, Any], db_cls: ExtractTable) -> List[Any]:
    class_properties = get_attribute_names(db_cls)
    unconfigured_columns = [column for column in record if column not in class_properties]
    return unconfigured_columns


def is_employer_exempt_for_payment(payment: Payment, claim: Claim, employer: Employer) -> bool:
    # Adhoc payments always skip the exempt employer check
    if payment.is_adhoc_payment:
        return False

    # See if exemptions are even set for the employer
    # + make the linter happy that we're not comparing nulls
    if (
        not employer.exemption_commence_date
        or not employer.exemption_cease_date
        or not claim.absence_period_start_date
    ):
        return False

    # Check if the employer is exempt for the claim type
    # associated with the payment record
    if (
        payment.claim_type_id == ClaimType.FAMILY_LEAVE.claim_type_id and employer.family_exemption
    ) or (
        payment.claim_type_id == ClaimType.MEDICAL_LEAVE.claim_type_id
        and employer.medical_exemption
    ):
        # Then check if the start of the claim
        # fell within the exempt dates of the employer
        if (
            employer.exemption_commence_date
            <= claim.absence_period_start_date
            <= employer.exemption_cease_date
        ):
            extra = get_traceable_payment_details(
                payment
            )  # Adds the basics about the employer/claim/payment
            extra["employer_is_exempt_family"] = employer.family_exemption
            extra["employer_is_exempt_medical"] = employer.medical_exemption
            extra["employer_exemption_commence_date"] = employer.exemption_commence_date.isoformat()
            extra["employer_exemption_cease_date"] = employer.exemption_cease_date.isoformat()
            logger.info("Payment failed exempt employer validation check", extra=extra)
            return True

    return False


def is_employer_reimbursement_payments_enabled() -> bool:
    return os.environ.get("ENABLE_EMPLOYER_REIMBURSEMENT_PAYMENTS", "0") == "1"


def get_earliest_absence_period_for_payment_leave_request(
    db_session: db.Session, payment: Payment
) -> Optional[AbsencePeriod]:
    """
    Get the earliest absence period associated with a payment
    Note that this does not mean the payment is necessarily in
    the absence period. It just means it's the first absence period
    of the paid leave request connected to the payment.

    Claim
        * Paid Leave 1
            * Absence Period A
                * Payment I
                * Payment II
            * Absence Period B
                * Payment III
                * Payment IV
        * Paid Leave 2
            * Absence Period C
                * Payment V
                * Payment VI
            * Absence Period D
                * Payment VII
            * Absence Period E
                * Payment VIII

    For the above example:
    Payments I -> IV would return Absence Period A
    Payments V -> VIII would return Absence Period C

    Nothing would ever return Absence Periods B, D, or E
    """
    return (
        db_session.query(AbsencePeriod)
        .filter(AbsencePeriod.fineos_leave_request_id == payment.fineos_leave_request_id)
        .filter(AbsencePeriod.claim_id == payment.claim_id)
        .order_by(AbsencePeriod.absence_period_start_date.asc())
        .first()
    )


def get_earliest_matching_payment(
    db_session: db.Session, fineos_pei_c_value: str, fineos_pei_i_value: str
) -> Optional[Payment]:
    """
    Get the earliest payment associated with C/I values
    """
    return (
        db_session.query(Payment)
        .filter(
            Payment.fineos_pei_c_value == fineos_pei_c_value,
            Payment.fineos_pei_i_value == fineos_pei_i_value,
        )
        .order_by(Payment.created_at.asc())
        .first()
    )<|MERGE_RESOLUTION|>--- conflicted
+++ resolved
@@ -47,15 +47,10 @@
     FineosExtractVpeiPaymentDetails,
     PaymentLog,
 )
-<<<<<<< HEAD
-from massgov.pfml.types import TaxId
-from massgov.pfml.util.csv import CSVSourceWrapper
-=======
 from massgov.pfml.db.models.state import LkState, State
 from massgov.pfml.util.collections.dict import filter_dict, make_keys_lowercase
 from massgov.pfml.util.compare import compare_attributes
 from massgov.pfml.util.converters.str_to_numeric import str_to_int
->>>>>>> df3c5cee
 from massgov.pfml.util.datetime import get_now_us_eastern
 from massgov.pfml.util.routing_number_validation import validate_routing_number
 
@@ -517,12 +512,9 @@
     PAYMENT_EXCEEDS_PAY_PERIOD_CAP = "PaymentExceedsPayPeriodCap"
     ROUTING_NUMBER_FAILS_CHECKSUM = "RoutingNumberFailsChecksum"
     LEAVE_REQUEST_IN_REVIEW = "LeaveRequestInReview"
-<<<<<<< HEAD
     TIN_INCORRECTLY_FORMATTED = "TinIncorrectlyFormatted"
-=======
     UNEXPECTED_RECORD_VARIANCE = "UnexpectedRecordVariance"
     EMPLOYER_EXEMPT = "EmployerExempt"
->>>>>>> df3c5cee
 
 
 @dataclass(frozen=True, eq=True)
@@ -656,63 +648,6 @@
     return None
 
 
-<<<<<<< HEAD
-def tin_validator(tin: str) -> Optional[ValidationReason]:
-    try:
-        TaxId(tin)
-    except ValueError:
-        return ValidationReason.TIN_INCORRECTLY_FORMATTED
-    return None
-
-
-def validate_csv_input(
-    key: str,
-    data: Dict[str, str],
-    errors: ValidationContainer,
-    required: Optional[bool] = False,
-    min_length: Optional[int] = None,
-    max_length: Optional[int] = None,
-    custom_validator_func: Optional[Callable[[str], Optional[ValidationReason]]] = None,
-) -> Optional[str]:
-    value = data.get(key)
-    if value == "Unknown":
-        value = None  # Effectively treating "" and "Unknown" the same
-
-    if required and not value:
-        errors.add_validation_issue(ValidationReason.MISSING_FIELD, key)
-        return None
-
-    validation_issues = []
-    # Check the length only if it is defined/not empty
-    if value:
-        if min_length and len(value) < min_length:
-            validation_issues.append(ValidationReason.FIELD_TOO_SHORT)
-        if max_length and len(value) > max_length:
-            validation_issues.append(ValidationReason.FIELD_TOO_LONG)
-
-        # Also only bother with custom validation if the value exists
-        if custom_validator_func:
-            reason = custom_validator_func(value)
-            if reason:
-                validation_issues.append(reason)
-
-    if required:
-
-        for validation_issue in validation_issues:
-            # Any non-missing error types add the value to the error details
-            # Note that this means these reports will contain PII data
-            errors.add_validation_issue(validation_issue, f"{key}: {value}")
-
-    # If any of the specific validations hit an error, don't return the value
-    # This is true even if the field is not required as we may still use the field.
-    if len(validation_issues) > 0:
-        return None
-
-    return value
-
-
-=======
->>>>>>> df3c5cee
 def validate_db_input(
     key: str,
     data: Any,
@@ -773,8 +708,8 @@
     ):  # TODO remove when lookup descriptions are non nullable
         return ""
 
-    reference_file_type_folder_postfix = (
-        reference_file_type.reference_file_type_description.lower().replace(" ", "-")
+    reference_file_type_folder_postfix = reference_file_type.reference_file_type_description.lower().replace(
+        " ", "-"
     )
 
     date_group_folder = f"{date_group}-{reference_file_type_folder_postfix}"
@@ -1350,48 +1285,6 @@
     return get_now_us_eastern().date()
 
 
-<<<<<<< HEAD
-def filter_dict(dict: Dict[str, Any], allowed_keys: Set[str]) -> Dict[str, Any]:
-    """
-    Filter a dictionary to a specified set of allowed keys.
-    If the key isn't present, will not cause an issue (ie. when we delete columns in the DB)
-    """
-    new_dict = {}
-    for k, v in dict.items():
-        if k in allowed_keys and k == "employer_fein":
-            new_dict[k] = str(v)
-        elif k in allowed_keys:
-            new_dict[k] = v
-
-    return new_dict
-
-
-employee_audit_log_keys = set(
-    [
-        "employee_id",
-        "tax_identifier_id",
-        "first_name",
-        "last_name",
-        "date_of_birth",
-        "fineos_customer_number",
-        "latest_import_log_id",
-        "created_at",
-        "updated_at",
-    ]
-)
-employer_audit_log_keys = set(
-    [
-        "employer_id",
-        "employer_fein",
-        "employer_name",
-        "dor_updated_date",
-        "latest_import_log_id",
-        "fineos_employer_id",
-        "created_at",
-        "updated_at",
-    ]
-)
-=======
 employee_audit_log_keys = {
     "employee_id",
     "tax_identifier_id",
@@ -1413,7 +1306,6 @@
     "created_at",
     "updated_at",
 }
->>>>>>> df3c5cee
 
 
 def create_payment_log(
