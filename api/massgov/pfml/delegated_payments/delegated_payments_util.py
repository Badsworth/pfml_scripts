--- conflicted
+++ resolved
@@ -186,23 +186,6 @@
 ]
 
 
-CANCELLED_OR_REPLACED_EXTRACT_FIELD_NAMES = [
-    "C",
-    "I",
-    "STATUSREASON",
-    "GROSSAMOUNT",
-    "ADDEDBY",
-    "ISSUEDATE",
-    "CANCELLATIONDATE",
-    "TRANSACTIONSTATUSDATE",
-    "TRANSACTIONSTATUS",
-    "EXTRACTIONDATE",
-    "STOCKNUMBER",
-    "CLAIMNUMBER",
-    "BENEFITCASENUMBER",
-]
-
-
 @dataclass
 class FineosExtractConstants:
     # FINEOS Claimant Extract Files
@@ -307,11 +290,7 @@
     )
 
     PAYMENT_FULL_SNAPSHOT = FineosExtract(
-<<<<<<< HEAD
-        file_name="SOM_PEI_Fullextract.csv",
-=======
         file_name="Automated-Adhoc-Extract-SOM_PEI_Fullextract.csv",
->>>>>>> 11c27f78
         table=FineosExtractPaymentFullSnapshot,
         field_names=[
             "C",
@@ -410,21 +389,13 @@
     )
 
     CANCELLED_PAYMENTS_EXTRACT = FineosExtract(
-<<<<<<< HEAD
-        file_name="SOM_PEI_CancelledRecords.csv",
-=======
         file_name="Automated-Adhoc-Extract-SOM_PEI_CancelledRecords.csv",
->>>>>>> 11c27f78
         table=FineosExtractCancelledPayments,
         field_names=CANCELLED_OR_REPLACED_EXTRACT_FIELD_NAMES,
     )
 
     REPLACED_PAYMENTS_EXTRACT = FineosExtract(
-<<<<<<< HEAD
-        file_name="SOM_PEI_ReplacedRecords.csv",
-=======
         file_name="Automated-Adhoc-Extract-SOM_PEI_ReplacedRecords.csv",
->>>>>>> 11c27f78
         table=FineosExtractReplacedPayments,
         field_names=CANCELLED_OR_REPLACED_EXTRACT_FIELD_NAMES,
     )
