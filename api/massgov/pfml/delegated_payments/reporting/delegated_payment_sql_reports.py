--- conflicted
+++ resolved
@@ -21,12 +21,9 @@
     PAYMENT_FULL_SNAPSHOT_RECONCILIATION_SUMMARY_REPORT = (
         "payment-full-snapshot-reconciliation-summary-report"
     )
-<<<<<<< HEAD
-=======
     PAYMENT_FULL_SNAPSHOT_RECONCILIATION_DETAIL_REPORT = (
         "payment-full-snapshot-reconciliation-detail-report"
     )
->>>>>>> 11c27f78
     PROCCESS_1099_DOCUMENT_REPORTS = "irs-1099-document-report"
 
 
@@ -49,12 +46,8 @@
 ]
 PROCESS_PUB_RESPONSES_REPORTS: List[ReportName] = [ReportName.PUB_ERROR_REPORT]
 PROCESS_FINEOS_RECONCILIATION_REPORTS: List[ReportName] = [
-<<<<<<< HEAD
-    ReportName.PAYMENT_FULL_SNAPSHOT_RECONCILIATION_SUMMARY_REPORT
-=======
     ReportName.PAYMENT_FULL_SNAPSHOT_RECONCILIATION_SUMMARY_REPORT,
     ReportName.PAYMENT_FULL_SNAPSHOT_RECONCILIATION_DETAIL_REPORT,
->>>>>>> 11c27f78
 ]
 
 
@@ -136,15 +129,12 @@
         report_name=ReportName.PAYMENT_FULL_SNAPSHOT_RECONCILIATION_SUMMARY_REPORT,
     ),
     Report(
-<<<<<<< HEAD
-=======
         sql_command=_get_report_sql_command_from_file(
             ReportName.PAYMENT_FULL_SNAPSHOT_RECONCILIATION_DETAIL_REPORT
         ),
         report_name=ReportName.PAYMENT_FULL_SNAPSHOT_RECONCILIATION_DETAIL_REPORT,
     ),
     Report(
->>>>>>> 11c27f78
         sql_command=_get_report_sql_command_from_file(ReportName.PROCCESS_1099_DOCUMENT_REPORTS),
         report_name=ReportName.PROCCESS_1099_DOCUMENT_REPORTS,
     ),
