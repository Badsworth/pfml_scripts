--- conflicted
+++ resolved
@@ -352,10 +352,8 @@
                 f"Found payment state log not in audit response pending state: {payment_state_log.end_state.state_description if payment_state_log.end_state else None}, payment_id: {payment.payment_id}"
             )
 
-<<<<<<< HEAD
         if is_rejected_payment:
             self.increment(self.Metrics.REJECTED_PAYMENT_COUNT)
-            print("Step: " + str(payment.payment_transaction_type_id))
             transaction_type_id = (
                 payment.payment_transaction_type_id
                 if payment.payment_transaction_type_id is not None
@@ -366,25 +364,6 @@
                 "Payment rejected in audit report",
                 extra=payments_util.get_traceable_payment_details(payment, end_state),
             )
-=======
-        # check if the payment has any withholding payments.
-        withholding_records: List[LinkSplitPayment] = (
-            self.db_session.query(LinkSplitPayment)
-            .filter(LinkSplitPayment.payment_id == payment.payment_id)
-            .all()
-        )
-
-        if payment.payment_transaction_type_id in [
-            PaymentTransactionType.STATE_TAX_WITHHOLDING.payment_transaction_type_id,
-            PaymentTransactionType.FEDERAL_TAX_WITHHOLDING.payment_transaction_type_id,
-        ]:
-            if is_rejected_payment:
-                self.increment(self.Metrics.REJECTED_PAYMENT_COUNT)
-                end_state = State.DELEGATED_PAYMENT_ADD_TO_PAYMENT_REJECT_REPORT
-                outcome = state_log_util.build_outcome(
-                    f"Payment rejected with notes: {rejected_notes}"
-                )
->>>>>>> e8a6389e
 
             writeback_transaction_status = self.convert_reject_notes_to_writeback_status(
                 payment, is_rejected=is_rejected_payment, rejected_notes=rejected_notes
