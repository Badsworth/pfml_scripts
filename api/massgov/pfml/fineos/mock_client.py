--- conflicted
+++ resolved
@@ -284,9 +284,6 @@
 class MockFINEOSClient(client.AbstractFINEOSClient):
     """Mock FINEOS API client that returns fake responses."""
 
-<<<<<<< HEAD
-    def read_employer(self, employer_fein: Fein) -> models.OCOrganisation:
-=======
     def __init__(
         self,
         mock_eforms: Iterable[EForm] = MOCK_EFORMS,
@@ -297,9 +294,8 @@
         self.mock_customer_eforms = mock_customer_eforms
         self.mock_customer_eform_map = {eform.eformId: eform for eform in mock_customer_eforms}
 
-    def read_employer(self, employer_fein: str) -> models.OCOrganisation:
->>>>>>> df3c5cee
-        _capture_call("read_employer", None, employer_fein=employer_fein)
+    def read_employer(self, employer_fein: Fein) -> models.OCOrganisation:
+        _capture_call("read_employer", None, employer_fein=employer_fein.to_unformatted_str())
 
         if employer_fein == Fein("999999999"):
             raise exception.FINEOSEntityNotFound("Employer not found.")
@@ -324,16 +320,10 @@
         return models.OCOrganisation(
             OCOrganisation=[
                 models.OCOrganisationItem(
-<<<<<<< HEAD
                     CustomerNo="999",
                     CorporateTaxNumber=employer_fein.to_unformatted_str(),
                     Name="Foo",
-=======
-                    CustomerNo=str(fake_customer_no(employer_fein)),
-                    CorporateTaxNumber=employer_fein,
-                    Name="Foo",
                     organisationUnits=organisationUnits,
->>>>>>> df3c5cee
                 )
             ]
         )
@@ -344,12 +334,7 @@
         if employer_fein == Fein("999999999"):
             raise exception.FINEOSEntityNotFound("Employer not found.")
         else:
-<<<<<<< HEAD
-            # TODO: Match the FINEOS employer id format
-            return employer_fein.to_unformatted_str() + "1000"
-=======
-            return str(fake_customer_no(employer_fein))
->>>>>>> df3c5cee
+            return str(fake_customer_no(employer_fein.to_unformatted_str()))
 
     def register_api_user(self, employee_registration: models.EmployeeRegistration) -> None:
         _capture_call("register_api_user", None, employee_registration=employee_registration)
