--- conflicted
+++ resolved
@@ -221,13 +221,8 @@
     def read_employer(self, employer_fein: Fein) -> models.OCOrganisation:
         _capture_call("read_employer", None, employer_fein=employer_fein)
 
-<<<<<<< HEAD
         if employer_fein == Fein("999999999"):
-            raise exception.FINEOSNotFound("Employer not found.")
-=======
-        if employer_fein == "999999999":
             raise exception.FINEOSEntityNotFound("Employer not found.")
->>>>>>> 6e9a4b31
 
         return models.OCOrganisation(
             OCOrganisation=[
@@ -242,13 +237,8 @@
     def find_employer(self, employer_fein: Fein) -> str:
         _capture_call("find_employer", None, employer_fein=employer_fein)
 
-<<<<<<< HEAD
         if employer_fein == Fein("999999999"):
-            raise exception.FINEOSNotFound("Employer not found.")
-=======
-        if employer_fein == "999999999":
             raise exception.FINEOSEntityNotFound("Employer not found.")
->>>>>>> 6e9a4b31
         else:
             # TODO: Match the FINEOS employer id format
             return employer_fein.to_unformatted_str() + "1000"
