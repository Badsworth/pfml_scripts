from enum import Enum
from typing import Optional
from uuid import UUID

import connexion
import flask
import newrelic.agent
from sqlalchemy.orm.exc import MultipleResultsFound
from sqlalchemy.orm.session import Session
from werkzeug.exceptions import BadRequest

import massgov.pfml.api.app as app
import massgov.pfml.api.util.response as response_util
import massgov.pfml.util.logging
from massgov.pfml import db
from massgov.pfml.api.authorization.flask import CREATE, ensure
from massgov.pfml.api.models.notifications.requests import NotificationRequest
from massgov.pfml.api.services.fineos_actions import get_absence_periods
from massgov.pfml.api.services.managed_requirements import (
    get_fineos_managed_requirements_from_notification,
)
from massgov.pfml.api.services.service_now_actions import send_notification_to_service_now
from massgov.pfml.db.models.applications import Notification
from massgov.pfml.db.models.employees import Claim, Employee, Employer
from massgov.pfml.db.queries.absence_periods import sync_customer_api_absence_periods_to_db
from massgov.pfml.db.queries.managed_requirements import (
    commit_managed_requirements,
    create_or_update_managed_requirement_from_fineos,
)
<<<<<<< HEAD
from massgov.pfml.fineos import AbstractFINEOSClient, FINEOSClientError
from massgov.pfml.fineos.models.customer_api import AbsenceDetails
from massgov.pfml.types import Fein, TaxId
=======
>>>>>>> df3c5cee
from massgov.pfml.util.logging.managed_requirements import (
    get_fineos_managed_requirement_log_attributes,
)

logger = massgov.pfml.util.logging.get_logger(__name__)


class FineosNotificationTrigger(str, Enum):
    DESIGNATION_NOTICE = "Designation Notice"
    LEAVE_REQUEST_DECLINED = "Leave Request Declined"
    EMPLOYER_CONFIRMATION_OF_LEAVE_DATA = "Employer Confirmation of Leave Data"


class FineosRecipientType(str, Enum):
    LEAVE_ADMINISTRATOR = "Leave Administrator"


def notifications_post():
    # Bounce them out if they do not have access
    ensure(CREATE, Notification)

    body = connexion.request.json
    # Use the pydantic models for validation
    notification_request = NotificationRequest.parse_obj(body)
    log_attributes = {
        "absence_case_id": notification_request.absence_case_id,
        "notification.absence_case_id": notification_request.absence_case_id,
        "notification.recipient_type": notification_request.recipient_type,
        "notification.source": notification_request.source,
        "notification.trigger": notification_request.trigger,
        "notification_request.claimant_info.customer_id": notification_request.claimant_info.customer_id,
    }
    for k, v in log_attributes.items():
        newrelic.agent.add_custom_parameter(k, v)

    with app.db_session() as db_session:
        # Persist the notification to the DB
        notification = Notification()

        notification.fineos_absence_id = notification_request.absence_case_id

        notification.request_json = body

        db_session.add(notification)
        db_session.commit()

        # Find or create an associated claim
        claim = (
            db_session.query(Claim)
            .filter(Claim.fineos_absence_id == notification_request.absence_case_id)
            .one_or_none()
        )
        if claim:
            log_attributes = {**log_attributes, "claim_id": str(claim.claim_id)}
            newrelic.agent.add_custom_parameter("claim_id", str(claim.claim_id))

        try:
            employer = (
                db_session.query(Employer)
                .filter(Employer.employer_fein == notification_request.fein.to_unformatted_str())
                .one_or_none()
            )

            if employer:
                log_attributes = {**log_attributes, "employer_id": str(employer.employer_id)}
                newrelic.agent.add_custom_parameter("employer_id", employer.employer_id)
        except MultipleResultsFound:
            return _err400_multiple_employer_feins_found(notification_request, log_attributes)

        if employer is None:
            return _err400_employer_fein_not_found(notification_request, log_attributes)

        employee = get_employee_from_fineos_customer_number(
            db_session, log_attributes, notification_request.claimant_info.customer_id
        )

        if employee:
            log_attributes = {**log_attributes, "employee_id": str(employee.employee_id)}
            newrelic.agent.add_custom_parameter("employee_id", employee.employee_id)

        if claim is None:
            claim = Claim(
                employer_id=employer.employer_id,
                employee_id=employee.employee_id if employee else None,
                fineos_absence_id=notification_request.absence_case_id,
            )
            db_session.add(claim)
            db_session.commit()

            log_attributes = {**log_attributes, "claim_id": str(claim.claim_id)}
            newrelic.agent.add_custom_parameter("claim_id", str(claim.claim_id))

            logger.info("Created Claim from a Notification", extra=log_attributes)
        else:
            db_changed = False
            if claim.employer_id is None:
                db_changed = True
                claim.employer_id = employer.employer_id
                logger.info("Associated Employer to Claim", extra=log_attributes)
            if claim.employee_id is None and employee is not None:
                db_changed = True
                claim.employee_id = employee.employee_id
                logger.info("Associated Employee to Claim", extra=log_attributes)
            if db_changed:
                db_session.add(claim)
                db_session.commit()

        try:
            handle_managed_requirements(
                notification_request, claim.claim_id, db_session, log_attributes
            )
        except Exception as error:  # catch all exception handler
            logger.error(
                "Failed to handle the claim's managed requirements in notification call.",
                extra=log_attributes,
                exc_info=error,
            )
            db_session.rollback()  # handle insert errors

        # Update absence period table
        try:
            if not employee or not employee.tax_identifier:
                logger.warning(
                    "Unable to find Employee or Employee has no tax_identifier, can't get absence periods"
                )
            else:
                absence_periods = get_absence_periods(claim, db_session)
                sync_customer_api_absence_periods_to_db(
                    absence_periods, claim, db_session, log_attributes
                )
        except Exception as error:  # catch all exception handler
            logger.error(
                "Failed to handle update of absence period table.",
                extra=log_attributes,
                exc_info=error,
            )
            newrelic.agent.notice_error(attributes=log_attributes)
            db_session.rollback()  # handle insert errors

    # Send the request to Service Now
    send_notification_to_service_now(notification_request, employer)

    logger.info("Sent notification", extra=log_attributes)
    return response_util.success_response(
        message="Successfully started notification process.", status_code=201, data={}
    ).to_api_response()


def get_employee_from_fineos_customer_number(
    db_session: db.Session, log_attributes: dict, fineos_customer_number: str
) -> Optional[Employee]:
    """Get employee by fineos_customer_number. Fails without raising an exception since an Employee ID isn't required for sending a notification."""
    try:
        employee = (
            db_session.query(Employee)
            .filter(Employee.fineos_customer_number == fineos_customer_number)
            .one_or_none()
        )
        if employee:
            return employee
        logger.warning(
            "Failed to lookup the specified Employee Fineos Customer Number to associate Claim record",
            extra=log_attributes,
        )
    except MultipleResultsFound:
        # TODO (EMPLOYER-1417): Remove this exception handler once the `fineos_customer_number` field is unique
        logger.exception(
            "Multiple employees found for specified Claimant Fineos Customer Number",
            extra=log_attributes,
        )
    except Exception:
        logger.exception(
            "Unexpected error while searching employees for specified Claimant Fineos Customer Number",
            extra=log_attributes,
        )
    return None


def _err400_employer_fein_not_found(notification_request, log_attributes):
    logger.warning(
        "Failed to lookup the specified FEIN to add Claim record on Notification POST request",
        extra=log_attributes,
    )

    newrelic.agent.record_custom_event(
        "FineosError",
        {
            **log_attributes,
            "error.class": "FINEOSNotificationInvalidFEIN",
            "error.message": "Failed to lookup the specified FEIN to add Claim record on Notification POST request",
            "request.method": flask.request.method if flask.has_request_context() else None,
            "request.uri": flask.request.path if flask.has_request_context() else None,
            "request.headers.x-amzn-requestid": flask.request.headers.get("x-amzn-requestid", None),
            "absence-id": notification_request.absence_case_id,
            "absence_case_id": notification_request.absence_case_id
            if flask.has_request_context()
            else None,
        },
    )

    return response_util.error_response(
        status_code=BadRequest,
        message="Failed to lookup the specified FEIN to add Claim record on Notification POST request",
        errors=[],
        data={},
    ).to_api_response()


def _err400_multiple_employer_feins_found(notification_request, log_attributes):
    logger.exception("Multiple employers found for specified FEIN", extra=log_attributes)

    newrelic.agent.record_custom_event(
        "FineosError",
        {
            **log_attributes,
            "error.class": "FINEOSNotificationMultipleResults",
            "error.message": "Multiple employers found for specified FEIN",
            "request.method": flask.request.method if flask.has_request_context() else None,
            "request.uri": flask.request.path if flask.has_request_context() else None,
            "request.headers.x-amzn-requestid": flask.request.headers.get("x-amzn-requestid", None),
            "absence-id": notification_request.absence_case_id,
            "absence_case_id": notification_request.absence_case_id
            if flask.has_request_context()
            else None,
        },
    )

    return response_util.error_response(
        status_code=BadRequest,
        message="Multiple employers found for specified FEIN",
        errors=[],
        data={},
    ).to_api_response()


def handle_managed_requirements(
    notification: NotificationRequest, claim_id: UUID, db_session: Session, log_attributes: dict
) -> None:
    fineos_requirements = []
    if notification.recipient_type == FineosRecipientType.LEAVE_ADMINISTRATOR:
        fineos_requirements = get_fineos_managed_requirements_from_notification(
            notification, log_attributes
        )

    if len(fineos_requirements) == 0:
        logger.info("No managed requirements returned by Fineos", extra=log_attributes)
        return
    for fineos_requirement in fineos_requirements:
        log_attr = {
            **log_attributes.copy(),
            **get_fineos_managed_requirement_log_attributes(fineos_requirement),
        }
        create_or_update_managed_requirement_from_fineos(
            db_session, claim_id, fineos_requirement, log_attr
        )
<<<<<<< HEAD
    return


def handle_managed_requirements(
    notification: NotificationRequest, claim_id: UUID, db_session: Session, log_attributes: dict
) -> None:
    update_triggers = [
        FineosNotificationTrigger.DESIGNATION_NOTICE,
        FineosNotificationTrigger.LEAVE_REQUEST_DECLINED,
    ]

    should_update_managed_requirements = notification.trigger in update_triggers and (
        notification.recipient_type == FineosRecipientType.LEAVE_ADMINISTRATOR
    )
    should_create_managed_requirements = (
        notification.trigger == FineosNotificationTrigger.EMPLOYER_CONFIRMATION_OF_LEAVE_DATA
        and notification.recipient_type == FineosRecipientType.LEAVE_ADMINISTRATOR
    )
    if should_update_managed_requirements:
        handle_managed_requirements_update(notification, claim_id, db_session, log_attributes)
    elif should_create_managed_requirements:
        handle_managed_requirements_create(notification, claim_id, db_session, log_attributes)


def update_absence_period(
    absence_case_id: str,
    claim: Claim,
    employee_ssn: TaxId,
    employer_fein: Fein,
    fineos_client: AbstractFINEOSClient,
    db_session: Session,
    log_attributes: dict,
) -> None:
    fineos_user_id = register_employee(fineos_client, employee_ssn, employer_fein, db_session)

    # call fineos to get absence case details
    try:
        absence_detail = fineos_client.get_absence(fineos_user_id, absence_case_id)
        absence_periods = absence_detail.absencePeriods

        if absence_periods is None:
            logger.info("No absence periods returned by Fineos", extra=log_attributes)
            return
    except FINEOSClientError:
        logger.exception(
            "Failed to get absence detail from FINEOS", extra=log_attributes,
        )
        return

    # add/update absence period table
    try:
        for absence_period in absence_periods:
            upsert_absence_period_from_fineos_period(
                db_session, claim.claim_id, absence_period, log_attributes
            )
    except Exception as error:
        logger.exception(
            "Failed while populating AbsencePeriod Table",
            extra={**log_attributes, **_absence_detail_for_log(absence_detail)},
        )
        raise error
    # only commit if there were no errors
    db_session.commit()


def _absence_detail_for_log(absence_detail: AbsenceDetails) -> Dict[str, Any]:
    # Don't want to log "notifiedBy"
    keys_to_log = {
        "absenceId",
        "creationDate",
        "lastUpdatedDate",
        "status",
        "notificationDate",
        "absencePeriods",
        "absenceDays",
        "reportedTimeOff",
        "reportedReducedSchedule",
        "selectedLeavePlans",
        "financialCaseIds",
    }

    return {
        f"absence_detail.{key}": value
        for key, value in absence_detail.dict().items()
        if key in keys_to_log
    }
=======
    commit_managed_requirements(db_session)
    return
>>>>>>> df3c5cee
<|MERGE_RESOLUTION|>--- conflicted
+++ resolved
@@ -27,12 +27,6 @@
     commit_managed_requirements,
     create_or_update_managed_requirement_from_fineos,
 )
-<<<<<<< HEAD
-from massgov.pfml.fineos import AbstractFINEOSClient, FINEOSClientError
-from massgov.pfml.fineos.models.customer_api import AbsenceDetails
-from massgov.pfml.types import Fein, TaxId
-=======
->>>>>>> df3c5cee
 from massgov.pfml.util.logging.managed_requirements import (
     get_fineos_managed_requirement_log_attributes,
 )
@@ -288,94 +282,5 @@
         create_or_update_managed_requirement_from_fineos(
             db_session, claim_id, fineos_requirement, log_attr
         )
-<<<<<<< HEAD
-    return
-
-
-def handle_managed_requirements(
-    notification: NotificationRequest, claim_id: UUID, db_session: Session, log_attributes: dict
-) -> None:
-    update_triggers = [
-        FineosNotificationTrigger.DESIGNATION_NOTICE,
-        FineosNotificationTrigger.LEAVE_REQUEST_DECLINED,
-    ]
-
-    should_update_managed_requirements = notification.trigger in update_triggers and (
-        notification.recipient_type == FineosRecipientType.LEAVE_ADMINISTRATOR
-    )
-    should_create_managed_requirements = (
-        notification.trigger == FineosNotificationTrigger.EMPLOYER_CONFIRMATION_OF_LEAVE_DATA
-        and notification.recipient_type == FineosRecipientType.LEAVE_ADMINISTRATOR
-    )
-    if should_update_managed_requirements:
-        handle_managed_requirements_update(notification, claim_id, db_session, log_attributes)
-    elif should_create_managed_requirements:
-        handle_managed_requirements_create(notification, claim_id, db_session, log_attributes)
-
-
-def update_absence_period(
-    absence_case_id: str,
-    claim: Claim,
-    employee_ssn: TaxId,
-    employer_fein: Fein,
-    fineos_client: AbstractFINEOSClient,
-    db_session: Session,
-    log_attributes: dict,
-) -> None:
-    fineos_user_id = register_employee(fineos_client, employee_ssn, employer_fein, db_session)
-
-    # call fineos to get absence case details
-    try:
-        absence_detail = fineos_client.get_absence(fineos_user_id, absence_case_id)
-        absence_periods = absence_detail.absencePeriods
-
-        if absence_periods is None:
-            logger.info("No absence periods returned by Fineos", extra=log_attributes)
-            return
-    except FINEOSClientError:
-        logger.exception(
-            "Failed to get absence detail from FINEOS", extra=log_attributes,
-        )
-        return
-
-    # add/update absence period table
-    try:
-        for absence_period in absence_periods:
-            upsert_absence_period_from_fineos_period(
-                db_session, claim.claim_id, absence_period, log_attributes
-            )
-    except Exception as error:
-        logger.exception(
-            "Failed while populating AbsencePeriod Table",
-            extra={**log_attributes, **_absence_detail_for_log(absence_detail)},
-        )
-        raise error
-    # only commit if there were no errors
-    db_session.commit()
-
-
-def _absence_detail_for_log(absence_detail: AbsenceDetails) -> Dict[str, Any]:
-    # Don't want to log "notifiedBy"
-    keys_to_log = {
-        "absenceId",
-        "creationDate",
-        "lastUpdatedDate",
-        "status",
-        "notificationDate",
-        "absencePeriods",
-        "absenceDays",
-        "reportedTimeOff",
-        "reportedReducedSchedule",
-        "selectedLeavePlans",
-        "financialCaseIds",
-    }
-
-    return {
-        f"absence_detail.{key}": value
-        for key, value in absence_detail.dict().items()
-        if key in keys_to_log
-    }
-=======
     commit_managed_requirements(db_session)
-    return
->>>>>>> df3c5cee
+    return