import base64
from concurrent.futures import ThreadPoolExecutor
from uuid import UUID, uuid4

import connexion
from flask import Response, request
from sqlalchemy import asc, desc
from werkzeug.exceptions import BadRequest, Forbidden, NotFound, ServiceUnavailable

import massgov.pfml.api.app as app
import massgov.pfml.api.services.applications as applications_service
import massgov.pfml.api.util.response as response_util
import massgov.pfml.api.validation.application_rules as application_rules
import massgov.pfml.util.datetime as datetime_util
import massgov.pfml.util.logging
from massgov.pfml.api.authorization.flask import CREATE, EDIT, READ, ensure
from massgov.pfml.api.claims import get_claim_from_db
from massgov.pfml.api.exceptions import ClaimWithdrawn
from massgov.pfml.api.models.applications.common import DocumentResponse
from massgov.pfml.api.models.applications.requests import (
    ApplicationImportRequestBody,
    ApplicationRequestBody,
    DocumentRequestBody,
    PaymentPreferenceRequestBody,
    TaxWithholdingPreferenceRequestBody,
)
from massgov.pfml.api.models.applications.responses import ApplicationResponse
from massgov.pfml.api.models.common import OrderDirection
from massgov.pfml.api.services.application_import import ApplicationImportService
from massgov.pfml.api.services.applications import (
    get_application_split,
    get_document_by_id,
    split_application_by_date,
)
from massgov.pfml.api.services.document_upload import upload_document_to_fineos
from massgov.pfml.api.services.fineos_actions import (
    download_document,
    get_documents,
    mark_documents_as_received,
    register_employee,
    send_tax_withholding_preference,
    submit_payment_preference,
)
from massgov.pfml.api.util.paginate.paginator import PaginationAPIContext, page_for_api_context
from massgov.pfml.api.validation.employment_validator import (
    get_contributing_employer_or_employee_issue,
)
from massgov.pfml.api.validation.exceptions import (
    IssueRule,
    IssueType,
    ValidationErrorDetail,
    ValidationException,
)
from massgov.pfml.db.models.applications import Application, DocumentType, LeaveReason
from massgov.pfml.fineos.exception import (
    FINEOSClientError,
    FINEOSEntityNotFound,
    FINEOSFatalUnavailable,
)
from massgov.pfml.fineos.models.customer_api import Base64EncodedFileData
from massgov.pfml.services import applications as application_service
from massgov.pfml.util.aws import cognito
from massgov.pfml.util.logging.applications import get_application_log_attributes
from massgov.pfml.util.sqlalchemy import get_or_404

logger = massgov.pfml.util.logging.get_logger(__name__)

UPLOAD_SIZE_CONSTRAINT = 4500000  # bytes

FILE_TOO_LARGE_MSG = "File is too large."
FILE_SIZE_VALIDATION_ERROR = ValidationErrorDetail(
    message=FILE_TOO_LARGE_MSG, type=IssueType.file_size, field="file"
)

LEAVE_REASON_TO_DOCUMENT_TYPE_MAPPING = {
    LeaveReason.CHILD_BONDING.leave_reason_description: DocumentType.CHILD_BONDING_EVIDENCE_FORM,
    LeaveReason.SERIOUS_HEALTH_CONDITION_EMPLOYEE.leave_reason_description: DocumentType.OWN_SERIOUS_HEALTH_CONDITION_FORM,
    LeaveReason.CARE_FOR_A_FAMILY_MEMBER.leave_reason_description: DocumentType.CARE_FOR_A_FAMILY_MEMBER_FORM,
    LeaveReason.PREGNANCY_MATERNITY.leave_reason_description: DocumentType.PREGNANCY_MATERNITY_FORM,
}


def application_get(application_id):
    with app.db_session() as db_session:
        existing_application = get_or_404(db_session, Application, application_id)
        ensure(READ, existing_application)
        application_response = ApplicationResponse.from_orm(existing_application)

    # Only run these validations if the application hasn't already been submitted. This
    # prevents warnings from showing in the response for rules added after the application
    # was submitted, which would cause a Portal user's Checklist to revert back to showing
    # steps as incomplete, and they wouldn't be able to fix this.
    issues = (
        application_rules.get_application_submit_issues(existing_application)
        if not existing_application.submitted_time
        else []
    )

    return response_util.success_response(
        message="Successfully retrieved application",
        data=application_response.dict(),
        warnings=issues,
    ).to_api_response()


def applications_get():
    user = app.current_user()
    with PaginationAPIContext(Application, request=request) as pagination_context:
        with app.db_session() as db_session:
            is_asc = pagination_context.order_direction == OrderDirection.asc.value
            sort_fn = asc if is_asc else desc
            application_query = (
                db_session.query(Application)
                .filter(Application.user_id == user.user_id)
                .order_by(sort_fn(pagination_context.order_key))
            )
            page = page_for_api_context(pagination_context, application_query)

    return response_util.paginated_success_response(
        message="Successfully retrieved applications",
        model=ApplicationResponse,
        page=page,
        context=pagination_context,
        status_code=200,
    ).to_api_response()


def application_imports():
    application = Application(application_id=uuid4())
    ensure(CREATE, application)

    user = app.current_user()
    application.user = user

    body = connexion.request.json
    application_import_request = ApplicationImportRequestBody.parse_obj(body)

    logger.info(
        "beginning import for application",
        extra={
            "absence_case_id": application_import_request.absence_case_id,
            "application_id": application.application_id,
        },
    )

    is_cognito_user_mfa_verified = cognito.is_mfa_phone_verified(application.user.email_address, app.get_app_config().cognito_user_pool_id)  # type: ignore
    if not is_cognito_user_mfa_verified:
        logger.info(
            "application import failure - mfa not verified",
            extra={
                "absence_case_id": application_import_request.absence_case_id,
                "user_id": application.user.user_id,
            },
        )
        raise ValidationException(
            errors=[
                ValidationErrorDetail(
                    field="mfa_delivery_preference",
                    type=IssueType.required,
                    message="User has not opted into MFA delivery preferences",
                )
            ]
        )

    claim = get_claim_from_db(application_import_request.absence_case_id)

    application_rules.validate_application_import_request_for_claim(
        application_import_request, claim
    )
    assert application_import_request.absence_case_id is not None

    with app.db_session() as db_session:
        applications_service.claim_is_valid_for_application_import(db_session, user, claim)

        db_session.add(application)
        fineos = massgov.pfml.fineos.create_client()

        # we have already check that the claim is not None in
        # claim_is_valid_for_application_import
        fineos_web_id = register_employee(
            fineos, claim.employee_tax_identifier, claim.employer_fein, db_session  # type: ignore
        )

        import_service = ApplicationImportService(fineos, fineos_web_id, application, db_session, claim, application_import_request.absence_case_id)  # type: ignore
        import_service.import_data()

        db_session.refresh(application)
        db_session.commit()

    log_attributes = get_application_log_attributes(application)
    log_attributes["num_applications_on_account"] = str(
        db_session.query(Application).filter(Application.user_id == user.user_id).count()
    )
    if claim:
        time_elapsed = datetime_util.utcnow() - claim.created_at
        minutes_elapsed = time_elapsed.total_seconds() / 60
        log_attributes["minutes_between_claim_creation_and_import"] = str(minutes_elapsed)
    logger.info("applications_import success", extra=log_attributes)

    return response_util.success_response(
        message="Successfully imported application",
        data=ApplicationResponse.from_orm(application).dict(exclude_none=True),
        status_code=201,
    ).to_api_response()


def applications_start():
    application = Application()

    ensure(CREATE, application)

    application.user = app.current_user()

    with app.db_session() as db_session:
        db_session.add(application)

    log_attributes = get_application_log_attributes(application)
    logger.info("applications_start success", extra=log_attributes)

    return response_util.success_response(
        message="Successfully created application",
        data=ApplicationResponse.from_orm(application).dict(),
        status_code=201,
    ).to_api_response()


def applications_update(application_id):
    body = connexion.request.json
    with app.db_session() as db_session:
        existing_application = get_or_404(db_session, Application, application_id)

    ensure(EDIT, existing_application)

    # The presence of a submitted_time indicates that the application has already been submitted.
    if existing_application.submitted_time:
        log_attributes = get_application_log_attributes(existing_application)
        logger.info(
            "applications_update failure - application already submitted", extra=log_attributes
        )
        message = "Application {} could not be updated. Application already submitted on {}".format(
            existing_application.application_id, existing_application.submitted_time.strftime("%x")
        )
        return response_util.error_response(
            status_code=Forbidden,
            message=message,
            errors=[ValidationErrorDetail(type=IssueType.exists, field="claim", message=message)],
            data=ApplicationResponse.from_orm(existing_application).dict(exclude_none=True),
        ).to_api_response()

    if existing_application.nbr_of_retries >= app.get_config().limit_ssn_fein_max_attempts:
        message = "Application {} could not be updated. Maximum number of attempts reached.".format(
            existing_application.application_id
        )
        return response_util.error_response(
            status_code=BadRequest,
            message=message,
            errors=[
                ValidationErrorDetail(
                    type=IssueType.maximum,
                    rule=IssueRule.max_ssn_fein_update_attempts,
                    message=message,
                )
            ],
            data=ApplicationResponse.from_orm(existing_application).dict(exclude_none=True),
        ).to_api_response()

    updated_body = applications_service.remove_masked_fields_from_request(
        body, existing_application
    )

    application_request = ApplicationRequestBody.parse_obj(updated_body)

    previous_fein = existing_application.employer_fein
    previous_tax_identifier = None
    if existing_application.tax_identifier:
        previous_tax_identifier = existing_application.tax_identifier.tax_identifier

    with app.db_session() as db_session:
        applications_service.update_from_request(
            db_session, application_request, existing_application
        )

    issues = application_rules.get_application_submit_issues(existing_application)
    employer_issue = get_contributing_employer_or_employee_issue(
        db_session, existing_application.employer_fein, existing_application.tax_identifier
    )

    # Set log attributes to the updated attributes rather than the previous attributes
    # Also, calling get_application_log_attributes too early causes the application not to update properly for some reason
    # See https://github.com/EOLWD/pfml/pull/2601
    log_attributes = get_application_log_attributes(existing_application)

    if employer_issue:
        issues.append(employer_issue)

        # If either SSN or FEIN have been recently updated
        # and an "employer_issue" occurred, it counts as an attempt
        if (
            application_request.tax_identifier is not None
            and previous_tax_identifier != application_request.tax_identifier
        ) or (
            application_request.employer_fein is not None
            and previous_fein != application_request.employer_fein
        ):
            existing_application.nbr_of_retries += 1
            with app.db_session() as db_session:
                db_session.add(existing_application)
                db_session.commit()
                db_session.refresh(existing_application)
            logger.info("User attempted new combination of SSN/FEIN", extra=log_attributes)

    logger.info("applications_update success", extra=log_attributes)

    return response_util.success_response(
        message="Application updated without errors.",
        data=ApplicationResponse.from_orm(existing_application).dict(exclude_none=True),
        warnings=issues,
    ).to_api_response()


def get_fineos_submit_issues_response(err, existing_application):
    if isinstance(err, FINEOSEntityNotFound):
        return response_util.error_response(
            status_code=BadRequest,
            message="Application {} could not be submitted".format(
                existing_application.application_id
            ),
            errors=[
                ValidationErrorDetail(
                    IssueType.fineos_case_creation_issues, "register_employee did not find a match"
                )
            ],
            data=ApplicationResponse.from_orm(existing_application).dict(exclude_none=True),
        ).to_api_response()

    elif isinstance(err, FINEOSFatalUnavailable):
        # These errors are usually caught in our error handler and raised with a "fineos_client" issue type.
        # Once the Portal behavior is changed to handle that type, we can remove this special case.
        return response_util.error_response(
            status_code=ServiceUnavailable,
            message="Application {} could not be submitted, try again later".format(
                existing_application.application_id
            ),
            errors=[
                ValidationErrorDetail(
                    IssueType.fineos_case_error,
                    "Unexpected error encountered when submitting to the Claims Processing System",
                )
            ],
            data=ApplicationResponse.from_orm(existing_application).dict(exclude_none=True),
        ).to_api_response()
    else:
        # We don't expect any other errors like 500s. Raise an alarm bell.
        raise err


def applications_submit(application_id):
    split_claims_across_by_enabled = (
        connexion.request.headers.get("X-FF-Split-Claims-Across-BY") == "true"
    )
    with app.db_session() as db_session:
        current_user = app.current_user()
        existing_application = get_or_404(db_session, Application, application_id)

        ensure(EDIT, existing_application)

        log_attributes = get_application_log_attributes(existing_application)

        issues = application_rules.get_application_submit_issues(existing_application)
        employer_issue = get_contributing_employer_or_employee_issue(
            db_session, existing_application.employer_fein, existing_application.tax_identifier
        )

        if employer_issue:
            issues.append(employer_issue)

        if issues:
            logger.info(
                "applications_submit failure - application failed validation", extra=log_attributes
            )
            return response_util.error_response(
                status_code=BadRequest,
                message="Application is not valid for submission",
                errors=issues,
                data=ApplicationResponse.from_orm(existing_application).dict(exclude_none=True),
            ).to_api_response()

        if app.get_config().enable_application_fraud_check:
            # Meta issues are problems with the application beyond just the model itself
            # Includes checks for a potentially fraudulent application.
            meta_issues = application_rules.validate_application_state(
                existing_application, db_session
            )
            if meta_issues:
                logger.info(
                    "applications_submit failure - application flagged for fraud",
                    extra=log_attributes,
                )
                return response_util.error_response(
                    status_code=Forbidden,
                    message="Application unable to be submitted by current user",
                    errors=meta_issues,
                    data=ApplicationResponse.from_orm(existing_application).dict(exclude_none=True),
                ).to_api_response()

        # The presence of a submitted_time indicates that the application has already been submitted.
        if existing_application.submitted_time:
            logger.info(
                "applications_submit failure - application already submitted", extra=log_attributes
            )
            message = (
                "Application {} could not be submitted. Application already submitted on {}".format(
                    existing_application.application_id,
                    existing_application.submitted_time.strftime("%x"),
                )
            )
            return response_util.error_response(
                status_code=Forbidden,
                message=message,
                errors=[
                    ValidationErrorDetail(type=IssueType.exists, field="claim", message=message)
                ],
                data=ApplicationResponse.from_orm(existing_application).dict(exclude_none=True),
            ).to_api_response()

        application_split = get_application_split(existing_application, db_session)
        logger.info(
            f"application would have been split: {application_split != None}",
            extra={
                **log_attributes,
                **{"split_claims_across_by_enabled": split_claims_across_by_enabled},
            },
        )
        with ThreadPoolExecutor(max_workers=8) as executor:
            if application_split is not None and split_claims_across_by_enabled:
                application_before_split, application_after_split = split_application_by_date(
                    db_session,
                    existing_application,
                    application_split.crossed_benefit_year.end_date,
                )
                logger.info(
                    "successfully split application",
                    extra={
                        **log_attributes,
                        **application_split.__dict__,
                        **{"split_claims_across_by_enabled": split_claims_across_by_enabled},
                    },
                )
                try:
                    application_service.submit(
                        db_session, [application_before_split], current_user, executor
                    )
                except Exception as e:
                    if isinstance(e, FINEOSClientError):
                        return get_fineos_submit_issues_response(e, existing_application)
                    raise e
                try:
                    split_application_log_attributes = get_application_log_attributes(
                        application_after_split
                    )
                    logger.info(
                        "successfully split application",
                        extra={
                            **log_attributes,
                            **application_split.__dict__,
                            **{"split_claims_across_by_enabled": split_claims_across_by_enabled},
                        },
                    )
<<<<<<< HEAD
                    split_application_issues = application_rules.get_application_submit_issues(
                        application_after_split
=======
                    logger.info(
                        "split_application was submitted: False",
                        extra=split_application_log_attributes,
>>>>>>> 75fb8c53
                    )
                    if split_application_issues:
                        logger.info(
                            "split_application was not submitted - split application failed validation",
                            extra={
                                **split_application_log_attributes,
                                **application_split.__dict__,
                                **{
                                    "split_claims_across_by_enabled": split_claims_across_by_enabled
                                },
                            },
                        )
                        logger.info(
                            "split_application was not submitted - split application failed validation",
                            extra=split_application_log_attributes,
                        )
                    else:
                        application_service.submit(
                            db_session, [application_after_split], current_user, executor
                        )
                except Exception as e:
                    if isinstance(e, FINEOSClientError):
                        return get_fineos_submit_issues_response(e, existing_application)
                    raise e
            else:
                try:
                    application_service.submit(
                        db_session, [existing_application], current_user, executor
                    )
<<<<<<< HEAD
                except Exception as e:
                    if isinstance(e, FINEOSClientError):
                        return get_fineos_submit_issues_response(e, existing_application)
                    raise e
=======
                    logger.info(
                        "split_application was submitted: True",
                        extra=split_application_log_attributes,
                    )
            except Exception as e:
                if isinstance(e, FINEOSClientError):
                    return get_fineos_submit_issues_response(e, existing_application)
                raise e
        else:
            try:
                submit_application_to_fineos(existing_application, db_session, current_user)
            except Exception as e:
                if isinstance(e, FINEOSClientError):
                    return get_fineos_submit_issues_response(e, existing_application)
                raise e
>>>>>>> 75fb8c53

    logger.info("applications_submit success", extra=log_attributes)
    db_session.refresh(existing_application)
    return response_util.success_response(
        message="Application {} submitted without errors".format(
            existing_application.application_id
        ),
        data=ApplicationResponse.from_orm(existing_application).dict(exclude_none=True),
        status_code=201,
    ).to_api_response()


def applications_complete(application_id):
    with app.db_session() as db_session:
        existing_application = get_or_404(db_session, Application, application_id)

        ensure(EDIT, existing_application)

        log_attributes = get_application_log_attributes(existing_application)

        issues = application_rules.get_application_complete_issues(existing_application, db_session)
        if issues:
            logger.info(
                "applications_complete failure - application failed validation",
                extra=log_attributes,
            )
            return response_util.error_response(
                status_code=BadRequest,
                message="Application is not valid for completion",
                errors=issues,
                data=ApplicationResponse.from_orm(existing_application).dict(exclude_none=True),
            ).to_api_response()

        try:
            mark_documents_as_received(existing_application, db_session)
        except Exception:
            logger.warning(
                "applications_complete failure - application documents failed to be marked as received",
                extra=log_attributes,
                exc_info=True,
            )
            raise

        existing_application.completed_time = datetime_util.utcnow()
        # Update log attributes now that completed_time is set
        log_attributes = get_application_log_attributes(existing_application)

    logger.info(
        "applications_complete - application documents marked as received", extra=log_attributes
    )

    logger.info("applications_complete success", extra=log_attributes)

    return response_util.success_response(
        message="Application {} completed without errors".format(
            existing_application.application_id
        ),
        data=ApplicationResponse.from_orm(existing_application).dict(exclude_none=True),
        status_code=200,
    ).to_api_response()


def document_upload(application_id, body, file):
    with app.db_session() as db_session:
        # Get the referenced application or return 404
        application = get_or_404(db_session, Application, application_id)

    # Parse the document details from the form body
    document_details: DocumentRequestBody = DocumentRequestBody.parse_obj(body)

    try:
        response = upload_document_to_fineos(application, document_details, file)
    except ClaimWithdrawn as err:
        return err.to_api_response()

    return response


def documents_get(application_id):
    with app.db_session() as db_session:
        # Get the referenced application or return 404
        existing_application = get_or_404(db_session, Application, application_id)

        # Check if user can read application
        ensure(READ, existing_application)

        # Check if application has been submitted to fineos
        if not existing_application.claim:
            return response_util.success_response(
                message="Successfully retrieved documents", data=[], status_code=200
            ).to_api_response()

        documents = get_documents(existing_application, db_session)

        documents_list = [doc.dict() for doc in documents]

        return response_util.success_response(
            message="Successfully retrieved documents", data=documents_list, status_code=200
        ).to_api_response()


def document_download(application_id: UUID, document_id: str) -> Response:
    with app.db_session() as db_session:
        # Get the referenced application or return 404
        existing_application = get_or_404(db_session, Application, application_id)

        # Check if user can read application
        ensure(READ, existing_application)

        document = get_document_by_id(db_session, document_id, existing_application)
        if not document:
            raise NotFound(description=f"Could not find Document with ID {document_id}")

        ensure(READ, document)
        if isinstance(document, DocumentResponse):
            document_type = document.document_type
        else:
            document_type = None
        document_data: Base64EncodedFileData = download_document(
            existing_application, document_id, db_session, document_type
        )
        file_bytes = base64.b64decode(document_data.base64EncodedFileContents.encode("ascii"))

        content_type = document_data.contentType or "application/octet-stream"

        return Response(
            file_bytes,
            content_type=content_type,
            headers={"Content-Disposition": f"attachment; filename={document_data.fileName}"},
        )


def payment_preference_submit(application_id: UUID) -> Response:
    body = connexion.request.json

    with app.db_session() as db_session:
        existing_application = get_or_404(db_session, Application, application_id)

        ensure(EDIT, existing_application)

        log_attributes = get_application_log_attributes(existing_application)

        updated_body = applications_service.remove_masked_fields_from_request(
            body, existing_application
        )

        payment_pref_request = PaymentPreferenceRequestBody.parse_obj(updated_body)

        if not payment_pref_request.payment_preference:
            logger.info(
                "payment_preference_submit failure - payment preference is null",
                extra=log_attributes,
            )
            return response_util.error_response(
                status_code=BadRequest,
                message="Payment Preference cannot be null",
                data=ApplicationResponse.from_orm(existing_application).dict(exclude_none=True),
                errors=[],
            ).to_api_response()

        if not existing_application.has_submitted_payment_preference:
            applications_service.add_or_update_payment_preference(
                db_session, payment_pref_request.payment_preference, existing_application
            )

            db_session.add(existing_application)
            db_session.commit()
            db_session.refresh(existing_application)

            issues = application_rules.get_payments_issues(existing_application)
            if issues:
                logger.info(
                    "payment_preference_submit failure - payment preference failed validation",
                    extra=log_attributes,
                )
                return response_util.error_response(
                    status_code=BadRequest,
                    message="Payment info is not valid for submission",
                    errors=issues,
                    data=ApplicationResponse.from_orm(existing_application).dict(exclude_none=True),
                ).to_api_response()

            if existing_application.payment_preference:
                try:
                    submit_payment_preference(existing_application, db_session)
                except Exception:
                    logger.warning(
                        "payment_preference_submit failure - failure submitting payment preference to claims processing system",
                        extra=log_attributes,
                        exc_info=True,
                    )
                    raise

                existing_application.has_submitted_payment_preference = True
                db_session.add(existing_application)
                db_session.commit()
                db_session.refresh(existing_application)

                logger.info("payment_preference_submit success", extra=log_attributes)

                return response_util.success_response(
                    message="Payment Preference for application {} submitted without errors".format(
                        existing_application.application_id
                    ),
                    data=ApplicationResponse.from_orm(existing_application).dict(exclude_none=True),
                    status_code=201,
                ).to_api_response()
            else:
                logger.warning(
                    "payment_preference_submit failure - failure saving payment preference to database",
                    extra=log_attributes,
                )
                return response_util.error_response(
                    status_code=ServiceUnavailable,
                    message="Payment Preference failed to save. Please try again.",
                    data=ApplicationResponse.from_orm(existing_application).dict(exclude_none=True),
                    errors=[],
                ).to_api_response()

        logger.info(
            "payment_preference_submit failure - payment preference already submitted",
            extra=log_attributes,
        )
        message = (
            "Application {} could not be updated. Payment preference already submitted".format(
                existing_application.application_id
            )
        )
        return response_util.error_response(
            status_code=Forbidden,
            message=message,
            data=ApplicationResponse.from_orm(existing_application).dict(exclude_none=True),
            errors=[
                ValidationErrorDetail(
                    type=IssueType.exists,
                    field="payment_preference.payment_method",
                    message=message,
                )
            ],
        ).to_api_response()


def validate_tax_withholding_request(db_session, application_id, tax_preference_body):
    """
    Helper to handle validation for tax withholding requests
        1. Must be an existing application
        2. Requesting user must have authorization to edit application
        3. Preference must not already be set
    """
    existing_application = get_or_404(db_session, Application, application_id)
    ensure(EDIT, existing_application)

    if not isinstance(tax_preference_body.is_withholding_tax, bool):
        raise ValidationException(
            errors=[
                ValidationErrorDetail(
                    type=IssueType.required,
                    message="Tax withholding preference is required",
                    field="is_withholding_tax",
                )
            ]
        )

    if existing_application.is_withholding_tax is not None:
        logger.info(
            "submit_tax_withholding_preference failure - preference already set",
            extra=get_application_log_attributes(existing_application),
        )
        raise ValidationException(
            errors=[
                ValidationErrorDetail(
                    type=IssueType.duplicate,
                    message="Tax withholding preference is already set",
                    field="is_withholding_tax",
                )
            ]
        )

    return existing_application


def save_tax_preference(db_session, existing_application, tax_preference_body):
    existing_application.is_withholding_tax = tax_preference_body.is_withholding_tax
    db_session.commit()
    db_session.refresh(existing_application)


def send_tax_selection_to_fineos(existing_application, tax_preference_body):
    try:
        send_tax_withholding_preference(
            existing_application, tax_preference_body.is_withholding_tax
        )
    except Exception:
        logger.warning(
            "submit_tax_withholding_preference failure - failure submitting tax withholding preference to claims processing system",
            extra=get_application_log_attributes(existing_application),
            exc_info=True,
        )
        raise


def submit_tax_withholding_preference(application_id: UUID) -> Response:
    body = connexion.request.json
    tax_preference_body = TaxWithholdingPreferenceRequestBody.parse_obj(body)

    with app.db_session() as db_session:
        existing_application = validate_tax_withholding_request(
            db_session, application_id, tax_preference_body
        )
        send_tax_selection_to_fineos(existing_application, tax_preference_body)
        save_tax_preference(db_session, existing_application, tax_preference_body)

        logger.info(
            "tax_withholding_preference_submit success",
            extra=get_application_log_attributes(existing_application),
        )
        return response_util.success_response(
            message="Tax Withholding Preference for application {} submitted without errors".format(
                existing_application.application_id
            ),
            data=ApplicationResponse.from_orm(existing_application).dict(exclude_none=True),
            status_code=201,
        ).to_api_response()<|MERGE_RESOLUTION|>--- conflicted
+++ resolved
@@ -458,22 +458,12 @@
                     split_application_log_attributes = get_application_log_attributes(
                         application_after_split
                     )
-                    logger.info(
-                        "successfully split application",
-                        extra={
-                            **log_attributes,
-                            **application_split.__dict__,
-                            **{"split_claims_across_by_enabled": split_claims_across_by_enabled},
-                        },
-                    )
-<<<<<<< HEAD
                     split_application_issues = application_rules.get_application_submit_issues(
                         application_after_split
-=======
+                    )
                     logger.info(
                         "split_application was submitted: False",
                         extra=split_application_log_attributes,
->>>>>>> 75fb8c53
                     )
                     if split_application_issues:
                         logger.info(
@@ -494,6 +484,10 @@
                         application_service.submit(
                             db_session, [application_after_split], current_user, executor
                         )
+                        logger.info(
+                            "split_application was submitted: True",
+                            extra=split_application_log_attributes,
+                        )
                 except Exception as e:
                     if isinstance(e, FINEOSClientError):
                         return get_fineos_submit_issues_response(e, existing_application)
@@ -503,28 +497,10 @@
                     application_service.submit(
                         db_session, [existing_application], current_user, executor
                     )
-<<<<<<< HEAD
                 except Exception as e:
                     if isinstance(e, FINEOSClientError):
                         return get_fineos_submit_issues_response(e, existing_application)
                     raise e
-=======
-                    logger.info(
-                        "split_application was submitted: True",
-                        extra=split_application_log_attributes,
-                    )
-            except Exception as e:
-                if isinstance(e, FINEOSClientError):
-                    return get_fineos_submit_issues_response(e, existing_application)
-                raise e
-        else:
-            try:
-                submit_application_to_fineos(existing_application, db_session, current_user)
-            except Exception as e:
-                if isinstance(e, FINEOSClientError):
-                    return get_fineos_submit_issues_response(e, existing_application)
-                raise e
->>>>>>> 75fb8c53
 
     logger.info("applications_submit success", extra=log_attributes)
     db_session.refresh(existing_application)
