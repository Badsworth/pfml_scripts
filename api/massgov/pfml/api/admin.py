--- conflicted
+++ resolved
@@ -25,12 +25,8 @@
     UserResponse,
 )
 from massgov.pfml.api.validation.exceptions import IssueType, ValidationErrorDetail
-<<<<<<< HEAD
-from massgov.pfml.db.models.employees import AzurePermission, LkAzurePermission, User
-=======
 from massgov.pfml.db.models.azure import AzurePermission, LkAzurePermission
 from massgov.pfml.db.models.employees import User
->>>>>>> b253aad0
 from massgov.pfml.db.models.flags import (
     FeatureFlag,
     FeatureFlagValue,
@@ -112,11 +108,7 @@
     ).to_api_response()
 
 
-<<<<<<< HEAD
-def admin_flag_get_logs(name):
-=======
 def admin_get_flag_logs(name):
->>>>>>> b253aad0
     azure_user = app.azure_user()
     # This should never be the case.
     if azure_user is None:
@@ -135,15 +127,9 @@
         response = response_util.success_response(
             data=[
                 FlagLogResponse(
-<<<<<<< HEAD
-                    given_name=log.given_name,
-                    family_name=log.family_name,
-                    created_at=log.created_at,
-=======
                     first_name=log.given_name,
                     last_name=log.family_name,
                     updated_at=log.updated_at,
->>>>>>> b253aad0
                     enabled=log.feature_flag_value.enabled,
                     name=log.feature_flag_value.name,
                     start=log.feature_flag_value.start,
@@ -157,11 +143,7 @@
         return response
 
 
-<<<<<<< HEAD
-def admin_flags_post(name):
-=======
 def admin_flags_patch(name):
->>>>>>> b253aad0
     azure_user = app.azure_user()
     # This should never be the case.
     if azure_user is None:
@@ -195,26 +177,15 @@
             azure_feature_flag_value_id=feature_flag_value.feature_flag_value_id,
             email_address=azure_user.email_address,
             sub_id=azure_user.sub_id,
-<<<<<<< HEAD
-            family_name=azure_user.first_name,
-            given_name=azure_user.last_name,
-=======
             given_name=azure_user.first_name,
             family_name=azure_user.last_name,
->>>>>>> b253aad0
             action="INSERT",
         )
         db_session.add(log)
         db_session.commit()
 
     return response_util.success_response(
-<<<<<<< HEAD
-        message="Successfully updated feature flag",
-        data=FlagRequest.from_orm(flag).dict(),
-        status_code=201,
-=======
         message="Successfully updated feature flag", data=FlagRequest.from_orm(flag).dict(),
->>>>>>> b253aad0
     ).to_api_response()
 
 
