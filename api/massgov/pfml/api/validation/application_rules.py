--- conflicted
+++ resolved
@@ -302,17 +302,10 @@
 
 def get_concurrent_leave_issues(application: Application) -> List[ValidationErrorDetail]:
     concurrent_leave = application.concurrent_leave
-<<<<<<< HEAD
 
     if not application.has_concurrent_leave and not concurrent_leave:
         return []
 
-=======
-
-    if not application.has_concurrent_leave and not concurrent_leave:
-        return []
-
->>>>>>> 11c27f78
     if application.has_concurrent_leave and not concurrent_leave:
         issue = ValidationErrorDetail(
             type=IssueType.required,
