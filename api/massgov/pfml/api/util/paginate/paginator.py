--- conflicted
+++ resolved
@@ -133,22 +133,5 @@
         order_data["direction"] = OrderDirection(order_direction)
 
     return SearchEnvelope[None](  # type: ignore
-<<<<<<< HEAD
         terms=None, order=OrderData(**order_data), paging=PagingData(**page_data)  # type: ignore
-    )
-
-
-def make_paging_meta_data_from_paginator(
-    context: PaginationAPIContext, page: Page
-) -> PagingMetaData:
-    return PagingMetaData(
-        total_records=page.total_records,
-        total_pages=page.total_pages,
-        page_offset=context.page_offset,
-        page_size=context.page_size,
-        order_by=context.order_by,
-        order_direction=context.order_direction,
-=======
-        terms=None, order=OrderData(**order_data), paging=PagingData(**page_data)
->>>>>>> 9b5be96f
     )