<<<<<<< HEAD
from typing import Callable, List, Union
=======
from typing import Callable, Union
>>>>>>> 4ce0dba3

from bouncer.constants import CREATE, EDIT, READ  # noqa: F401 F403
from bouncer.models import RuleList
from flask_bouncer import Bouncer  # noqa: F401

from massgov.pfml.api.authentication.azure import AzureUser
from massgov.pfml.api.models.applications.responses import DocumentResponse
from massgov.pfml.db.models.applications import (
    Application,
    Document,
    DocumentType,
    Notification,
    RMVCheck,
)
<<<<<<< HEAD
from massgov.pfml.db.models.employees import (
    AzurePermission,
    AzureUser,
    Employee,
    LkRole,
    Role,
    User,
)
=======
from massgov.pfml.db.models.employees import AzurePermission, Employee, Role, User
from massgov.pfml.util.users import has_role_in
>>>>>>> 4ce0dba3


def create_authorization(
    enable_employees: bool,
) -> Callable[[Union[User, AzureUser], RuleList], None]:
    def define_authorization(user: Union[User, AzureUser], they: RuleList) -> None:
        # Admin portal azure authentication/authorization
        if isinstance(user, AzureUser):
            administrator(user, they)

<<<<<<< HEAD
def create_authorization(
    enable_employees: bool,
) -> Callable[[Union[User, AzureUser], RuleList], None]:
    def define_authorization(user: Union[User, AzureUser], they: RuleList) -> None:
        # Admin portal azure authentication/authorization
        if isinstance(user, AzureUser):
            administrator(user, they)

=======
>>>>>>> 4ce0dba3
        # FINEOS endpoint auth
        elif has_role_in(user, [Role.FINEOS]):
            financial_eligibility(user, they)
            rmv_check(user, they)
            notifications(user, they)
        elif has_role_in(user, [Role.SERVICE_NOW]):
            pass
        else:
            users(user, they)
            applications(user, they)
            documents(user, they)
            leave_admins(user, they)
            if enable_employees:
                employees(user, they)

    return define_authorization


def administrator(azure_user: AzureUser, they: RuleList) -> None:
    they.can((EDIT, READ), AzureUser, sub_id=azure_user.sub_id)

    for permission in AzurePermission.get_all():
        if permission.azure_permission_id in azure_user.permissions:
            # If user can do something else than READ, they can also READ
            # Deduplicate by first creating a set. Otherwise, the tuple would
            # READ, READ if the action was READ.
            access = tuple({READ, permission.azure_permission_action})
            they.can(access, permission)


def leave_admins(user: User, they: RuleList) -> None:
    if has_role_in(user, [Role.EMPLOYER]):
        they.can((EDIT, READ), "EMPLOYER_API")


def financial_eligibility(user: User, they: RuleList) -> None:
    they.can(CREATE, "Financial Eligibility Calculation")


def rmv_check(user: User, they: RuleList) -> None:
    they.can(CREATE, RMVCheck)


def can_download(user: User, doc: Union[Document, DocumentResponse]) -> bool:
    # FINEOS users should not be permitted to download.
    if has_role_in(user, [Role.FINEOS]):
        return False

    # Employer users have TBD download permissions.
    if has_role_in(user, [Role.EMPLOYER]):
        return False

    # Regular users can download a limited number of doc types.
    if not user.roles:
        regular_user_allowed_doc_types = [
            d.lower()
            for d in [
                DocumentType.APPROVAL_NOTICE.document_type_description,
                DocumentType.REQUEST_FOR_MORE_INFORMATION.document_type_description,
                DocumentType.DENIAL_NOTICE.document_type_description,
                DocumentType.WITHDRAWAL_NOTICE.document_type_description,
                DocumentType.APPEAL_ACKNOWLEDGMENT.document_type_description,
                DocumentType.MAXIMUM_WEEKLY_BENEFIT_CHANGE_NOTICE.document_type_description,
                DocumentType.BENEFIT_AMOUNT_CHANGE_NOTICE.document_type_description,
                DocumentType.LEAVE_ALLOTMENT_CHANGE_NOTICE.document_type_description,
                DocumentType.APPROVED_TIME_CANCELLED.document_type_description,
                DocumentType.CHANGE_REQUEST_APPROVED.document_type_description,
                DocumentType.CHANGE_REQUEST_DENIED.document_type_description,
            ]
        ]

        if (
            isinstance(doc, Document)
            and doc.document_type_instance.document_type_description.lower()
            in regular_user_allowed_doc_types
        ):
            return True

        if (
            isinstance(doc, DocumentResponse)
            and doc.document_type
            and doc.document_type.lower() in regular_user_allowed_doc_types
        ):
            return True

    return False


def users(user: User, they: RuleList) -> None:
    they.can((EDIT, READ), User, user_id=user.user_id)


def employees(user: User, they: RuleList) -> None:
    they.can((READ, EDIT), Employee)


def applications(user: User, they: RuleList) -> None:
    they.can(CREATE, Application)
    they.can((EDIT, READ), Application, user_id=user.user_id)


def documents(user: User, they: RuleList) -> None:
    they.can(
        CREATE,
        Document,
        lambda d: d.user_id == user.user_id and user.consented_to_data_sharing is True,
    )

    they.can(
        READ, Document, lambda d: d.user_id == user.user_id and can_download(user, d),
    )

    they.can(
        READ, DocumentResponse, lambda d: d.user_id == user.user_id and can_download(user, d),
    )


def notifications(user: User, they: RuleList) -> None:
    they.can(CREATE, Notification)<|MERGE_RESOLUTION|>--- conflicted
+++ resolved
@@ -1,8 +1,4 @@
-<<<<<<< HEAD
-from typing import Callable, List, Union
-=======
 from typing import Callable, Union
->>>>>>> 4ce0dba3
 
 from bouncer.constants import CREATE, EDIT, READ  # noqa: F401 F403
 from bouncer.models import RuleList
@@ -17,19 +13,8 @@
     Notification,
     RMVCheck,
 )
-<<<<<<< HEAD
-from massgov.pfml.db.models.employees import (
-    AzurePermission,
-    AzureUser,
-    Employee,
-    LkRole,
-    Role,
-    User,
-)
-=======
 from massgov.pfml.db.models.employees import AzurePermission, Employee, Role, User
 from massgov.pfml.util.users import has_role_in
->>>>>>> 4ce0dba3
 
 
 def create_authorization(
@@ -40,17 +25,6 @@
         if isinstance(user, AzureUser):
             administrator(user, they)
 
-<<<<<<< HEAD
-def create_authorization(
-    enable_employees: bool,
-) -> Callable[[Union[User, AzureUser], RuleList], None]:
-    def define_authorization(user: Union[User, AzureUser], they: RuleList) -> None:
-        # Admin portal azure authentication/authorization
-        if isinstance(user, AzureUser):
-            administrator(user, they)
-
-=======
->>>>>>> 4ce0dba3
         # FINEOS endpoint auth
         elif has_role_in(user, [Role.FINEOS]):
             financial_eligibility(user, they)
