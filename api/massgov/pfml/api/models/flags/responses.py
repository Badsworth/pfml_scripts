--- conflicted
+++ resolved
@@ -13,12 +13,6 @@
 
 
 class FlagLogResponse(FlagResponse):
-<<<<<<< HEAD
-    family_name: str
-    given_name: str
-    created_at: datetime
-=======
     first_name: str
     last_name: str
-    updated_at: datetime
->>>>>>> 31002b54
+    updated_at: datetime