from typing import Optional

<<<<<<< HEAD
=======
from massgov.pfml.api.models.common import Phone
>>>>>>> 4ce0dba3
from massgov.pfml.api.models.users.responses import AuthCodeResponse, AuthURIResponse
from massgov.pfml.util.pydantic import PydanticBaseModel
from massgov.pfml.util.pydantic.types import FEINUnformattedStr


class RoleRequest(PydanticBaseModel):
    role_description: Optional[str]


class UserLeaveAdminRequest(PydanticBaseModel):
    employer_fein: Optional[FEINUnformattedStr]


class UserCreateRequest(PydanticBaseModel):
    # Enforcement of these fields' presence is via user_rules.py
    email_address: Optional[str]
    password: Optional[str]
    role: Optional[RoleRequest]
    user_leave_administrator: Optional[UserLeaveAdminRequest]


class UserUpdateRequest(PydanticBaseModel):
    consented_to_data_sharing: Optional[bool]
    mfa_delivery_preference: Optional[str]
    mfa_phone_number: Optional[Phone]


class UserConvertEmployerRequest(PydanticBaseModel):
    employer_fein: FEINUnformattedStr


class AdminTokenRequest(PydanticBaseModel):
<<<<<<< HEAD
    authURIRes: AuthURIResponse
    authCodeRes: AuthCodeResponse
=======
    auth_uri_res: AuthURIResponse
    auth_code_res: AuthCodeResponse
>>>>>>> 4ce0dba3
<|MERGE_RESOLUTION|>--- conflicted
+++ resolved
@@ -1,9 +1,6 @@
 from typing import Optional
 
-<<<<<<< HEAD
-=======
 from massgov.pfml.api.models.common import Phone
->>>>>>> 4ce0dba3
 from massgov.pfml.api.models.users.responses import AuthCodeResponse, AuthURIResponse
 from massgov.pfml.util.pydantic import PydanticBaseModel
 from massgov.pfml.util.pydantic.types import FEINUnformattedStr
@@ -36,10 +33,5 @@
 
 
 class AdminTokenRequest(PydanticBaseModel):
-<<<<<<< HEAD
-    authURIRes: AuthURIResponse
-    authCodeRes: AuthCodeResponse
-=======
     auth_uri_res: AuthURIResponse
-    auth_code_res: AuthCodeResponse
->>>>>>> 4ce0dba3
+    auth_code_res: AuthCodeResponse