<<<<<<< HEAD
from typing import List, Optional
=======
from typing import Any, Dict, List, Optional
>>>>>>> 4ce0dba3

from pydantic import UUID4, Field
from sqlalchemy.orm import contains_eager

from massgov.pfml.api.models.common import MaskedPhone
from massgov.pfml.db import Session
from massgov.pfml.db.models.employees import (
    Employer,
    EmployerQuarterlyContribution,
    User,
    UserLeaveAdministrator,
)
from massgov.pfml.db.models.verifications import Verification
from massgov.pfml.util.pydantic import PydanticBaseModel
from massgov.pfml.util.pydantic.types import FEINFormattedStr


class RoleResponse(PydanticBaseModel):
    role_id: int
    role_description: str


class UserEmployerResponse(PydanticBaseModel):
    employer_dba: Optional[str]
    employer_fein: FEINFormattedStr
    employer_id: UUID4
    has_verification_data: bool


class UserLeaveAdminResponse(PydanticBaseModel):
    employer: UserEmployerResponse
    has_fineos_registration: bool
    verified: bool


class MfaDeliveryPreferenceResponse(PydanticBaseModel):
    mfa_delivery_preference_id: int
    mfa_delivery_preference_description: str


class UserResponse(PydanticBaseModel):
    """Response object for a given User result """

    user_id: UUID4
    auth_id: str = Field(alias="sub_id")
    email_address: str
    mfa_delivery_preference: Optional[MfaDeliveryPreferenceResponse]
    mfa_phone_number: Optional[MaskedPhone]
    consented_to_data_sharing: bool
    roles: List[RoleResponse]
    user_leave_administrators: List[UserLeaveAdminResponse]


class AuthURIResponse(PydanticBaseModel):
    auth_uri: str
    claims_challenge: Optional[str]
    code_verifier: str
    nonce: str
    redirect_uri: str
    scope: list
    state: str


class AuthCodeResponse(PydanticBaseModel):
    code: str
    session_state: str
    state: str


class AdminTokenResponse(PydanticBaseModel):
    access_token: str
    refresh_token: str
    id_token: str


class AdminUserResponse(PydanticBaseModel):
    """Response object for a given AzureUser object """

    sub_id: str
    first_name: Optional[str]
    last_name: Optional[str]
    email_address: str
    groups: List[str]
<<<<<<< HEAD
    permissions: List[str]
=======
    permissions: List[str]


def get_user_leave_administrators(user: User, db: Session) -> List[UserLeaveAdministrator]:
    """
    Get User Leave Administrators and load required relationship data in place
    for better performance when users are a leave admin for multiple employers
    """
    return (
        db.query(UserLeaveAdministrator)
        .join(Employer)
        .join(EmployerQuarterlyContribution, isouter=True)
        .join(Verification, isouter=True)
        .options(
            contains_eager(UserLeaveAdministrator.employer).contains_eager(
                Employer.employer_quarterly_contribution
            )
        )
        .filter(UserLeaveAdministrator.user_id == user.user_id)
        .all()
    )


def user_response(user: User, db: Session) -> Dict[str, Any]:
    user_leave_administrators = get_user_leave_administrators(user, db)
    response = UserResponse.from_orm(user)
    user_leave_administrators_data = [
        normalize_user_leave_admin_response(UserLeaveAdminResponse.from_orm(ula))
        for ula in user_leave_administrators
    ]
    response_data = response.dict()
    response_data["user_leave_administrators"] = user_leave_administrators_data

    if user.mfa_delivery_preference is not None:
        mfa_preference = user.mfa_delivery_preference.mfa_delivery_preference_description
        response_data["mfa_delivery_preference"] = mfa_preference

    return response_data


def normalize_user_leave_admin_response(
    leave_admin_response: UserLeaveAdminResponse,
) -> Dict[str, Any]:
    leave_admin_dict = leave_admin_response.dict()
    return {
        "employer_dba": leave_admin_dict["employer"]["employer_dba"],
        "employer_fein": leave_admin_dict["employer"]["employer_fein"],
        "employer_id": leave_admin_dict["employer"]["employer_id"],
        "has_fineos_registration": leave_admin_dict["has_fineos_registration"],
        "verified": leave_admin_dict["verified"],
        "has_verification_data": leave_admin_dict["employer"]["has_verification_data"],
    }
>>>>>>> 4ce0dba3
<|MERGE_RESOLUTION|>--- conflicted
+++ resolved
@@ -1,8 +1,4 @@
-<<<<<<< HEAD
-from typing import List, Optional
-=======
 from typing import Any, Dict, List, Optional
->>>>>>> 4ce0dba3
 
 from pydantic import UUID4, Field
 from sqlalchemy.orm import contains_eager
@@ -86,9 +82,6 @@
     last_name: Optional[str]
     email_address: str
     groups: List[str]
-<<<<<<< HEAD
-    permissions: List[str]
-=======
     permissions: List[str]
 
 
@@ -140,5 +133,4 @@
         "has_fineos_registration": leave_admin_dict["has_fineos_registration"],
         "verified": leave_admin_dict["verified"],
         "has_verification_data": leave_admin_dict["employer"]["has_verification_data"],
-    }
->>>>>>> 4ce0dba3
+    }