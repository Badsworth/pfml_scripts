from datetime import date, datetime
from decimal import Decimal
from enum import Enum
from typing import List, Optional

from pydantic import UUID4

from massgov.pfml.api.models.applications.common import (
    EmploymentStatus,
    Gender,
    MaskedAddress,
    MaskedApplicationLeaveDetails,
    MaskedPaymentPreference,
    MaskedPhone,
    Occupation,
    OtherIncome,
    PaymentMethod,
    WorkPattern,
)
from massgov.pfml.api.models.claims.common import PreviousLeave
from massgov.pfml.api.models.common import ConcurrentLeave, EmployerBenefit
from massgov.pfml.db.models.applications import Application, ApplicationPaymentPreference, Document
from massgov.pfml.util.pydantic import PydanticBaseModel
from massgov.pfml.util.pydantic.types import (
    FEINFormattedStr,
    MaskedDateStr,
    MaskedMassIdStr,
    MaskedTaxIdFormattedStr,
)


class ApplicationStatus(str, Enum):
    Started = "Started"
    Completed = "Completed"
    Submitted = "Submitted"


class ApplicationResponse(PydanticBaseModel):
    application_id: UUID4
    application_nickname: Optional[str]
    tax_identifier: Optional[MaskedTaxIdFormattedStr]
    employer_fein: Optional[FEINFormattedStr]
    fineos_absence_id: Optional[str]
    first_name: Optional[str]
    middle_name: Optional[str]
    last_name: Optional[str]
    date_of_birth: Optional[MaskedDateStr]
    gender: Optional[Gender]
    has_continuous_leave_periods: Optional[bool]
    has_intermittent_leave_periods: Optional[bool]
    has_reduced_schedule_leave_periods: Optional[bool]
    has_state_id: Optional[bool]
    has_submitted_payment_preference: Optional[bool]
    mass_id: Optional[MaskedMassIdStr]
    occupation: Optional[Occupation]
    hours_worked_per_week: Optional[Decimal]
    employment_status: Optional[EmploymentStatus]
    leave_details: Optional[MaskedApplicationLeaveDetails]
    payment_preference: Optional[MaskedPaymentPreference]
    work_pattern: Optional[WorkPattern]
    updated_time: Optional[datetime]
    status: Optional[ApplicationStatus]
    has_mailing_address: Optional[bool]
    mailing_address: Optional[MaskedAddress]
    residential_address: Optional[MaskedAddress]
    has_employer_benefits: Optional[bool]
    employer_benefits: Optional[List[EmployerBenefit]]
    has_other_incomes: Optional[bool]
    other_incomes: Optional[List[OtherIncome]]
    phone: Optional[MaskedPhone]
    previous_leaves_other_reason: Optional[List[PreviousLeave]]
    previous_leaves_same_reason: Optional[List[PreviousLeave]]
    concurrent_leave: Optional[ConcurrentLeave]
    has_previous_leaves: Optional[bool]
    has_previous_leaves_other_reason: Optional[bool]
    has_previous_leaves_same_reason: Optional[bool]
    has_concurrent_leave: Optional[bool]
<<<<<<< HEAD
=======
    is_withholding_tax: Optional[bool]
>>>>>>> 11c27f78
    updated_at: datetime

    @classmethod
    def from_orm(cls, application: Application) -> "ApplicationResponse":
        application_response = super().from_orm(application)
        application_response.application_nickname = application.nickname
        if application.mailing_address is not None:
            application_response.mailing_address = MaskedAddress.from_orm(
                application.mailing_address
            )
        if application.residential_address is not None:
            application_response.residential_address = MaskedAddress.from_orm(
                application.residential_address
            )
        application_response.leave_details = MaskedApplicationLeaveDetails.from_orm(application)
        if application.payment_preference is not None:
            application_response.payment_preference = build_payment_preference(
                application.payment_preference
            )

        if application.phone is not None:
            application_response.phone = MaskedPhone.from_orm(application.phone)

        if application.completed_time:
            application_response.status = ApplicationStatus.Completed
        elif application.submitted_time:
            application_response.status = ApplicationStatus.Submitted
        else:
            application_response.status = ApplicationStatus.Started

        if application.claim is not None:
            application_response.fineos_absence_id = application.claim.fineos_absence_id

        application_response.updated_time = application_response.updated_at

        return application_response


def build_payment_preference(
    db_payment_preference: ApplicationPaymentPreference,
) -> MaskedPaymentPreference:
    payment_preference = MaskedPaymentPreference.from_orm(db_payment_preference)

    if db_payment_preference.payment_method is not None:
        payment_preference.payment_method = PaymentMethod(
            db_payment_preference.payment_method.payment_method_description
        )

    return payment_preference


class DocumentResponse(PydanticBaseModel):
    user_id: UUID4
    application_id: UUID4
    created_at: Optional[date]
    document_type: Optional[str]
    content_type: Optional[str]
    fineos_document_id: Optional[str]
    name: str
    description: str

    @classmethod
    def from_orm(cls, document: Document) -> "DocumentResponse":
        document_response = super().from_orm(document)
        document_response.fineos_document_id = str(document.fineos_id)
        document_response.document_type = document.document_type_instance.document_type_description
        return document_response<|MERGE_RESOLUTION|>--- conflicted
+++ resolved
@@ -75,10 +75,7 @@
     has_previous_leaves_other_reason: Optional[bool]
     has_previous_leaves_same_reason: Optional[bool]
     has_concurrent_leave: Optional[bool]
-<<<<<<< HEAD
-=======
     is_withholding_tax: Optional[bool]
->>>>>>> 11c27f78
     updated_at: datetime
 
     @classmethod
