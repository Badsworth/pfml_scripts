###
# This file houses all FINEOS actions currently defined. We may have
# to split the code into multiple files down the road. As of this
# writing we have the following actions:
#
# 1 - Register user with FINEOS using employee SSN and employer FEIN
# 2 - Submit an application
#
# The FINEOS API calls are defined in the FINEOSClient class. Here we
# stitch together the various API calls we have to do to complete the
# two actions described above.
#
###

import datetime
import mimetypes
import uuid
from enum import Enum
from itertools import chain
from typing import Any, Dict, List, Optional, Set, Tuple, Union

import newrelic.agent
import phonenumbers

import massgov.pfml.db
import massgov.pfml.fineos.models
import massgov.pfml.util.logging as logging
from massgov.pfml.api.models.applications.common import LeaveReason as LeaveReasonApi
from massgov.pfml.api.models.applications.common import OtherIncome
from massgov.pfml.api.models.applications.responses import DocumentResponse
from massgov.pfml.api.models.claims.responses import AbsencePeriodStatusResponse
from massgov.pfml.api.models.common import ConcurrentLeave, EmployerBenefit, PreviousLeave
from massgov.pfml.db.models.applications import (
    Application,
    Document,
    DocumentType,
    FINEOSWebIdExt,
    LeaveReason,
    LeaveReasonQualifier,
    RelationshipQualifier,
    RelationshipToCaregiver,
)
from massgov.pfml.db.models.employees import (
    Address,
    Claim,
    Country,
    Employee,
    Employer,
    PaymentMethod,
    TaxIdentifier,
    User,
)
from massgov.pfml.fineos.exception import FINEOSClientError, FINEOSEntityNotFound
from massgov.pfml.fineos.models import CreateOrUpdateServiceAgreement
from massgov.pfml.fineos.models.customer_api import (
    AbsenceDetails,
    Base64EncodedFileData,
    ReflexiveQuestionType,
)
from massgov.pfml.fineos.transforms.to_fineos.base import EFormBody
from massgov.pfml.fineos.transforms.to_fineos.eforms.employee import (
    OtherIncomesEFormBuilder,
    PreviousLeavesEFormBuilder,
)
from massgov.pfml.types import Fein, TaxId
from massgov.pfml.util.datetime import convert_minutes_to_hours_minutes
from massgov.pfml.util.logging.applications import get_application_log_attributes

logger = logging.get_logger(__name__)


RELATIONSHIP_REFLEXIVE_FIELD_MAPPING = {
    RelationshipToCaregiver.CHILD.relationship_to_caregiver_description: "AgeCapacityFamilyMemberQuestionGroup.familyMemberDetailsQuestions",
    RelationshipToCaregiver.GRANDCHILD.relationship_to_caregiver_description: "FamilyMemberDetailsQuestionGroup.familyMemberDetailsQuestions",
    RelationshipToCaregiver.GRANDPARENT.relationship_to_caregiver_description: "FamilyMemberDetailsQuestionGroup.familyMemberDetailsQuestions",
    RelationshipToCaregiver.INLAW.relationship_to_caregiver_description: "FamilyMemberDetailsQuestionGroup.familyMemberDetailsQuestions",
    RelationshipToCaregiver.PARENT.relationship_to_caregiver_description: "FamilyMemberDetailsQuestionGroup.familyMemberDetailsQuestions",
    RelationshipToCaregiver.SPOUSE.relationship_to_caregiver_description: "FamilyMemberDetailsQuestionGroup.familyMemberDetailsQuestions",
    RelationshipToCaregiver.SIBLING.relationship_to_caregiver_description: "FamilyMemberSiblingDetailsQuestionGroup.familyMemberDetailsQuestions",
}


class MarkDocumentsReceivedError(FINEOSClientError):
    """At least one FINEOSClientError occurred when marking multiple documents as received."""


class LeaveNotificationReason(str, Enum):
    PREGNANCY_BIRTH_OR_RELATED_MEDICAL_TREATMENT = "Pregnancy, birth or related medical treatment"
    BONDING_WITH_A_NEW_CHILD = "Bonding with a new child (adoption/ foster care/ newborn)"
    CARING_FOR_A_FAMILY_MEMBER = "Caring for a family member"
    ACCIDENT_OR_TREATMENT_REQUIRED = "Accident or treatment required for an injury"
    SICKNESS_TREATMENT_REQUIRED_FOR_MEDICAL_CONDITION = (
        "Sickness, treatment required for a medical condition or any other medical procedure"
    )
    OUT_OF_WORK_FOR_ANOTHER_REASON = "Out of work for another reason"


def register_employee(
    fineos: massgov.pfml.fineos.AbstractFINEOSClient,
    employee_ssn: TaxId,
    employer_fein: Fein,
    db_session: massgov.pfml.db.Session,
) -> str:
    # If a FINEOS Id exists for SSN/FEIN return it.
    fineos_web_id_ext = (
        db_session.query(FINEOSWebIdExt)
        .filter(
            FINEOSWebIdExt.employee_tax_identifier == employee_ssn,
            FINEOSWebIdExt.employer_fein == employer_fein,
        )
        .one_or_none()
    )

    if fineos_web_id_ext is not None:
        # This should never happen and we should have a db constraint,
        # but keep mypy happy for now.
        #
        # We don't have a non-sensitive identifier for fineos_web_id_ext so just log
        # that something's wrong and have someone take a look at it.
        if fineos_web_id_ext.fineos_web_id is None:
            raise ValueError("fineos_web_id_ext is missing a fineos_web_id")

        return fineos_web_id_ext.fineos_web_id

    # Find FINEOS employer id using employer FEIN
    employer_id = fineos.find_employer(employer_fein)
    logger.info("found employer_id %s", employer_id)

    # Generate external id
    employee_external_id = "pfml_api_{}".format(str(uuid.uuid4()))

    employee_registration = massgov.pfml.fineos.models.EmployeeRegistration(
        user_id=employee_external_id,
        customer_number=None,
        date_of_birth=datetime.date(1753, 1, 1),
        email=None,
        employer_id=employer_id,
        first_name=None,
        last_name=None,
        national_insurance_no=employee_ssn.to_unformatted_str(),
    )

    fineos.register_api_user(employee_registration)
    logger.info("registered as %s", employee_external_id)

    # If successful save ExternalIdentifier in the database
    fineos_web_id_ext = FINEOSWebIdExt()
    fineos_web_id_ext.employee_tax_identifier = employee_ssn
    fineos_web_id_ext.employer_fein = employer_fein
    fineos_web_id_ext.fineos_web_id = employee_external_id
    db_session.add(fineos_web_id_ext)

    return employee_external_id


def send_to_fineos(
    application: Application, db_session: massgov.pfml.db.Session, current_user: Optional[User]
) -> None:
    """Send an application to FINEOS for processing."""

    if application.employer_fein is None:
        raise ValueError("application.employer_fein is None")

    customer = build_customer_model(application, current_user)
    absence_case = build_absence_case(application)
    contact_details = build_contact_details(application)
    tax_identifier = application.tax_identifier.tax_identifier

    # Create the FINEOS client.
    fineos = massgov.pfml.fineos.create_client()

    fineos_web_id = register_employee(fineos, tax_identifier, application.employer_fein, db_session)

    fineos.update_customer_details(fineos_web_id, customer)

    occupation = get_customer_occupation(fineos, fineos_web_id, customer.idNumber)
    if occupation is None:
        logger.error(
            "Did not find customer occupation.", extra={"fineos_web_id": fineos_web_id,},
        )

        raise ValueError("customer occupation is None")

    upsert_week_based_work_pattern(fineos, fineos_web_id, application, occupation.occupationId)
    update_occupation_details(fineos, application, str(occupation.occupationId))

    new_case = fineos.start_absence(fineos_web_id, absence_case)

    employee = (
        db_session.query(Employee)
        .join(TaxIdentifier)
        .filter(TaxIdentifier.tax_identifier == tax_identifier)
        .one_or_none()
    )
    employer = (
        db_session.query(Employer)
        .filter(Employer.employer_fein == application.employer_fein)
        .one_or_none()
    )

    # Create a claim here since it's the earliest place we can
    # begin surfacing the claim information to leave admins,
    # and most importantly the Claim is how the Application
    # references the fineos_absence_id, which is shown to
    # the Claimant once they have an absence case created
    new_claim = Claim(
        fineos_absence_id=new_case.absenceId,
        fineos_notification_id=new_case.notificationCaseId,
        absence_period_start_date=new_case.startDate,
        absence_period_end_date=new_case.endDate,
    )
    if employee:
        new_claim.employee = employee
    else:
        logger.warning(
            "Did not find Employee to associate to Claim.",
            extra={
                "absence_case_id": new_case.absenceId,
                "application.absence_case_id": new_case.absenceId,
                "application.application_id": application.application_id,
            },
        )
    if employer:
        new_claim.employer = employer
    else:
        logger.warning(
            "Did not find Employer to associate to Claim.",
            extra={
                "absence_case_id": new_case.absenceId,
                "application.absence_case_id": new_case.absenceId,
                "application.application_id": application.application_id,
            },
        )

    if application.leave_reason_id:
        new_claim.claim_type_id = application.leave_reason.absence_to_claim_type

    application.claim = new_claim

    updated_contact_details = fineos.update_customer_contact_details(fineos_web_id, contact_details)
    phone_numbers = updated_contact_details.phoneNumbers
    if phone_numbers is not None and len(phone_numbers) > 0:
        application.phone.fineos_phone_id = phone_numbers[0].id

    # Reflexive questions for bonding and caring leave
    # "The reflexive questions allows to update additional information of an absence case leave request."
    # Source - https://documentation.fineos.com/support/documentation/customer-swagger-21.1.html#operation/createReflexiveQuestions
    if application.leave_reason_qualifier_id in [
        LeaveReasonQualifier.NEWBORN.leave_reason_qualifier_id,
        LeaveReasonQualifier.ADOPTION.leave_reason_qualifier_id,
        LeaveReasonQualifier.FOSTER_CARE.leave_reason_qualifier_id,
    ]:
        reflexive_question = build_bonding_date_reflexive_question(application)
        fineos.update_reflexive_questions(
            fineos_web_id, application.claim.fineos_absence_id, reflexive_question
        )

    if application.leave_reason_id == LeaveReason.CARE_FOR_A_FAMILY_MEMBER.leave_reason_id:
        reflexive_question = build_caring_leave_reflexive_question(application)
        fineos.update_reflexive_questions(
            fineos_web_id, application.claim.fineos_absence_id, reflexive_question
        )

    db_session.add(application)
    db_session.add(new_claim)
    db_session.commit()


def complete_intake(application: Application, db_session: massgov.pfml.db.Session) -> None:
    """Send an application to FINEOS for completion."""

    if application.employer_fein is None:
        raise ValueError("application.employer_fein is None")

    if application.claim.fineos_notification_id is None:
        raise ValueError("application.claim.fineos_notification_id is None")

    fineos = massgov.pfml.fineos.create_client()

    tax_identifier = application.tax_identifier.tax_identifier

    fineos_web_id = register_employee(fineos, tax_identifier, application.employer_fein, db_session)

    fineos_web_id = str(fineos_web_id)
    db_session.commit()
    fineos.complete_intake(fineos_web_id, str(application.claim.fineos_notification_id))


DOCUMENT_TYPES_ASSOCIATED_WITH_EVIDENCE = (
    DocumentType.IDENTIFICATION_PROOF.document_type_id,
    DocumentType.STATE_MANAGED_PAID_LEAVE_CONFIRMATION.document_type_id,
    DocumentType.OWN_SERIOUS_HEALTH_CONDITION_FORM.document_type_id,
    DocumentType.PREGNANCY_MATERNITY_FORM.document_type_id,
    DocumentType.CHILD_BONDING_EVIDENCE_FORM.document_type_id,
    DocumentType.CARE_FOR_A_FAMILY_MEMBER_FORM.document_type_id,
    DocumentType.MILITARY_EXIGENCY_FORM.document_type_id,
)


def document_log_attrs(doc: Document) -> Dict[str, Any]:
    return {
        "document_id": doc.document_id,
        "document.document_type": doc.document_type_instance.document_type_description,
    }


def mark_documents_as_received(
    application: Application, db_session: massgov.pfml.db.Session
) -> None:
    """Mark documents attached to an application as received in FINEOS."""

    if application.claim.fineos_absence_id is None:
        raise ValueError("application.claim.fineos_absence_id is None")

    fineos = massgov.pfml.fineos.create_client()
    fineos_web_id = get_or_register_employee_fineos_web_id(fineos, application, db_session)

    documents = (
        db_session.query(Document)
        .filter(Document.application_id == application.application_id)
        .filter(Document.document_type_id.in_(DOCUMENT_TYPES_ASSOCIATED_WITH_EVIDENCE))
    )

    exception_count = 0
    for document in documents:
        if document.fineos_id is None:
            logger.warning(
                "Document does not have a fineos_id", extra={**document_log_attrs(document)},
            )
            raise ValueError("Document does not have a fineos_id")

        try:
            fineos.mark_document_as_received(
                fineos_web_id, str(application.claim.fineos_absence_id), str(document.fineos_id)
            )
        except FINEOSClientError as ex:
            exception_count += 1
            logger.warning(
                "Unable to mark document as received",
                extra={**document_log_attrs(document)},
                exc_info=ex,
            )
            newrelic.agent.notice_error(attributes={**document_log_attrs(document)},)
    if exception_count > 0:
        raise MarkDocumentsReceivedError("Unable to mark some documents as received")


def mark_single_document_as_received(
    application: Application, document: Document, db_session: massgov.pfml.db.Session
) -> None:
    if document.document_type_id not in DOCUMENT_TYPES_ASSOCIATED_WITH_EVIDENCE:
        return None

    if application.claim.fineos_absence_id is None:
        raise ValueError("application.claim.fineos_absence_id is None")

    if document.fineos_id is None:
        raise ValueError("document.fineos_id is None")

    fineos = massgov.pfml.fineos.create_client()
    try:
        fineos_web_id = get_or_register_employee_fineos_web_id(fineos, application, db_session)
        fineos.mark_document_as_received(
            fineos_web_id, str(application.claim.fineos_absence_id), str(document.fineos_id)
        )
    except FINEOSClientError as ex:
        logger.warning(
            "Unable to mark document as received",
            extra={**document_log_attrs(document)},
            exc_info=ex,
        )
        raise


def build_customer_model(application, current_user):
    """Convert an application to a FINEOS API Customer model."""
    tax_identifier = application.tax_identifier.tax_identifier
    mass_id = massgov.pfml.fineos.models.customer_api.ExtensionAttribute(
        name="MassachusettsID", stringValue=application.mass_id or ""
    )
    confirmed = massgov.pfml.fineos.models.customer_api.ExtensionAttribute(
        name="Confirmed", booleanValue=True
    )
    class_ext_info = [
        mass_id,
        confirmed,
    ]
    if current_user is not None:
        consented_to_data_sharing = massgov.pfml.fineos.models.customer_api.ExtensionAttribute(
            name="ConsenttoShareData", booleanValue=current_user.consented_to_data_sharing
        )
        class_ext_info.append(consented_to_data_sharing)

    customer = massgov.pfml.fineos.models.customer_api.Customer(
        firstName=application.first_name,
        secondName=application.middle_name,
        lastName=application.last_name,
        dateOfBirth=application.date_of_birth,
        # We have to send back the SSN as FINEOS wipes it from the Customer otherwise.
        idNumber=tax_identifier.to_unformatted_str(),
        classExtensionInformation=class_ext_info,
    )

    # API-394: Residential address is added using updateCustomerDetails endpoint,
    # but mailing address (if different from residential address) is added using
    # the addPaymentPreference or updatePaymentPreference endpoints
    if application.residential_address is not None:
        customer.customerAddress = build_customer_address(application.residential_address)
    if application.gender is not None:
        customer.gender = application.gender.fineos_gender_description

    return customer


def build_contact_details(
    application: Application,
) -> massgov.pfml.fineos.models.customer_api.ContactDetails:
    """Convert an application's email and phone number to FINEOS API ContactDetails model."""

    contact_details = massgov.pfml.fineos.models.customer_api.ContactDetails(
        emailAddresses=[
            massgov.pfml.fineos.models.customer_api.EmailAddress(
                emailAddress=application.user.email_address
            )
        ]
    )

    if application.phone.phone_number is not None:
        phone_number = phonenumbers.parse(application.phone.phone_number)

        phone_number_type = application.phone.phone_type_instance.phone_type_description
        int_code = phone_number.country_code
        if phone_number.national_number is not None:
            telephone_no = str(phone_number.national_number)
            area_code = None

            # For US numbers, set the area code separately
            if int_code == 1:
                area_code = str(telephone_no)[:3]
                telephone_no = str(telephone_no)[-7:]

            contact_details.phoneNumbers = [
                massgov.pfml.fineos.models.customer_api.PhoneNumber(
                    areaCode=area_code,
                    id=application.phone.fineos_phone_id,
                    intCode=int_code,
                    telephoneNo=telephone_no,
                    phoneNumberType=phone_number_type,
                )
            ]

    return contact_details


def build_customer_address(
    application_address: Address,
) -> massgov.pfml.fineos.models.customer_api.CustomerAddress:
    """Convert an application's address into a FINEOS API CustomerAddress model."""
    # Note: In the FINEOS model:
    # - addressLine1 = Address Line 1
    # - addressLine2 = Address Line 2
    # - addressLine3 = Unknown. Do not use
    # - addressLine4 = City
    # - addressLine5 = Unknown. Do not use
    # - addressLine6 = State
    address = massgov.pfml.fineos.models.customer_api.Address(
        addressLine1=application_address.address_line_one,
        addressLine2=application_address.address_line_two,
        addressLine4=application_address.city,
        addressLine6=application_address.geo_state.geo_state_description,
        postCode=application_address.zip_code,
        country=Country.USA.country_description,
    )
    customer_address = massgov.pfml.fineos.models.customer_api.CustomerAddress(address=address)
    return customer_address


def determine_absence_period_status(application: Application) -> str:
    absence_period_status = ""
    known = massgov.pfml.fineos.models.customer_api.AbsencePeriodStatus.KNOWN.value
    estimated = massgov.pfml.fineos.models.customer_api.AbsencePeriodStatus.ESTIMATED.value

    if application.leave_reason.leave_reason_id in [
        LeaveReason.CARE_FOR_A_FAMILY_MEMBER.leave_reason_id,
        LeaveReason.PREGNANCY_MATERNITY.leave_reason_id,
        LeaveReason.SERIOUS_HEALTH_CONDITION_EMPLOYEE.leave_reason_id,
    ]:

        return known

    elif application.leave_reason.leave_reason_id == LeaveReason.CHILD_BONDING.leave_reason_id:
        if application.has_future_child_date:
            absence_period_status = estimated
        else:
            absence_period_status = known

    return absence_period_status


def build_leave_periods(
    application: Application,
) -> Tuple[
    List[massgov.pfml.fineos.models.customer_api.ReducedScheduleLeavePeriod],
    List[massgov.pfml.fineos.models.customer_api.EpisodicLeavePeriod],
]:
    reduced_schedule_leave_periods = []
    for reduced_leave_period in application.reduced_schedule_leave_periods:
        if not reduced_leave_period.start_date or not reduced_leave_period.end_date:
            raise ValueError("Leave periods must have a start and end date.")

        [
            monday_hours_minutes,
            tuesday_hours_minutes,
            wednesday_hours_minutes,
            thursday_hours_minutes,
            friday_hours_minutes,
            saturday_hours_minutes,
            sunday_hours_minutes,
        ] = map(
            convert_minutes_to_hours_minutes,
            [
                reduced_leave_period.monday_off_minutes,
                reduced_leave_period.tuesday_off_minutes,
                reduced_leave_period.wednesday_off_minutes,
                reduced_leave_period.thursday_off_minutes,
                reduced_leave_period.friday_off_minutes,
                reduced_leave_period.saturday_off_minutes,
                reduced_leave_period.sunday_off_minutes,
            ],
        )

        # determine the status of the absence period
        absence_period_status = determine_absence_period_status(application)

        reduced_schedule_leave_periods.append(
            massgov.pfml.fineos.models.customer_api.ReducedScheduleLeavePeriod(
                startDate=reduced_leave_period.start_date,
                endDate=reduced_leave_period.end_date,
                status=absence_period_status,
                mondayOffHours=monday_hours_minutes.hours,
                mondayOffMinutes=monday_hours_minutes.minutes,
                tuesdayOffHours=tuesday_hours_minutes.hours,
                tuesdayOffMinutes=tuesday_hours_minutes.minutes,
                wednesdayOffHours=wednesday_hours_minutes.hours,
                wednesdayOffMinutes=wednesday_hours_minutes.minutes,
                thursdayOffHours=thursday_hours_minutes.hours,
                thursdayOffMinutes=thursday_hours_minutes.minutes,
                fridayOffHours=friday_hours_minutes.hours,
                fridayOffMinutes=friday_hours_minutes.minutes,
                saturdayOffHours=saturday_hours_minutes.hours,
                saturdayOffMinutes=saturday_hours_minutes.minutes,
                sundayOffHours=sunday_hours_minutes.hours,
                sundayOffMinutes=sunday_hours_minutes.minutes,
            )
        )

    intermittent_leave_periods = []
    for int_leave_period in application.intermittent_leave_periods:
        if not int_leave_period.start_date or not int_leave_period.end_date:
            raise ValueError("Leave periods must have a start and end date.")
        intermittent_leave_periods.append(
            massgov.pfml.fineos.models.customer_api.EpisodicLeavePeriod(
                startDate=int_leave_period.start_date,
                endDate=int_leave_period.end_date,
                frequency=int_leave_period.frequency,
                frequencyInterval=int_leave_period.frequency_interval,
                frequencyIntervalBasis=int_leave_period.frequency_interval_basis,
                duration=int_leave_period.duration,
                durationBasis=int_leave_period.duration_basis,
            )
        )

    return reduced_schedule_leave_periods, intermittent_leave_periods


def application_reason_to_claim_reason(
    application: Application,
) -> Tuple[
    str,
    Optional[str],
    Optional[str],
    Optional[str],
    Optional[str],
    Optional[str],
    LeaveNotificationReason,
]:
    """Calculate a claim reason, reason qualifiers, relationship qualifiers, and notification reason
    from an application's reason and related fields. For example, an application may have have a medical
    leave reason and also have pregnant_or_recent_birth set to true which would get saved to FINEOS as a
    claim with reason set to pregnancy.
    """
    # Leave Reason and Leave Reason Qualifier mapping.
    # Relationship and Relationship Qualifier mapping.
    reason = reason_qualifier_1 = reason_qualifier_2 = None
    primary_relationship = primary_rel_qualifier_1 = primary_rel_qualifier_2 = None
    notification_reason = None

    if application.leave_reason_id == LeaveReason.PREGNANCY_MATERNITY.leave_reason_id:
        reason = LeaveReason.PREGNANCY_MATERNITY.leave_reason_description
        reason_qualifier_1 = (
            LeaveReasonQualifier.POSTNATAL_DISABILITY.leave_reason_qualifier_description
        )
        notification_reason = LeaveNotificationReason.PREGNANCY_BIRTH_OR_RELATED_MEDICAL_TREATMENT

    elif (
        application.leave_reason_id == LeaveReason.SERIOUS_HEALTH_CONDITION_EMPLOYEE.leave_reason_id
    ):
        reason = LeaveReason.SERIOUS_HEALTH_CONDITION_EMPLOYEE.leave_reason_description
        reason_qualifier_1 = (
            LeaveReasonQualifier.NOT_WORK_RELATED.leave_reason_qualifier_description
        )
        reason_qualifier_2 = LeaveReasonQualifier.SICKNESS.leave_reason_qualifier_description
        notification_reason = LeaveNotificationReason.ACCIDENT_OR_TREATMENT_REQUIRED

    elif application.leave_reason_id == LeaveReason.CHILD_BONDING.leave_reason_id:
        reason = application.leave_reason.leave_reason_description
        reason_qualifier = application.leave_reason_qualifier
        reason_qualifier_1 = application.leave_reason_qualifier.leave_reason_qualifier_description
        notification_reason = LeaveNotificationReason.BONDING_WITH_A_NEW_CHILD
        primary_relationship = RelationshipToCaregiver.CHILD.relationship_to_caregiver_description

        if (
            reason_qualifier.leave_reason_qualifier_id
            == LeaveReasonQualifier.ADOPTION.leave_reason_qualifier_id
        ):
            primary_rel_qualifier_1 = (
                RelationshipQualifier.ADOPTED.relationship_qualifier_description
            )
        elif (
            reason_qualifier.leave_reason_qualifier_id
            == LeaveReasonQualifier.FOSTER_CARE.leave_reason_qualifier_id
        ):
            primary_rel_qualifier_1 = (
                RelationshipQualifier.FOSTER.relationship_qualifier_description
            )
        else:
            primary_rel_qualifier_1 = (
                RelationshipQualifier.BIOLOGICAL.relationship_qualifier_description
            )

    elif application.leave_reason_id == LeaveReason.CARE_FOR_A_FAMILY_MEMBER.leave_reason_id:
        reason = application.leave_reason.leave_reason_description
        reason_qualifier_1 = (
            LeaveReasonQualifier.SERIOUS_HEALTH_CONDITION.leave_reason_qualifier_description
        )
        notification_reason = LeaveNotificationReason.CARING_FOR_A_FAMILY_MEMBER
        primary_relationship = (
            application.caring_leave_metadata.relationship_to_caregiver.relationship_to_caregiver_description
        )

        # Map relationship to qualifiers
        # All relationships use BIOLOGICAL as qualifier_1 and have no qualifier_2 qualifier except:
        # INLAW - uses PARENT_IN_LAW as qualifier_1 and has no qualifier_2
        # SPOUSE - uses LEGALLY_MARRIED as qualifier_1 and UNDISCLOSED as qualifier_2 (this is the only relationship with a qualifier_2)
        if (
            application.caring_leave_metadata.relationship_to_caregiver_id
            == RelationshipToCaregiver.INLAW.relationship_to_caregiver_id
        ):
            primary_rel_qualifier_1 = (
                RelationshipQualifier.PARENT_IN_LAW.relationship_qualifier_description
            )

        elif (
            application.caring_leave_metadata.relationship_to_caregiver_id
            == RelationshipToCaregiver.SPOUSE.relationship_to_caregiver_id
        ):
            primary_rel_qualifier_1 = (
                RelationshipQualifier.LEGALLY_MARRIED.relationship_qualifier_description
            )
            primary_rel_qualifier_2 = (
                RelationshipQualifier.UNDISCLOSED.relationship_qualifier_description
            )

        else:
            primary_rel_qualifier_1 = (
                RelationshipQualifier.BIOLOGICAL.relationship_qualifier_description
            )

    else:
        raise ValueError("Invalid application.leave_reason")

    assert reason

    return (
        reason,
        reason_qualifier_1,
        reason_qualifier_2,
        primary_relationship,
        primary_rel_qualifier_1,
        primary_rel_qualifier_2,
        notification_reason,
    )


def build_absence_case(
    application: Application,
) -> massgov.pfml.fineos.models.customer_api.AbsenceCase:
    """Convert an Application to a FINEOS API AbsenceCase model."""
    continuous_leave_periods = []

    for leave_period in application.continuous_leave_periods:
        if not leave_period.start_date or not leave_period.end_date:
            raise ValueError("Leave periods must have a start and end date.")

        # determine the status of the absence period
        absence_period_status = determine_absence_period_status(application)

        continuous_leave_periods.append(
            massgov.pfml.fineos.models.customer_api.TimeOffLeavePeriod(
                startDate=leave_period.start_date,
                endDate=leave_period.end_date,
                startDateFullDay=True,
                endDateFullDay=True,
                status=absence_period_status,
            )
        )

    reduced_schedule_leave_periods, intermittent_leave_periods = build_leave_periods(application)

    # Leave Reason and Leave Reason Qualifier mapping.
    # Relationship and Relationship Qualifier mapping.
    (
        reason,
        reason_qualifier_1,
        reason_qualifier_2,
        primary_relationship,
        primary_rel_qualifier_1,
        primary_rel_qualifier_2,
        notification_reason,
    ) = application_reason_to_claim_reason(application)

    absence_case = massgov.pfml.fineos.models.customer_api.AbsenceCase(
        additionalComments="PFML API " + str(application.application_id),
        intakeSource="Self-Service",
        notifiedBy="Employee",
        reason=reason,
        reasonQualifier1=reason_qualifier_1,
        reasonQualifier2=reason_qualifier_2,
        notificationReason=notification_reason,
        timeOffLeavePeriods=continuous_leave_periods if continuous_leave_periods else None,
        reducedScheduleLeavePeriods=reduced_schedule_leave_periods
        if reduced_schedule_leave_periods
        else None,
        episodicLeavePeriods=intermittent_leave_periods if intermittent_leave_periods else None,
        employerNotified=application.employer_notified,
        employerNotificationDate=application.employer_notification_date,
        primaryRelationship=primary_relationship,
        primaryRelQualifier1=primary_rel_qualifier_1,
        primaryRelQualifier2=primary_rel_qualifier_2,
    )
    return absence_case


def get_or_register_employee_fineos_web_id(
    fineos: massgov.pfml.fineos.AbstractFINEOSClient,
    application: Application,
    db_session: massgov.pfml.db.Session,
) -> str:
    tax_identifier = application.tax_identifier.tax_identifier

    if application.employer_fein is None:
        raise ValueError("Missing employer fein")
    employer_fein = application.employer_fein

    return register_employee(fineos, tax_identifier, employer_fein, db_session)


def get_fineos_absence_id_from_application(application: Application) -> str:
    if application.claim is None:
        raise ValueError("Missing claim")

    if application.claim.fineos_absence_id is None:
        raise ValueError("Missing absence id")

    return application.claim.fineos_absence_id


def build_bonding_date_reflexive_question(
    application: Application,
) -> massgov.pfml.fineos.models.customer_api.AdditionalInformation:
    if (
        application.leave_reason_qualifier_id
        == LeaveReasonQualifier.NEWBORN.leave_reason_qualifier_id
    ):
        field_name = "FamilyMemberDetailsQuestionGroup.familyMemberDetailsQuestions.dateOfBirth"
        date_value = application.child_birth_date
    else:
        field_name = "PlacementQuestionGroup.placementQuestions.adoptionDate"
        date_value = application.child_placement_date

    reflexive_details = massgov.pfml.fineos.models.customer_api.Attribute(
        fieldName=field_name, dateValue=date_value,
    )
    reflexive_question = massgov.pfml.fineos.models.customer_api.AdditionalInformation(
        reflexiveQuestionLevel="reason", reflexiveQuestionDetails=[reflexive_details],
    )
    return reflexive_question


def build_caring_leave_reflexive_question(
    application: Application,
) -> massgov.pfml.fineos.models.customer_api.AdditionalInformation:
    reflexive_question_field_name = RELATIONSHIP_REFLEXIVE_FIELD_MAPPING[
        application.caring_leave_metadata.relationship_to_caregiver.relationship_to_caregiver_description
    ]

    caring_leave_metadata = application.caring_leave_metadata

    reflexive_question_details: List[ReflexiveQuestionType] = []
    # first name
    first_name_details = massgov.pfml.fineos.models.customer_api.Attribute(
        fieldName=f"{reflexive_question_field_name}.firstName",
        stringValue=caring_leave_metadata.family_member_first_name,
    )
    reflexive_question_details.append(first_name_details)

    # middle name
    if caring_leave_metadata.family_member_middle_name:
        middle_name_details = massgov.pfml.fineos.models.customer_api.Attribute(
            fieldName=f"{reflexive_question_field_name}.middleInital",  # FINEOS API calls this field middleInital (with incorrect spelling), though it will accept a middle name
            stringValue=caring_leave_metadata.family_member_middle_name,
        )
        reflexive_question_details.append(middle_name_details)

    # last name
    last_name_name_details = massgov.pfml.fineos.models.customer_api.Attribute(
        fieldName=f"{reflexive_question_field_name}.lastName",
        stringValue=caring_leave_metadata.family_member_last_name,
    )
    reflexive_question_details.append(last_name_name_details)

    # family member date of birth
    if caring_leave_metadata.family_member_date_of_birth:
        date_of_birth_details = massgov.pfml.fineos.models.customer_api.Attribute(
            fieldName=f"{reflexive_question_field_name}.dateOfBirth",
            dateValue=caring_leave_metadata.family_member_date_of_birth,
        )
        reflexive_question_details.append(date_of_birth_details)

    reflexive_question = massgov.pfml.fineos.models.customer_api.AdditionalInformation(
        reflexiveQuestionLevel="primary relationship",
        reflexiveQuestionDetails=reflexive_question_details,
    )

    return reflexive_question


def get_customer_occupation(
    fineos_client: massgov.pfml.fineos.AbstractFINEOSClient, fineos_web_id: str, customer_id: str
) -> Optional[massgov.pfml.fineos.models.customer_api.ReadCustomerOccupation]:
    logger.info("getting occupation for customer %s", customer_id)
    try:
        # fineos_web_id is associated with a specific employee and employer, so this will only return the occupations for the employee from the associated employer
        occupations = fineos_client.get_customer_occupations_customer_api(
            fineos_web_id, customer_id
        )
        return occupations[0]
    except Exception as error:
        logger.warning(
            "get_customer_occuption failure",
            extra={"customer_id": customer_id, "status": getattr(error, "response_status", None),},
            exc_info=True,
        )
        raise error


def get_occupation(
    fineos_client: massgov.pfml.fineos.AbstractFINEOSClient, user_id: str, application: Application
) -> massgov.pfml.fineos.models.customer_api.ReadCustomerOccupation:
    logger.info("getting occupation for absence_case %s", application.claim.fineos_absence_id)
    try:
        return fineos_client.get_case_occupations(
            user_id, str(application.claim.fineos_notification_id)
        )[0]
    except Exception as error:
        logger.warning(
            "get_occuption failure",
            extra={
                "absence_case_id": application.claim.fineos_absence_id,
                "application.absence_case_id": application.claim.fineos_absence_id,
                "application.application_id": application.application_id,
                "status": getattr(error, "response_status", None),
            },
            exc_info=True,
        )
        raise error


def upsert_week_based_work_pattern(fineos_client, user_id, application, occupation_id):
    """Add or update work pattern on an in progress absence case"""
    if occupation_id is None:
        raise ValueError("occupation_id is None")

    week_based_work_pattern = build_week_based_work_pattern(application)
    log_attributes = {
        "application.application_id": application.application_id,
        "occupation_id": occupation_id,
    }

    if application.claim is not None:
        log_attributes["application.absence_case_id"] = application.claim.fineos_absence_id
        logger.info(
            "upserting work_pattern for absence case %s",
            application.claim.fineos_absence_id,
            extra=log_attributes,
        )
    else:
        logger.info(
            "upserting work_pattern for empty claim", extra=log_attributes,
        )

    try:
        add_week_based_work_pattern(
            fineos_client, user_id, occupation_id, week_based_work_pattern, log_attributes
        )

        logger.info(
            "added work_pattern successfully for customer occupation %s",
            occupation_id,
            extra=log_attributes,
        )

    except massgov.pfml.fineos.exception.FINEOSForbidden:
        # FINEOS returns 403 when attempting to add a work pattern for an occupation when one already exists.
        update_week_based_work_pattern(
            fineos_client, user_id, occupation_id, week_based_work_pattern, log_attributes
        )
        if application.claim is not None:
            logger.info(
                "updated work_pattern successfully for absence case %s",
                application.claim.fineos_absence_id,
                extra=log_attributes,
            )
        else:
            logger.info(
                "updated work_pattern successfully", extra=log_attributes,
            )


def add_week_based_work_pattern(
    fineos_client: massgov.pfml.fineos.AbstractFINEOSClient,
    user_id: str,
    occupation_id: str,
    week_based_work_pattern: massgov.pfml.fineos.models.customer_api.WeekBasedWorkPattern,
    log_attributes: Optional[Dict] = None,
) -> None:
    try:
        fineos_client.add_week_based_work_pattern(user_id, occupation_id, week_based_work_pattern)
    except Exception as error:
        extra = {} if log_attributes is None else log_attributes
        extra.update({"status": getattr(error, "response_status", None)})
        logger.warning("add_week_based_work_pattern failure", extra=extra, exc_info=True)
        raise error


def update_week_based_work_pattern(
    fineos_client: massgov.pfml.fineos.AbstractFINEOSClient,
    user_id: str,
    occupation_id: str,
    week_based_work_pattern: massgov.pfml.fineos.models.customer_api.WeekBasedWorkPattern,
    log_attributes: Optional[Dict] = None,
) -> None:
    try:
        fineos_client.update_week_based_work_pattern(
            user_id, occupation_id, week_based_work_pattern
        )
    except Exception as error:
        extra = {} if log_attributes is None else log_attributes
        extra.update({"status": getattr(error, "response_status", None)})
        logger.warning("update_week_based_work_pattern failure", extra=extra, exc_info=True)
        raise error


def update_occupation_details(
    fineos_client: massgov.pfml.fineos.AbstractFINEOSClient,
    application: Application,
    occupation_id: Optional[str],
) -> None:
    if occupation_id is None:
        raise ValueError("occupation_id is None")

    employment_status_label = None
    if application.employment_status:
        employment_status_label = application.employment_status.fineos_label

    fineos_client.update_occupation(
        int(occupation_id), employment_status_label, application.hours_worked_per_week,
    )


def build_week_based_work_pattern(
    application: Application,
) -> massgov.pfml.fineos.models.customer_api.WeekBasedWorkPattern:
    """Construct FINEOS customer api work pattern models from application"""
    fineos_work_pattern_days = []

    for day in application.work_pattern.work_pattern_days:
        if not day.day_of_week or not day.day_of_week.day_of_week_description:
            raise ValueError("Work pattern days must include the day of the week.")

        (hours, minutes) = convert_minutes_to_hours_minutes(day.minutes or 0)

        fineos_work_pattern_days.append(
            massgov.pfml.fineos.models.customer_api.WorkPatternDay(
                dayOfWeek=day.day_of_week.day_of_week_description,
                weekNumber=1,
                hours=hours or 0,
                minutes=minutes or 0,
            )
        )

    return massgov.pfml.fineos.models.customer_api.WeekBasedWorkPattern(
        # FINEOS does not support Variable work patterns.
        # We capture variable work patterns as average hours worked per week,
        # split the hours evenly across 7 work pattern days, and send the days to
        # FINEOS as a Fixed pattern
        # TODO (CP-1377): Record variable work pattern somewhere in FINEOS
        workPatternType="Fixed",
        workWeekStarts="Sunday",
        patternStartDate=None,
        patternStatus=None,
        workPatternDays=fineos_work_pattern_days,
    )


def upload_document(
    application: Application,
    document_type: str,
    file_content: bytes,
    file_name: str,
    content_type: str,
    description: str,
    db_session: massgov.pfml.db.Session,
) -> massgov.pfml.fineos.models.customer_api.Document:
    fineos = massgov.pfml.fineos.create_client()

    fineos_web_id = get_or_register_employee_fineos_web_id(fineos, application, db_session)
    absence_id = get_fineos_absence_id_from_application(application)

    fineos_document = fineos.upload_document(
        fineos_web_id,
        absence_id,
        document_type,
        file_content,
        file_name,
        content_type,
        description,
    )
    return fineos_document


def fineos_document_response_to_document_response(
    fineos_document_response: massgov.pfml.fineos.models.customer_api.Document,
    application: Application,
) -> DocumentResponse:
    user_id = application.user_id
    application_id = application.application_id
    created_at = None
    if fineos_document_response.receivedDate:
        created_at = fineos_document_response.receivedDate
    content_type, encoding = mimetypes.guess_type(fineos_document_response.originalFilename or "")

    document_response = DocumentResponse(
        user_id=user_id,
        application_id=application_id,
        created_at=created_at,
        document_type=fineos_document_response.name,
        content_type=content_type,
        fineos_document_id=str(fineos_document_response.documentId),
        name=fineos_document_response.originalFilename or "",
        description=fineos_document_response.description or "",
    )
    return document_response


def get_documents(
    application: Application, db_session: massgov.pfml.db.Session
) -> List[DocumentResponse]:
    fineos = massgov.pfml.fineos.create_client()

    fineos_web_id = get_or_register_employee_fineos_web_id(fineos, application, db_session)
    absence_id = get_fineos_absence_id_from_application(application)

    fineos_documents = fineos.get_documents(fineos_web_id, absence_id)
    document_responses = list(
        map(
            lambda fd: fineos_document_response_to_document_response(fd, application),
            fineos_documents,
        )
    )
    return document_responses


def build_payment_preference(
    application: Application,
    payment_address: Optional[massgov.pfml.fineos.models.customer_api.CustomerAddress],
) -> massgov.pfml.fineos.models.customer_api.NewPaymentPreference:
    payment_preference = application.payment_preference
    override_postal_addr = True if payment_address else None
    if payment_preference.payment_method_id == PaymentMethod.ACH.payment_method_id:
        if not payment_preference.account_number or not payment_preference.routing_number:
            raise ValueError(
                "ACH payment preference must include an account number and routing number."
            )

        account_details = massgov.pfml.fineos.models.customer_api.AccountDetails(
            accountName=f"{application.first_name} {application.last_name}",
            accountNo=payment_preference.account_number,
            routingNumber=payment_preference.routing_number,
            accountType=payment_preference.bank_account_type.bank_account_type_description,
        )
        fineos_payment_preference = massgov.pfml.fineos.models.customer_api.NewPaymentPreference(
            paymentMethod=PaymentMethod.ACH.payment_method_description,
            isDefault=True,
            customerAddress=payment_address,
            accountDetails=account_details,
            overridePostalAddress=override_postal_addr,
        )
    elif payment_preference.payment_method_id == PaymentMethod.CHECK.payment_method_id:
        fineos_payment_preference = massgov.pfml.fineos.models.customer_api.NewPaymentPreference(
            paymentMethod=PaymentMethod.CHECK.payment_method_description,
            isDefault=True,
            customerAddress=payment_address,
            chequeDetails=massgov.pfml.fineos.models.customer_api.ChequeDetails(),
            overridePostalAddress=override_postal_addr,
        )
    else:
        raise ValueError("Invalid application.payment_preference.payment_method")
    return fineos_payment_preference


def submit_payment_preference(
    application: Application, db_session: massgov.pfml.db.Session
) -> massgov.pfml.fineos.models.customer_api.PaymentPreferenceResponse:
    fineos = massgov.pfml.fineos.create_client()
    fineos_web_id = get_or_register_employee_fineos_web_id(fineos, application, db_session)

    if application.has_mailing_address and application.mailing_address:
        fineos_payment_addr: Optional[
            massgov.pfml.fineos.models.customer_api.CustomerAddress
        ] = build_customer_address(application.mailing_address)
    else:
        fineos_payment_addr = None

    fineos_payment_preference = build_payment_preference(application, fineos_payment_addr)
    return fineos.add_payment_preference(fineos_web_id, fineos_payment_preference)


def download_document(
    application: Application,
    fineos_document_id: str,
    db_session: massgov.pfml.db.Session,
    document_type: Union[str, None],
) -> Base64EncodedFileData:
    fineos = massgov.pfml.fineos.create_client()

    fineos_web_id = get_or_register_employee_fineos_web_id(fineos, application, db_session)
    absence_id = get_fineos_absence_id_from_application(application)

    if not document_type or document_type == "Appeal Acknowledgment":
        fineos_documents = fineos.get_documents(fineos_web_id, absence_id)
        for doc in fineos_documents:
            if fineos_document_id == str(doc.documentId):
                absence_case = doc.caseId
                break
    else:
        absence_case = absence_id
    if not absence_case:
        logger.warning(
            "Document with that fineos_document_id could not be found",
            extra={"absence_id": absence_id, "fineos_document_id": fineos_document_id,},
        )
        raise Exception("Document with that fineos_document_id could not be found")

    response = fineos.download_document(fineos_web_id, absence_case, fineos_document_id)
    return response


def create_or_update_employer(
    fineos: massgov.pfml.fineos.AbstractFINEOSClient, employer: Employer
) -> int:
    # Determine if operation is create or update by seeing if the API Employer
    # record has a fineos_employer_id already.
    is_create = employer.fineos_employer_id is None

    existing_fineos_record = None
    if not is_create:
        try:
            read_employer_response = fineos.read_employer(employer.employer_fein)
            existing_fineos_record = read_employer_response.OCOrganisation[0]
        except FINEOSEntityNotFound:
            logger.warning(
                "Did not find employer in FINEOS as expected. Continuing with update as create.",
                extra={
                    "internal_employer_id": employer.employer_id,
                    "fineos_employer_id": employer.fineos_employer_id,
                },
            )
            is_create = True
            pass

    if not employer.employer_name:
        raise ValueError(
            "An Employer must have a employer_name in order to create or update an employer."
        )

    employer_request_body = massgov.pfml.fineos.models.CreateOrUpdateEmployer(
        # `fineos_customer_nbr` is used as the Organization's CustomerNo
        # attribute for the request, which FINEOS uses to determine if this is a
        # create or update on their end.
        fineos_customer_nbr=str(employer.employer_id),
        employer_fein=employer.employer_fein.to_unformatted_str(),
        employer_legal_name=employer.employer_name,
        employer_dba=employer.employer_dba,
    )

    fineos_customer_nbr, fineos_employer_id = fineos.create_or_update_employer(
        employer_request_body, existing_fineos_record
    )

    logger.debug(
        f"{'Created' if is_create else 'Updated'} employer in FINEOS",
        extra={
            "is_create": is_create,
            "internal_employer_id": employer.employer_id,
            "fineos_customer_nbr": fineos_customer_nbr,
            "fineos_employer_id": fineos_employer_id,
        },
    )

    employer.fineos_employer_id = fineos_employer_id
    return fineos_employer_id


def create_service_agreement_for_employer(
    fineos: massgov.pfml.fineos.AbstractFINEOSClient,
    employer: Employer,
    is_create: bool,
    prev_family_exemption: Optional[bool] = None,
    prev_medical_exemption: Optional[bool] = None,
    prev_exemption_cease_date: Optional[datetime.date] = None,
) -> Optional[str]:
    if not employer.fineos_employer_id:
        raise ValueError(
            "An Employer must have a fineos_employer_id in order to create a service agreement."
        )

    service_agreement_inputs = resolve_service_agreement_inputs(
        is_create,
        employer,
        prev_family_exemption,
        prev_medical_exemption,
        prev_exemption_cease_date,
    )

    if service_agreement_inputs is not None:
        return fineos.create_service_agreement_for_employer(
            employer.fineos_employer_id, service_agreement_inputs
        )

    return None


def resolve_service_agreement_inputs(
    is_create: bool,
    employer: Employer,
    prev_family_exemption: Optional[bool] = None,
    prev_medical_exemption: Optional[bool] = None,
    prev_exemption_cease_date: Optional[datetime.date] = None,
) -> Optional[CreateOrUpdateServiceAgreement]:
    if not is_create and (prev_family_exemption is None or prev_medical_exemption is None):
        logger.info(
            "Previous exemption values were not provided when updating a service agreement.",
            extra={
                "internal_employer_id": employer.employer_id,
                "fineos_employer_id": employer.fineos_employer_id,
            },
        )
        return None

    family_exemption = bool(employer.family_exemption)
    medical_exemption = bool(employer.medical_exemption)
    prev_family_exemption = bool(prev_family_exemption)
    prev_medical_exemption = bool(prev_medical_exemption)

    was_exempt = prev_family_exemption and prev_medical_exemption
    was_not_exempt = not prev_family_exemption and not prev_medical_exemption
    was_partially_exempt = (not prev_family_exemption and prev_medical_exemption) or (
        prev_family_exemption and not prev_medical_exemption
    )
    is_exempt = family_exemption and medical_exemption
    is_not_exempt = not family_exemption and not medical_exemption
    is_partially_exempt = (not family_exemption and medical_exemption) or (
        family_exemption and not medical_exemption
    )

    # If it's an update there should be previous exemption values.
    leave_plans = resolve_leave_plans(family_exemption, medical_exemption)
    absence_management_flag = False if len(leave_plans) == 0 else True
    if is_create:
        return CreateOrUpdateServiceAgreement(
            absence_management_flag=absence_management_flag,
            leave_plans=", ".join(leave_plans),
            unlink_leave_plans=True,
        )
    elif was_exempt and (is_not_exempt or is_partially_exempt):
        # Set the start date to the previous exemption cease_date.
        return CreateOrUpdateServiceAgreement(
            absence_management_flag=absence_management_flag,
            leave_plans=", ".join(leave_plans),
            start_date=prev_exemption_cease_date,
            unlink_leave_plans=True,
        )
    elif (was_not_exempt or was_partially_exempt) and is_exempt:
        if employer.exemption_commence_date is None:
            raise ValueError(
                "An Employer's exemption_commence_date is required when the Employer is becoming exempt."
            )
        # Set end date to a day before the exemption_commence_date.
        leave_plans = resolve_leave_plans(prev_family_exemption, prev_medical_exemption)
        absence_management_flag = False if len(leave_plans) == 0 else True
        unlink_leave_plans = False
        return CreateOrUpdateServiceAgreement(
            absence_management_flag=absence_management_flag,
            leave_plans=", ".join(leave_plans),
            end_date=employer.exemption_commence_date - datetime.timedelta(1),
            unlink_leave_plans=unlink_leave_plans,
        )
    return None


def resolve_leave_plans(family_exemption: bool, medical_exemption: bool) -> Set[str]:
    if family_exemption:
        if medical_exemption:
            return set()
        else:
            leave_plans = {"MA PFML - Employee"}
    else:
        if medical_exemption:
            leave_plans = {"MA PFML - Family", "MA PFML - Military Care"}
        else:
            leave_plans = {
                "MA PFML - Employee",
                "MA PFML - Family",
                "MA PFML - Military Care",
            }

    return leave_plans


def format_other_leaves_data(application: Application) -> Optional[EFormBody]:
    # Convert from DB models to API models because the API enum models are easier to serialize to strings
    previous_leave_other_reason_items = map(
        lambda other_leave: PreviousLeave.from_orm(other_leave),
        application.previous_leaves_other_reason,
    )
    previous_leave_same_reason_items = list(
        map(
            lambda same_leave: PreviousLeave.from_orm(same_leave),
            application.previous_leaves_same_reason,
        )
    )

    leave_reason = LeaveReasonApi.to_previous_leave_qualifying_reason(
        LeaveReasonApi.validate_type(application.leave_reason.leave_reason_description)
    )
    for leave in previous_leave_same_reason_items:
        leave.leave_reason = leave_reason

    previous_leave_items = chain(
        previous_leave_other_reason_items, previous_leave_same_reason_items
    )
    concurrent_leave_item = None
    if application.concurrent_leave:
        concurrent_leave_item = ConcurrentLeave.from_orm(application.concurrent_leave)

    return PreviousLeavesEFormBuilder.build(previous_leave_items, concurrent_leave_item)


def create_eform(
    application: Application, db_session: massgov.pfml.db.Session, eform: EFormBody
) -> None:
    fineos = massgov.pfml.fineos.create_client()
    fineos_web_id = get_or_register_employee_fineos_web_id(fineos, application, db_session)
    fineos_absence_id = get_fineos_absence_id_from_application(application)
    fineos.customer_create_eform(fineos_web_id, fineos_absence_id, eform)


def create_other_leaves_and_other_incomes_eforms(
    application: Application, db_session: massgov.pfml.db.Session
) -> None:
    log_attributes = get_application_log_attributes(application)

    # Send Other Leaves to FINEOS - this eForm contains previous leaves for the same reason, some other reason, and concurrent leaves.
    if (
        application.previous_leaves_other_reason
        or application.previous_leaves_same_reason
        or application.concurrent_leave
    ):
        eform = format_other_leaves_data(application)
        if eform:
            create_eform(application, db_session, eform)
            logger.info("Created Other Leaves eform", extra=log_attributes)
        else:
            raise ValueError("expected an Other Leaves eform but got None")
    # Send employer benefits and other incomes to fineos
    if application.employer_benefits or application.other_incomes:
        # Convert from DB models to API models because the API enum models are easier to serialize to strings
        other_incomes = map(lambda income: OtherIncome.from_orm(income), application.other_incomes)
        employer_benefits = map(
            lambda benefit: EmployerBenefit.from_orm(benefit), application.employer_benefits,
        )

        eform = OtherIncomesEFormBuilder.build(employer_benefits, other_incomes,)
        create_eform(application, db_session, eform)
        logger.info("Created Other Incomes eform", extra=log_attributes)


def get_absence_periods(
<<<<<<< HEAD
    employee_tax_identifier: TaxId,
    employer_fein: Fein,
    fineos_absence_id: str,
    db_session: massgov.pfml.db.Session,
=======
    employee_tax_id: str, employer_fein: str, absence_id: str, db_session: massgov.pfml.db.Session,
>>>>>>> 6e9a4b31
) -> List[AbsencePeriodStatusResponse]:
    fineos = massgov.pfml.fineos.create_client()

    try:
        # Get FINEOS web admin id
        web_id = register_employee(fineos, employee_tax_id, employer_fein, db_session)

        # Get absence periods
        response: AbsenceDetails = fineos.get_absence(web_id, absence_id)
    except FINEOSClientError as ex:
        logger.warn("Unable to get absence periods", exc_info=ex, extra={"absence_id": absence_id})
        raise

    # Map FINEOS response to PFML response
    absence_periods = []
    if response and response.absencePeriods:
        for absence_period in response.absencePeriods:
            absence_period_status = AbsencePeriodStatusResponse()
            absence_period_status.absence_period_start_date = absence_period.startDate
            absence_period_status.absence_period_end_date = absence_period.endDate
            absence_period_status.period_type = absence_period.absenceType
            absence_period_status.reason = absence_period.reason
            absence_period_status.reason_qualifier_one = absence_period.reasonQualifier1
            absence_period_status.reason_qualifier_two = absence_period.reasonQualifier2
            absence_period_status.request_decision = absence_period.requestStatus
            absence_period_status.fineos_leave_period_id = absence_period.id

            absence_periods.append(absence_period_status)

    return absence_periods


def send_tax_withholding_preference(
    application: Application,
    is_withholding_tax: bool,
    fineos_client: Optional[massgov.pfml.fineos.AbstractFINEOSClient] = None,
) -> None:
    if not fineos_client:
        fineos_client = massgov.pfml.fineos.create_client()
    absence_id = get_fineos_absence_id_from_application(application)
    absence_id = absence_id.rstrip()
    fineos_client.send_tax_withholding_preference(absence_id, is_withholding_tax)<|MERGE_RESOLUTION|>--- conflicted
+++ resolved
@@ -1417,14 +1417,7 @@
 
 
 def get_absence_periods(
-<<<<<<< HEAD
-    employee_tax_identifier: TaxId,
-    employer_fein: Fein,
-    fineos_absence_id: str,
-    db_session: massgov.pfml.db.Session,
-=======
-    employee_tax_id: str, employer_fein: str, absence_id: str, db_session: massgov.pfml.db.Session,
->>>>>>> 6e9a4b31
+    employee_tax_id: TaxId, employer_fein: Fein, absence_id: str, db_session: massgov.pfml.db.Session,
 ) -> List[AbsencePeriodStatusResponse]:
     fineos = massgov.pfml.fineos.create_client()
 
