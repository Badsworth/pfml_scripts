--- conflicted
+++ resolved
@@ -281,8 +281,7 @@
     if phone_numbers is not None and len(phone_numbers) > 0:
         # If a phone number was added during this application submission, it will be marked as preferred
         preferred_phone = next(
-            (phone_num for phone_num in phone_numbers if phone_num.preferred),
-            phone_numbers[0],
+            (phone_num for phone_num in phone_numbers if phone_num.preferred), phone_numbers[0],
         )
         application.phone.fineos_phone_id = preferred_phone.id
 
@@ -1502,20 +1501,12 @@
 
 
 def get_absence_periods(
-<<<<<<< HEAD
-    employee_tax_id: TaxId,
-    employer_fein: Fein,
-    absence_id: str,
-    db_session: massgov.pfml.db.Session,
-) -> List[AbsencePeriodStatusResponse]:
-=======
     claim: Claim, db_session: massgov.pfml.db.Session
 ) -> List[FineosAbsencePeriod]:
     absence_id = claim.fineos_absence_id
     if absence_id is None:
         raise Exception("Can't get absence periods from FINEOS - No absence_id for claim")
 
->>>>>>> df3c5cee
     fineos = massgov.pfml.fineos.create_client()
 
     try:
