"""
Utilities for handling pdf files.

https://lwd.atlassian.net/wiki/spaces/EMPLOYER/pages/2014904367/Process+PDF+file+uploads+to+fit+within+FINEOS+size+limit
Context is provided in the referenced spec regarding settings and configurations used here.
"""

import os
import subprocess
from typing import IO, Any, Dict, Optional, Union

import massgov.pfml.util.logging as logging

logger = logging.get_logger(__name__)

PDF_SETTINGS = "/screen"
SUCCESS_MESSAGE = "PDF successfully compressed"
ERROR_MESSAGE = "PDF could not be compressed"
TIMEOUT_ERROR_MESSAGE = "pdf compression timeout before compression was completed"
DEFAULT_TIMEOUT = 25


class PDFUtilError(RuntimeError):
    """A base PDF utility error."""

    method_name: Optional[str]
    message: str


class PDFCompressionError(PDFUtilError):
    """An exception occurred while attempting to compress a PDF."""


class PDFSizeError(PDFUtilError):
    """Size was not reduced while attempting to compress a PDF."""


def pdf_compression_attrs(original_size: int, resulting_size: int) -> Dict[str, Union[str, int]]:
    space = 1 - (resulting_size / original_size) if original_size > 0 else 0
    return {
        "original_size": original_size,
        "resulting_size": resulting_size,
        "space_saving": f"{space:.0%}",
    }


def get_file_size(f: IO[Any]) -> int:
    f.seek(0, os.SEEK_END)
    return f.tell()


<<<<<<< HEAD
def compress_pdf(source_file: IO[Any], dest_file: IO[Any]) -> int:
    import time

    settings = os.environ.get("PDF_COMPRESSION_SETTINGS", "/screen")
    ppi = os.environ.get("PDF_COMPRESSION_PPI", 144)
=======
def compress_pdf(source_file: IO[Any], dest_file: IO[Any], timeout: int = DEFAULT_TIMEOUT) -> int:
>>>>>>> 8cefba1b
    gs_cli_command = [
        "gs",
        "-sDEVICE=pdfwrite",
        f"-dPDFSETTINGS={settings}",
        "-dSAFER",
        "-dNOPAUSE",
        "-dQUIET",
        "-dBATCH",
        f"-r{ppi}",
        "-sOutputFile=%stdout",
        "-q",
        "-_",
    ]

    source_file.seek(0)
    dest_file.seek(0)
    try:
        proc = subprocess.run(
            gs_cli_command,
            stdin=source_file,
            stdout=dest_file,
            stderr=subprocess.PIPE,
            timeout=timeout,
        )
    except subprocess.TimeoutExpired:
        raise PDFCompressionError(TIMEOUT_ERROR_MESSAGE)

<<<<<<< HEAD
    start = time.time()
    proc = subprocess.run(
        gs_cli_command, stdin=source_file, stdout=dest_file, stderr=subprocess.PIPE
    )
    end = time.time()

    logger.info(f"PDF compression time: {end - start}")

=======
>>>>>>> 8cefba1b
    if proc.returncode != 0:
        error_message = str(proc.stderr).strip()
        logger.warning(error_message)
        raise PDFCompressionError(error_message)

    original_size = get_file_size(source_file)
    resulting_size = get_file_size(dest_file)
    if resulting_size >= original_size:
        logger.info(ERROR_MESSAGE, extra={**pdf_compression_attrs(original_size, resulting_size)})
        raise PDFSizeError(ERROR_MESSAGE)

    logger.info(SUCCESS_MESSAGE, extra={**pdf_compression_attrs(original_size, resulting_size)})

    return resulting_size<|MERGE_RESOLUTION|>--- conflicted
+++ resolved
@@ -49,15 +49,12 @@
     return f.tell()
 
 
-<<<<<<< HEAD
-def compress_pdf(source_file: IO[Any], dest_file: IO[Any]) -> int:
+def compress_pdf(source_file: IO[Any], dest_file: IO[Any], timeout: int = DEFAULT_TIMEOUT) -> int:
     import time
 
     settings = os.environ.get("PDF_COMPRESSION_SETTINGS", "/screen")
     ppi = os.environ.get("PDF_COMPRESSION_PPI", 144)
-=======
-def compress_pdf(source_file: IO[Any], dest_file: IO[Any], timeout: int = DEFAULT_TIMEOUT) -> int:
->>>>>>> 8cefba1b
+
     gs_cli_command = [
         "gs",
         "-sDEVICE=pdfwrite",
@@ -74,6 +71,7 @@
 
     source_file.seek(0)
     dest_file.seek(0)
+    start = time.time()
     try:
         proc = subprocess.run(
             gs_cli_command,
@@ -85,17 +83,10 @@
     except subprocess.TimeoutExpired:
         raise PDFCompressionError(TIMEOUT_ERROR_MESSAGE)
 
-<<<<<<< HEAD
-    start = time.time()
-    proc = subprocess.run(
-        gs_cli_command, stdin=source_file, stdout=dest_file, stderr=subprocess.PIPE
-    )
     end = time.time()
 
     logger.info(f"PDF compression time: {end - start}")
 
-=======
->>>>>>> 8cefba1b
     if proc.returncode != 0:
         error_message = str(proc.stderr).strip()
         logger.warning(error_message)
