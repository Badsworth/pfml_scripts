--- conflicted
+++ resolved
@@ -1,5 +1,6 @@
 import uuid
 from typing import Any, Dict, Iterable, List
+from uuid import UUID
 
 from sqlalchemy.orm.exc import MultipleResultsFound, NoResultFound
 
@@ -166,16 +167,8 @@
     return existing_employer
 
 
-<<<<<<< HEAD
-def tax_id_from_dict(employee_id, tax_identifier, uuid=uuid.uuid4):
-=======
 def tax_id_from_dict(tax_identifier_id: UUID, tax_identifier_str: str) -> TaxIdentifier:
-    print(tax_identifier)
->>>>>>> 0c68969b
-    formatted_tax_id = TaxId(tax_identifier)
-    tax_identifier = TaxIdentifier(tax_identifier_id=employee_id, tax_identifier=formatted_tax_id,)
-
-    return tax_identifier
+    return TaxIdentifier(tax_identifier_id=tax_identifier_id, tax_identifier=TaxId(tax_identifier_str))
 
 
 def create_tax_id(db_session, tax_id):
