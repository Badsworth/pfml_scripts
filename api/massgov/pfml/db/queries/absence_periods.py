--- conflicted
+++ resolved
@@ -89,13 +89,9 @@
         leave_request.decisionStatus
     )
     if leave_request.id:
-<<<<<<< HEAD
-        db_absence_period.fineos_leave_request_id = int(leave_request.id)
-=======
         db_absence_period.fineos_leave_request_id = split_fineos_leave_request_id(
             leave_request.id, log_attributes
         )
->>>>>>> 11c27f78
     return db_absence_period
 
 
