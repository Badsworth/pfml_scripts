#
# Database ORM models.
#

import time

import massgov.pfml.util.logging

<<<<<<< HEAD
from . import applications, employees, flags, industry_codes, payments, verifications  # noqa: F401
=======
from . import (  # noqa: F401
    applications,
    azure,
    employees,
    flags,
    geo,
    industry_codes,
    payments,
    state,
    verifications,
)
>>>>>>> b253aad0

logger = massgov.pfml.util.logging.get_logger(__name__)


def init_lookup_tables(db_session):
    """Initialize models in the database if necessary."""
    start_time = time.monotonic()
    applications.sync_lookup_tables(db_session)
    geo.sync_lookup_tables(db_session)
    state.sync_lookup_tables(db_session)
    employees.sync_lookup_tables(db_session)
    flags.sync_lookup_tables(db_session)
    verifications.sync_lookup_tables(db_session)
    industry_codes.sync_lookup_tables(db_session)
    azure.sync_lookup_tables(db_session)
    logger.info("sync took %.2fs", time.monotonic() - start_time)<|MERGE_RESOLUTION|>--- conflicted
+++ resolved
@@ -6,9 +6,6 @@
 
 import massgov.pfml.util.logging
 
-<<<<<<< HEAD
-from . import applications, employees, flags, industry_codes, payments, verifications  # noqa: F401
-=======
 from . import (  # noqa: F401
     applications,
     azure,
@@ -20,7 +17,6 @@
     state,
     verifications,
 )
->>>>>>> b253aad0
 
 logger = massgov.pfml.util.logging.get_logger(__name__)
 
