# Factories for generating mock data and inserting it into the database.
# This should be used for seeding tables in development and testing.
#

import os
import random
import string
import unittest.mock
from datetime import date, datetime, timedelta
from decimal import Decimal

import factory  # this is from the factory_boy package
import faker
import pytz
from sqlalchemy.orm import scoped_session

import massgov.pfml.db as db
import massgov.pfml.db.models.applications as application_models
import massgov.pfml.db.models.employees as employee_models
import massgov.pfml.db.models.payments as payment_models
import massgov.pfml.db.models.verifications as verification_models
import massgov.pfml.util.datetime as datetime_util
from massgov.pfml.api.authentication.azure import AzureUser

db_session = None

fake = faker.Faker()


def get_db_session():
    global db_session

    if os.getenv("DB_FACTORIES_DISABLE_DB_ACCESS", "0") == "1":
        alert_db_session = unittest.mock.MagicMock()
        alert_db_session.add.side_effect = Exception(
            """DB_FACTORIES_DISABLE_DB_ACCESS is set, refusing database action.

            If your tests don't need to cover database behavior, consider
            calling the `build()` method instead of `create()` on the factory to
            not persist the generated model.

            If running tests that actually need data in the DB, pull in the
            `initialize_factories_session` fixture.

            If running factories outside of the tests and you see this, unset
            the DB_FACTORIES_DISABLE_DB_ACCESS env var.
            """
        )

        return alert_db_session

    if db_session is None:
        db_session = db.init()

    return db_session


Session = scoped_session(lambda: get_db_session(), scopefunc=lambda: get_db_session())


class Generators:
    AccountKey = factory.Sequence(lambda n: "%011d" % n)
    Tin = factory.LazyFunction(lambda: fake.ssn().replace("-", ""))
    Fein = Tin
    Money = factory.LazyFunction(lambda: Decimal(round(random.uniform(0, 50000), 2)))
    Now = factory.LazyFunction(datetime.now)
    ThisYear = factory.LazyFunction(datetime.now().year)
    # A reproducible datetime that might represent a database creation, modification, or other
    # transaction datetime.
    TransactionDateTime = factory.Faker(
        "date_time_between_dates",
        datetime_start=pytz.UTC.localize(datetime(2020, 1, 1)),
        datetime_end=pytz.UTC.localize(datetime(2022, 1, 1)),
    )
    UtcNow = factory.LazyFunction(datetime_util.utcnow)
    UuidObj = factory.Faker("uuid4", cast_to=None)
    S3Path = factory.LazyFunction(
        lambda: os.path.join(
            "s3://bucket/path/to/",
            "".join(random.choices(string.ascii_letters + string.digits, k=8)) + ".txt",
        )
    )
    CtrDocumentIdentifier = factory.LazyFunction(
        lambda: "INTFDFML" + "".join(random.choices(string.ascii_uppercase + string.digits, k=12))
    )
    FineosAbsenceId = factory.Sequence(lambda n: "NTN-{:02d}-ABS-01".format(n))
    VccDocCounter = factory.Sequence(lambda n: n)
    VccDocId = factory.Sequence(
        lambda n: "INTFDFML{}{}".format(datetime.now().strftime("%d%m%Y"), f"{n:04}")
    )
    VccBatchCounter = factory.Sequence(lambda n: n)
    VccBatchId = factory.Sequence(lambda n: "EOL{}VCC{}".format(datetime.now().strftime("%m%d"), n))


class BaseFactory(factory.alchemy.SQLAlchemyModelFactory):
    class Meta:
        abstract = True
        sqlalchemy_session = Session
        sqlalchemy_session_persistence = "commit"


class AzureUserFactory(factory.Factory):
    class Meta:
<<<<<<< HEAD
        model = employee_models.AzureUser
=======
        model = AzureUser
>>>>>>> 4ce0dba3

    sub_id = factory.Faker("uuid4")
    first_name = factory.Faker("first_name")
    last_name = factory.Faker("last_name")
    email_address = factory.Faker("email")
    groups = fake.pylist(3, True, "uuid4")
    permissions = fake.pylist(10, True, "int")


class UserFactory(BaseFactory):
    class Meta:
        model = employee_models.User

    user_id = Generators.UuidObj
    sub_id = factory.Faker("uuid4")
    email_address = factory.Faker("email")

    @factory.post_generation
    def roles(self, create, extracted, **kwargs):
        if not create:
            return

        if extracted:
            for role in extracted:
                lk_role = employee_models.Role.get_instance(db_session, template=role)
                self.roles.append(lk_role)
                get_db_session().commit()


class EmployerOnlyRequiredFactory(BaseFactory):
    class Meta:
        model = employee_models.Employer

    employer_id = Generators.UuidObj
    employer_fein = Generators.Fein
    employer_dba = factory.Faker("company")


class EmployerOnlyDORDataFactory(EmployerOnlyRequiredFactory):
    account_key = Generators.AccountKey
    employer_name = factory.Faker("company")
    family_exemption = factory.Faker("boolean", chance_of_getting_true=0.1)
    medical_exemption = factory.Faker("boolean", chance_of_getting_true=0.1)

    # Address info not implemented

    exemption_commence_date = factory.LazyAttribute(
        lambda e: factory.Faker(
            "date_between_dates", start_date=date(2020, 1, 1), end_date="next year"
        )
        if e.family_exemption or e.medical_exemption
        else None
    )
    exemption_cease_date = factory.LazyAttribute(
        lambda e: factory.Faker(
            "date_between_dates",
            start_date=e.exemption_commence_date,
            end_date=e.exemption_commence_date + timedelta(weeks=52),
        )
        if e.exemption_commence_date
        else None
    )


class EmployerFactory(EmployerOnlyDORDataFactory):
    fineos_employer_id = factory.Sequence(lambda n: n + 1)


class TaxIdentifierFactory(BaseFactory):
    class Meta:
        model = employee_models.TaxIdentifier

    tax_identifier_id = Generators.UuidObj
    tax_identifier = Generators.Tin


class EftFactory(BaseFactory):
    class Meta:
        model = employee_models.EFT

    eft_id = Generators.UuidObj
    account_nbr = "123456789"
    routing_nbr = "234567890"
    bank_account_type_id = employee_models.BankAccountType.CHECKING.bank_account_type_id


class PubEftFactory(BaseFactory):
    class Meta:
        model = employee_models.PubEft

    pub_eft_id = Generators.UuidObj
    routing_nbr = factory.Sequence(lambda n: "%09d" % n)
    account_nbr = factory.Sequence(lambda n: "%011d" % n)
    bank_account_type_id = employee_models.BankAccountType.CHECKING.bank_account_type_id
    prenote_state_id = employee_models.PrenoteState.PENDING_PRE_PUB.prenote_state_id
    prenote_response_at = Generators.UtcNow


class EmployeeOnlyDORDataFactory(BaseFactory):
    class Meta:
        model = employee_models.Employee

    employee_id = Generators.UuidObj

    tax_identifier = factory.SubFactory(TaxIdentifierFactory)
    tax_identifier_id = factory.LazyAttribute(lambda t: t.tax_identifier.tax_identifier_id)
    first_name = factory.Faker("first_name")
    last_name = factory.Faker("last_name")


class EmployeeFactory(EmployeeOnlyDORDataFactory):
    middle_name = factory.Faker("first_name")
    other_name = None
    email_address = factory.Faker("email")
    phone_number = "+19425290727"
    ctr_vendor_customer_code = "VC0001201168"
    gender_id = None
    fineos_employee_first_name = factory.LazyAttribute(lambda e: e.first_name)
    fineos_employee_last_name = factory.LazyAttribute(lambda e: e.last_name)


class EmployeeWithFineosNumberFactory(EmployeeFactory):
    date_of_birth = factory.Faker("date_of_birth", minimum_age=14, maximum_age=100)
    fineos_customer_number = factory.Faker("numerify", text="####")


class EmployeePubEftPairFactory(BaseFactory):
    class Meta:
        model = employee_models.EmployeePubEftPair

    employee = factory.SubFactory(EmployeeFactory)
    employee_id = factory.LazyAttribute(lambda e: e.employee.employee_id)

    pub_eft = factory.SubFactory(PubEftFactory)
    pub_eft_id = factory.LazyAttribute(lambda p: p.pub_eft.pub_eft_id)


class CtrBatchIdentifierFactory(BaseFactory):
    class Meta:
        model = employee_models.CtrBatchIdentifier

    ctr_batch_identifier_id = Generators.UuidObj
    ctr_batch_identifier = Generators.VccBatchId
    year = datetime.now().year
    batch_date = datetime.now()
    batch_counter = Generators.VccBatchCounter
    inf_data = {
        "NewMmarsBatchID": "EOL0101GAX11",
        "NewMmarsBatchDeptCode": "EOL",
        "NewMmarsUnitCode": "8770",
        "NewMmarsImportDate": "2020-01-01",
        "NewMmarsTransCode": "GAX",
        "NewMmarsTableName": "",
        "NewMmarsTransCount": "2",
        "NewMmarsTransDollarAmount": "2500.00",
    }


class CtrDocumentIdentifierFactory(BaseFactory):
    class Meta:
        model = employee_models.CtrDocumentIdentifier

    ctr_document_identifier_id = Generators.UuidObj
    ctr_document_identifier = Generators.VccDocId
    document_counter = Generators.VccDocCounter
    document_date = Generators.Now


class ReferenceFileFactory(BaseFactory):
    class Meta:
        model = employee_models.ReferenceFile

    reference_file_id = Generators.UuidObj
    file_location = Generators.S3Path
    reference_file_type_id = (
        employee_models.ReferenceFileType.PAYMENT_EXTRACT.reference_file_type_id
    )


class EmployeeReferenceFileFactory(BaseFactory):
    class Meta:
        model = employee_models.EmployeeReferenceFile

    employee = factory.SubFactory(EmployeeFactory)
    employee_id = factory.LazyAttribute(lambda e: e.employee.employee_id)

    reference_file = factory.SubFactory(ReferenceFileFactory)
    reference_file_id = factory.LazyAttribute(lambda e: e.reference_file.reference_file_id)
    reference_file.reference_file_type_id = (
        employee_models.ReferenceFileType.VCC.reference_file_type_id
    )

    ctr_document_identifier = factory.SubFactory(CtrDocumentIdentifierFactory)
    ctr_document_identifier_id = factory.LazyAttribute(
        lambda e: e.ctr_document_identifier.ctr_document_identifier_id
    )


class VerificationTypeFactory(BaseFactory):
    class Meta:
        model = verification_models.LkVerificationType

    verification_type_id = factory.Sequence(lambda n: n)
    verification_type_description = factory.Faker("pystr")


class VerificationFactory(BaseFactory):
    class Meta:
        model = verification_models.Verification

    created_at = Generators.UtcNow
    updated_at = Generators.UtcNow
    verification_id = Generators.UuidObj
    verification_type = factory.SubFactory(VerificationTypeFactory, __sequence=100)
    verification_type_id = factory.LazyAttribute(lambda w: w.verification_type.verification_type_id)
    verification_metadata = factory.Faker("json")


class EmployerQuarterlyContributionFactory(BaseFactory):
    class Meta:
        model = employee_models.EmployerQuarterlyContribution

    employer = factory.SubFactory(EmployerFactory)
    employer_id = factory.LazyAttribute(lambda w: w.employer.employer_id)
    filing_period = datetime.now().strftime("%Y-%m-%d")
    employer_total_pfml_contribution = factory.Faker("random_int")
    pfm_account_id = factory.Faker("random_int")


class EmployeePushToFineosQueueFactory(BaseFactory):
    class Meta:
        model = employee_models.EmployeePushToFineosQueue

    employee_push_to_fineos_queue_id = Generators.UuidObj
    employee_id = None
    employer_id = None
    action = "UPDATE_NEW_EMPLOYER"
    modified_at = Generators.UtcNow
    process_id = 1


class EmployerPushToFineosQueueFactoryFactory(BaseFactory):
    class Meta:
        model = employee_models.EmployerPushToFineosQueue

    employer_push_to_fineos_queue_id = Generators.UuidObj
    employer_id = None
    action = "INSERT"
    modified_at = Generators.UtcNow
    process_id = 1
    family_exemption = None
    medical_exemption = None
    exemption_commence_date = None
    exemption_cease_date = None


class WagesAndContributionsFactory(BaseFactory):
    class Meta:
        model = employee_models.WagesAndContributions

    wage_and_contribution_id = Generators.UuidObj
    account_key = Generators.AccountKey
    filing_period = factory.Faker("date_object")
    is_independent_contractor = False
    is_opted_in = False
    employee_ytd_wages = Generators.Money
    employee_qtr_wages = Generators.Money
    employee_med_contribution = Generators.Money
    employer_med_contribution = Generators.Money
    employee_fam_contribution = Generators.Money
    employer_fam_contribution = Generators.Money

    employer = factory.SubFactory(EmployerFactory)
    employer_id = factory.LazyAttribute(lambda w: w.employer.employer_id)

    employee = factory.SubFactory(EmployeeFactory)
    employee_id = factory.LazyAttribute(lambda w: w.employee.employee_id)


class OrganizationUnitFactory(BaseFactory):
    class Meta:
        model = employee_models.OrganizationUnit

    organization_unit_id = Generators.UuidObj

    fineos_id = factory.Faker("numerify", text="PE:#####:##########")
    name = factory.Faker("company")
    employer = factory.SubFactory(EmployerFactory)
    employer_id = factory.LazyAttribute(lambda c: c.employer.employer_id)


class ClaimFactory(BaseFactory):
    class Meta:
        model = employee_models.Claim

    claim_id = Generators.UuidObj

    authorized_representative_id = None
    claim_type_id = None
    benefit_amount = 100
    benefit_days = 60
    fineos_absence_id = Generators.FineosAbsenceId
    fineos_notification_id = None
    employee = factory.SubFactory(EmployeeFactory)
    employee_id = factory.LazyAttribute(lambda w: w.employee.employee_id)
    organization_unit = None
    organization_unit_id = factory.LazyAttribute(
        lambda w: w.organization_unit.organization_unit_id if w.organization_unit else None
    )


class AbsencePeriodFactory(BaseFactory):
    class Meta:
        model = employee_models.AbsencePeriod

    absence_period_id = Generators.UuidObj
    claim = factory.SubFactory(ClaimFactory)
    claim_id = factory.LazyAttribute(lambda w: w.claim.claim_id)
    fineos_leave_request_id = factory.Faker("random_int")
    absence_period_start_date = factory.Faker(
        "date_between_dates", date_start=date(2021, 1, 1), date_end=date(2021, 1, 15)
    )
    absence_period_end_date = factory.Faker(
        "date_between_dates", date_start=date(2021, 1, 16), date_end=date(2021, 1, 28)
    )
    leave_request_decision_id = (
        employee_models.LeaveRequestDecision.APPROVED.leave_request_decision_id
    )
    absence_period_type_id = 1
    absence_reason_id = 1
    absence_reason_qualifier_one_id = 1
    absence_reason_qualifier_two_id = 1
    is_id_proofed = False
    created_at = datetime.now()
    updated_at = datetime.now()
    fineos_absence_period_class_id = factory.Faker("random_int")
    fineos_absence_period_index_id = factory.Faker("random_int")


class ManagedRequirementFactory(BaseFactory):
    class Meta:
        model = employee_models.ManagedRequirement

    managed_requirement_id = Generators.UuidObj
    claim = factory.SubFactory(ClaimFactory)
    claim_id = factory.LazyAttribute(lambda w: w.claim.claim_id)
    respondent_user = factory.SubFactory(UserFactory)
    respondent_user_id = factory.LazyAttribute(lambda w: w.respondent_user.user_id)
    fineos_managed_requirement_id = factory.Sequence(lambda n: n)
    follow_up_date = factory.LazyAttribute(lambda w: w.claim.created_at + timedelta(days=10))
    managed_requirement_status_id = (
        employee_models.ManagedRequirementStatus.OPEN.managed_requirement_status_id
    )
    managed_requirement_category_id = (
        employee_models.ManagedRequirementCategory.EMPLOYER_CONFIRMATION.managed_requirement_category_id
    )
    managed_requirement_type_id = (
        employee_models.ManagedRequirementType.EMPLOYER_CONFIRMATION.managed_requirement_type_id
    )


class PaymentFactory(BaseFactory):
    class Meta:
        model = employee_models.Payment

    payment_id = Generators.UuidObj

    amount = Generators.Money
    # Using dates set in Jan 2021 similar to magic dates in other factories, such as
    # IntermittentLeavePeriodFactory and ContinuousLeavePeriodFactory.
    # TODO: We should see if we can convert all dates made by factories to be
    #       more random.
    period_start_date = factory.Faker(
        "date_between_dates", date_start=date(2021, 1, 1), date_end=date(2021, 1, 15)
    )
    period_end_date = factory.Faker(
        "date_between_dates", date_start=date(2021, 1, 16), date_end=date(2021, 1, 28)
    )
    payment_date = factory.LazyAttribute(lambda a: a.period_end_date - timedelta(days=1))
    # Magic number: the C value is the same for all payments, but it doesn't actually
    # matter what number it is, so picking a static number is fine.
    fineos_pei_c_value = "9000"
    # The I value is unique for all payments and should be a string, not an int.
    fineos_pei_i_value = factory.Sequence(lambda n: "%d" % n)

    claim = factory.SubFactory(ClaimFactory)
    claim_id = factory.LazyAttribute(lambda a: a.claim.claim_id)

    fineos_employee_first_name = factory.Faker("first_name")
    fineos_employee_last_name = factory.Faker("last_name")


class PaymentDetailsFactory(BaseFactory):
    class Meta:
        model = employee_models.PaymentDetails

    payment_details_id = Generators.UuidObj

    payment = factory.SubFactory(PaymentFactory)
    payment_id = factory.LazyAttribute(lambda a: a.payment.payment_id)

    period_start_date = factory.Faker(
        "date_between_dates", date_start=date(2021, 1, 1), date_end=date(2021, 1, 15)
    )
    period_end_date = factory.Faker(
        "date_between_dates", date_start=date(2021, 1, 16), date_end=date(2021, 1, 28)
    )

    amount = Generators.Money


class PaymentReferenceFileFactory(BaseFactory):
    class Meta:
        model = employee_models.PaymentReferenceFile

    payment = factory.SubFactory(PaymentFactory)
    payment_id = factory.LazyAttribute(lambda a: a.payment.payment_id)

    reference_file = factory.SubFactory(ReferenceFileFactory)
    reference_file_id = factory.LazyAttribute(lambda a: a.reference_file.reference_file_id)

    ctr_document_identifier = factory.SubFactory(CtrDocumentIdentifierFactory)
    ctr_document_identifier_id = factory.LazyAttribute(
        lambda a: a.ctr_document_identifier.ctr_document_identifier_id
    )


class PhoneFactory(BaseFactory):
    """A working Cell phone number"""

    class Meta:
        model = application_models.Phone

    phone_number = "+12404879945"
    phone_type_id = application_models.PhoneType.CELL.phone_type_id


class LeaveReasonFactory(BaseFactory):
    class Meta:
        model = application_models.LkLeaveReason

    leave_reason_id = None
    leave_reason_description = None


class ApplicationFactory(BaseFactory):
    class Meta:
        model = application_models.Application

    application_id = Generators.UuidObj

    nickname = "My leave application"
    requestor = None
    first_name = factory.Faker("first_name")
    last_name = factory.Faker("last_name")
    middle_name = None
    date_of_birth = factory.Faker("date_of_birth", minimum_age=14, maximum_age=100)
    has_state_id = False
    mass_id = None
    has_mailing_address = False
    pregnant_or_recent_birth = False
    child_birth_date = None
    child_placement_date = None
    employer_notified = False
    employer_notification_date = None
    completed_time = None
    submitted_time = None
    hours_worked_per_week = None
    is_withholding_tax = None

    # Leave Periods
    has_continuous_leave_periods = False
    has_intermittent_leave_periods = False
    has_reduced_schedule_leave_periods = False

    # Other leaves
    has_concurrent_leave = False
    has_employer_benefits = False
    has_other_incomes = False
    has_previous_leaves_other_reason = False
    has_previous_leaves_same_reason = False

    # Relationships
    user = factory.SubFactory(UserFactory)
    user_id = factory.LazyAttribute(lambda a: a.user.user_id)

    employer_fein = Generators.Fein

    tax_identifier = factory.SubFactory(TaxIdentifierFactory)
    tax_identifier_id = factory.LazyAttribute(lambda t: t.tax_identifier.tax_identifier_id)

    phone = factory.SubFactory(PhoneFactory)

    # Lookups
    gender_id = None
    occupation_id = None
    employment_status_id = None
    relationship_to_caregiver_id = None
    relationship_qualifier_id = None
    employer_notification_method_id = None
    leave_reason_id = (
        application_models.LeaveReason.SERIOUS_HEALTH_CONDITION_EMPLOYEE.leave_reason_id
    )
    leave_reason_qualifier_id = None

    created_at = Generators.TransactionDateTime
    updated_at = factory.LazyAttribute(lambda a: a.created_at + timedelta(days=1))


class AddressFactory(BaseFactory):
    class Meta:
        model = employee_models.Address

    address_type_id = 1
    address_line_one = factory.Faker("street_address")
    city = factory.Faker("city")
    zip_code = factory.Faker("postcode")
    geo_state_id = employee_models.GeoState.MA.geo_state_id


class CtrAddressPairFactory(BaseFactory):
    class Meta:
        model = employee_models.CtrAddressPair

    fineos_address = factory.SubFactory(AddressFactory)
    fineos_address_id = factory.LazyAttribute(lambda c: c.fineos_address.address_id)


class ExperianAddressPairFactory(BaseFactory):
    class Meta:
        model = employee_models.ExperianAddressPair

    fineos_address = factory.SubFactory(AddressFactory)
    fineos_address_id = factory.LazyAttribute(lambda c: c.fineos_address.address_id)


class PaymentPreferenceFactory(BaseFactory):
    class Meta:
        model = application_models.ApplicationPaymentPreference

    payment_pref_id = Generators.UuidObj
    payment_method_id = employee_models.PaymentMethod.ACH.payment_method_id
    account_number = "123456789"
    routing_number = "011401533"
    bank_account_type_id = employee_models.BankAccountType.CHECKING.bank_account_type_id


class ContinuousLeavePeriodFactory(BaseFactory):
    class Meta:
        model = application_models.ContinuousLeavePeriod

    leave_period_id = Generators.UuidObj
    start_date = factory.Faker(
        "date_between_dates", date_start=date(2021, 1, 1), date_end=date(2021, 1, 15)
    )
    end_date = factory.Faker(
        "date_between_dates", date_start=date(2021, 1, 16), date_end=date(2021, 1, 28)
    )
    is_estimated = True
    last_day_worked = factory.Faker("date_object")
    expected_return_to_work_date = factory.Faker("date_object")
    start_date_full_day = None
    start_date_off_hours = None
    start_date_off_minutes = None
    end_date_full_day = None
    end_date_off_hours = None
    end_date_off_minutes = None


class IntermittentLeavePeriodFactory(BaseFactory):
    class Meta:
        model = application_models.IntermittentLeavePeriod

    leave_period_id = Generators.UuidObj
    start_date = factory.Faker(
        "date_between_dates", date_start=date(2021, 2, 1), date_end=date(2021, 2, 15)
    )
    end_date = factory.Faker(
        "date_between_dates", date_start=date(2021, 2, 16), date_end=date(2021, 2, 28)
    )
    frequency = None
    frequency_interval = None
    frequency_interval_basis = None
    duration = None
    duration_basis = None


class ReducedScheduleLeavePeriodFactory(BaseFactory):
    class Meta:
        model = application_models.ReducedScheduleLeavePeriod

    leave_period_id = Generators.UuidObj
    start_date = factory.Faker(
        "date_between_dates", date_start=date(2021, 3, 1), date_end=date(2021, 3, 15)
    )
    end_date = factory.Faker(
        "date_between_dates", date_start=date(2021, 3, 16), date_end=date(2021, 3, 28)
    )
    is_estimated = True
    thursday_off_minutes = 90
    friday_off_minutes = 90
    saturday_off_minutes = 90
    sunday_off_minutes = 90
    monday_off_minutes = 90
    tuesday_off_minutes = 90
    wednesday_off_minutes = 90


class EmployerBenefitFactory(BaseFactory):
    class Meta:
        model = application_models.EmployerBenefit

    # application_id must be passed into the create() call
    benefit_type_id = (
        application_models.EmployerBenefitType.SHORT_TERM_DISABILITY.employer_benefit_type_id
    )
    benefit_amount_dollars = factory.Faker("random_int")
    benefit_amount_frequency_id = application_models.AmountFrequency.PER_MONTH.amount_frequency_id
    benefit_start_date = factory.Faker(
        "date_between_dates", date_start=date(2021, 3, 1), date_end=date(2021, 3, 15)
    )
    benefit_end_date = factory.Faker(
        "date_between_dates", date_start=date(2021, 3, 16), date_end=date(2021, 3, 28)
    )
    is_full_salary_continuous = True


class OtherIncomeFactory(BaseFactory):
    class Meta:
        model = application_models.OtherIncome

    # application_id must be passed into the create() call
    income_type_id = application_models.OtherIncomeType.SSDI.other_income_type_id
    income_amount_dollars = factory.Faker("random_int")
    income_amount_frequency_id = application_models.AmountFrequency.PER_MONTH.amount_frequency_id
    income_start_date = factory.Faker(
        "date_between_dates", date_start=date(2021, 3, 1), date_end=date(2021, 3, 15)
    )
    income_end_date = factory.Faker(
        "date_between_dates", date_start=date(2021, 3, 16), date_end=date(2021, 3, 28)
    )


class ConcurrentLeaveFactory(BaseFactory):
    class Meta:
        model = application_models.ConcurrentLeave

    # application_id must be passed into the create() call
    is_for_current_employer = factory.Faker("boolean")
    leave_start_date = factory.Faker(
        "date_between_dates", date_start=date(2021, 3, 1), date_end=date(2021, 3, 15)
    )
    leave_end_date = factory.Faker(
        "date_between_dates", date_start=date(2021, 3, 16), date_end=date(2021, 3, 28)
    )


class PreviousLeaveFactory(BaseFactory):
    class Meta:
        model = application_models.PreviousLeave

    # application_id must be passed into the create() call
    leave_reason_id = (
        application_models.PreviousLeaveQualifyingReason.PREGNANCY_MATERNITY.previous_leave_qualifying_reason_id
    )
    is_for_current_employer = factory.Faker("boolean")
    leave_start_date = factory.Faker(
        "date_between_dates", date_start=date(2021, 3, 1), date_end=date(2021, 3, 15)
    )
    leave_end_date = factory.Faker(
        "date_between_dates", date_start=date(2021, 3, 16), date_end=date(2021, 3, 28)
    )

    worked_per_week_minutes = random.randint(600, 2400)
    leave_minutes = random.randint(600, 2400)


class PreviousLeaveOtherReasonFactory(PreviousLeaveFactory):
    class Meta:
        model = application_models.PreviousLeaveOtherReason


class PreviousLeaveSameReasonFactory(PreviousLeaveFactory):
    class Meta:
        model = application_models.PreviousLeaveSameReason


class BenefitsMetricsFactory(BaseFactory):
    class Meta:
        model = application_models.BenefitsMetrics

    effective_date = datetime(2019, 10, 1)
    average_weekly_wage = Decimal("1331.66")
    maximum_weekly_benefit_amount = Decimal("1000.00")


class UnemploymentMetricFactory(BaseFactory):
    class Meta:
        model = application_models.UnemploymentMetric

    effective_date = datetime(2019, 10, 1)
    unemployment_minimum_earnings = Decimal("5000")


class DocumentFactory(BaseFactory):
    class Meta:
        model = application_models.Document

    document_id = Generators.UuidObj

    # TODO: This should point to a User object but that relationship does not exist in the base model.
    #
    # user = factory.SubFactory(UserFactory)
    # user_id = factory.LazyAttribute(lambda a: a.user.user_id)
    user_id = Generators.UuidObj

    # TODO: This should point to an Application object but that relationship does not exist in the base model.
    #
    # application = factory.SubFactory(ApplicationFactory)
    # application_id = factory.LazyAttribute(lambda a: a.application.application_id)
    application_id = Generators.UuidObj

    created_at = Generators.UtcNow
    updated_at = Generators.UtcNow

    # Initialize these type_ids to some random value.
    document_type_id = random.randint(
        1, application_models.DocumentType.STATE_MANAGED_PAID_LEAVE_CONFIRMATION.document_type_id
    )

    # These values have no special meaning, just bounds so we get some variation.
    size_bytes = random.randint(1989, 24_072_020)

    is_stored_in_s3 = False
    name = ""
    description = ""


class WorkPatternFixedFactory(BaseFactory):
    """A single week work pattern for someone working a fixed (consistent) schedule"""

    class Meta:
        model = application_models.WorkPattern

    work_pattern_id = Generators.UuidObj

    work_pattern_type_id = application_models.WorkPatternType.FIXED.work_pattern_type_id
    work_pattern_days = factory.LazyAttribute(
        lambda w: [
            application_models.WorkPatternDay(
                work_pattern_id=w.work_pattern_id,
                day_of_week_id=application_models.DayOfWeek.SUNDAY.day_of_week_id,
                minutes=8 * 60 + 15,
            ),
            application_models.WorkPatternDay(
                work_pattern_id=w.work_pattern_id,
                day_of_week_id=application_models.DayOfWeek.MONDAY.day_of_week_id,
                minutes=8 * 60 + 15,
            ),
            application_models.WorkPatternDay(
                work_pattern_id=w.work_pattern_id,
                day_of_week_id=application_models.DayOfWeek.TUESDAY.day_of_week_id,
                minutes=8 * 60 + 15,
            ),
            application_models.WorkPatternDay(
                work_pattern_id=w.work_pattern_id,
                day_of_week_id=application_models.DayOfWeek.WEDNESDAY.day_of_week_id,
                minutes=8 * 60 + 15,
            ),
            application_models.WorkPatternDay(
                work_pattern_id=w.work_pattern_id,
                day_of_week_id=application_models.DayOfWeek.THURSDAY.day_of_week_id,
                minutes=8 * 60 + 15,
            ),
            application_models.WorkPatternDay(
                work_pattern_id=w.work_pattern_id,
                day_of_week_id=application_models.DayOfWeek.FRIDAY.day_of_week_id,
                minutes=8 * 60 + 15,
            ),
            application_models.WorkPatternDay(
                work_pattern_id=w.work_pattern_id,
                day_of_week_id=application_models.DayOfWeek.SATURDAY.day_of_week_id,
                minutes=8 * 60 + 15,
            ),
        ]
    )


class WorkPatternVariableFactory(WorkPatternFixedFactory):
    work_pattern_type_id = application_models.WorkPatternType.VARIABLE.work_pattern_type_id


class WorkPatternRotatingFactory(WorkPatternFixedFactory):
    work_pattern_type_id = application_models.WorkPatternType.ROTATING.work_pattern_type_id
    work_pattern_days = factory.LazyAttribute(
        lambda w: [
            application_models.WorkPatternDay(
                work_pattern_id=w.work_pattern_id, day_of_week_id=i % 7 + 1, minutes=8 * 60,
            )
            for i in range(28)
        ]
    )


class DuaReductionPaymentFactory(BaseFactory):
    class Meta:
        model = employee_models.DuaReductionPayment

    fineos_customer_number = factory.Faker("numerify", text="####")
    employer_fein = Generators.Fein
    payment_date = factory.Faker("date_object")
    request_week_begin_date = factory.Faker("date_object")
    gross_payment_amount_cents = random.randint(100, 100000)
    payment_amount_cents = random.randint(100, 100000)
    fraud_indicator = None
    benefit_year_begin_date = factory.Faker("date_object")
    benefit_year_end_date = factory.Faker("date_object")


class DiaReductionPaymentFactory(BaseFactory):
    class Meta:
        model = employee_models.DiaReductionPayment

    fineos_customer_number = factory.Faker("numerify", text="####")
    board_no = factory.Faker("uuid4")
    event_id = factory.Faker("uuid4")
    event_description = "PC"
    eve_created_date = factory.Faker("date_object")
    event_occurrence_date = factory.Faker("date_object")
    award_id = factory.Faker("uuid4")
    award_code = "34"
    award_amount = 1600.00
    award_date = factory.Faker("date_object")
    start_date = factory.Faker("date_object")
    end_date = factory.Faker("date_object")
    weekly_amount = 400.00
    award_created_date = factory.Faker("date_object")
    termination_date = factory.Faker("date_object")


class CaringLeaveMetadataFactory(BaseFactory):
    class Meta:
        model = application_models.CaringLeaveMetadata

    family_member_first_name = factory.Faker("first_name")
    family_member_middle_name = factory.Faker("first_name")
    family_member_last_name = factory.Faker("last_name")
    family_member_date_of_birth = factory.Faker("date_object")


class ImportLogFactory(BaseFactory):
    class Meta:
        model = employee_models.ImportLog


class MmarsPaymentDataFactory(BaseFactory):
    class Meta:
        model = payment_models.MmarsPaymentData

    mmars_payment_data_id = Generators.UuidObj

    budget_fiscal_year = 2021
    fiscal_year = 2021
    fiscal_period = random.randint(1, 12)
    pymt_doc_code = "GAX"
    pymt_doc_department_code = "EOL"
    pymt_doc_unit = "8770"
    pymt_doc_identifier = "GAXMDFMLAAAAJUFG3FJO"
    pymt_doc_version_no = "1"
    pymt_doc_vendor_line_no = "1"
    pymt_doc_comm_line_no = "0"
    pymt_doc_actg_line_no = "1"
    pymt_actg_line_amount = 100.00
    pymt_discount_line_amount = 0
    pymt_penalty_line_amount = 0
    pymt_interest_line_amount = 0
    pymt_backup_withholding_line_amount = 0
    pymt_intercept_amount = 0
    pymt_retainage_line_amount = 0
    pymt_freight_amount = 0
    pymt_default_intercept_fee_amount = 0
    pymt_supplementary_intercept_fee_amount = 0
    pymt_service_from_date = factory.Faker(
        "date_between_dates", date_start=date(2021, 1, 1), date_end=date(2021, 1, 15)
    )
    pymt_service_to_date = factory.LazyAttribute(
        lambda a: a.pymt_service_from_date + timedelta(days=7) if a.pymt_service_from_date else None
    )
    encumbrance_doc_code = "GAE"
    encumbrance_doc_dept = "EOL"
    encumbrance_doc_identifier = "PFMLFAMLFY2170030632"
    encumbrance_vendor_line_no = "1"
    encumbrance_accounting_line_no = "1"
    disb_doc_code = "AD"
    disb_doc_department_code = "CTR"
    disb_doc_identifier = "DISB0301210000263380"
    disb_doc_version_no = "1"
    disb_vendor_line_no = "1"
    disb_commodity_line_no = "0"
    disb_actg_line_no = "1"
    disb_actg_line_amount = 100.00
    disb_check_amount = 100.00
    disb_discount_line_amount = 0
    disb_penalty_line_amount = 0
    disb_interest_line_amount = 0
    disb_backup_withholding_line_amount = 0
    disb_intercept_amount = 0
    disb_retainage_line_amount = 0
    disb_freight_amount = 0
    disb_default_intercept_fee_amount = 0
    disb_supplementary_intercept_fee_amount = 0
    disb_doc_phase_code = "3"
    disb_doc_function_code = "1"
    actg_line_descr = "REQ 18939"
    check_descr = "Check Description - Factory"
    warrant_no = "M11"
    warrant_select_date = factory.LazyAttribute(
        lambda a: a.pymt_service_to_date + timedelta(days=1) if a.pymt_service_to_date else None
    )
    check_eft_issue_date = factory.LazyAttribute(
        lambda a: a.warrant_select_date + timedelta(days=2) if a.warrant_select_date else None
    )
    bank_account_code = "0"
    check_eft_no = "1234456"
    cleared_date = factory.LazyAttribute(
        lambda a: a.warrant_select_date + timedelta(days=10) if a.warrant_select_date else None
    )
    appropriation = "70030632"
    appropriation_name = "Family and Medical Leave Benefit Payments"
    object_class = "RR"
    object_class_name = "BENEFIT PROGRAMS"
    object = "R40"
    object_name = "Paid Family Medical Leave"
    income_type = "6"
    income_type_name = "Taxable Grants"
    form_type_indicator = "G"
    form_typ_ind_descr = "1099-G"
    disbursement_frequency = "1"
    disbursement_frequency_name = "Daily"
    payment_lag = "1"
    fund = "631"
    fund_name = "Family and Employment Secuirty Trust Fund"
    fund_category = "5"
    fund_category_name = "Trust and Agency"
    major_program = "DF0632"
    major_program_name = "DFML Benefit Payment"
    program = "DFML2021B"
    program_name = "DEPARTMENT OF FAMILY AND MEDICAL LEAVE COLLECTIONS 2021"
    phase = "K165"
    phase_name = "DEPARTMENT OF FAMILY AND MEDICAL LEAVE BENEFITS 2021"
    activity = "7246"
    activity_name = "Paid Medical Leave"
    vendor_customer_code = "VC0001201168"
    legal_name = "JOHN Q. CLAIMANT"
    address_id = "AD010"
    address_type = "PA"
    address_line_1 = "1 MAIN ST."
    city = "DARTMOUTH"
    state = "MA"
    zip_code = "02747-2722"
    country = "USA"
    vendor_invoice_no = "NTN-241347-ABS-01_14166"
    vendor_invoice_date = warrant_select_date
    scheduled_payment_date = warrant_select_date
    doc_function_code = "1"
    doc_function_code_name = "New"
    doc_phase_code = "3"
    doc_phase_name = "Final"
    government_branch = "10"
    government_branch_name = "EXECUTIVE BRANCH"
    cabinet = "93"
    cabinet_name = "EXECUTIVE OFFICE of LABOR and WORKFORCE DEVELOPMENT"
    department = "EOL"
    department_name = "Executive Office of Labor and Workforce Development"
    division = "1000"
    division_name = "EXECUTIVE OFFICE OF LABOR AND WORKFORCE DEVELOPMENT"
    group_name = "DEPARTMENT OF FAMILY AND MEDICAL LEAVE"
    section_name = "DEPARTMENT OF FAMILY AND MEDICAL LEAVE"
    district = "8700"
    district_name = "DEPARTMENT OF FAMILY AND MEDICAL LEAVE"
    bureau = "8710"
    bureau_name = "DFML ADMINISTRATION"
    unit = "8770"
    unit_name = "PFML Benefit Payments"
    doc_record_date = warrant_select_date
    acceptance_date = warrant_select_date
    doc_created_by = "EOL Interface"
    doc_created_on = warrant_select_date
    doc_last_modified_by = "System Admin"
    doc_last_modified_on = warrant_select_date


class Pfml1099Factory(BaseFactory):
    class Meta:
        model = payment_models.Pfml1099

    pfml_1099_id = Generators.UuidObj
    pfml_1099_batch_id = Generators.UuidObj
    tax_year = 2021
    employee_id = Generators.UuidObj
    tax_identifier_id = Generators.UuidObj
    c = "9999"
    i = "9999"
    first_name = factory.Faker("first_name")
    last_name = factory.Faker("last_name")
    address_line_1 = factory.Faker("street_address")
    address_line_2 = ""
    city = factory.Faker("city")
    state = factory.Faker("state_abbr")
    zip = factory.Faker("postcode")
    gross_payments = Generators.Money
    state_tax_withholdings = Generators.Money
    federal_tax_withholdings = Generators.Money
    overpayment_repayments = 0.00
    correction_ind = False
    s3_location = "local_s3"
    fineos_status = "New"


class Pfml1099BatchFactory(BaseFactory):
    class Meta:
        model = payment_models.Pfml1099Batch

    pfml_1099_batch_id = Generators.UuidObj

    tax_year = 2021
    batch_run_date = factory.Faker(
        "date_between_dates", date_start=date(2021, 1, 1), date_end=date(2021, 1, 15)
    )
    correction_ind = False
    batch_status = "Created"


class Pfml1099MMARSPaymentFactory(BaseFactory):
    class Meta:
        model = payment_models.Pfml1099MMARSPayment

    pfml_1099_mmars_payment_id = Generators.UuidObj

    # Pfml1099Batch
    batch = factory.SubFactory(Pfml1099BatchFactory)
    pfml_1099_batch_id = factory.LazyAttribute(lambda a: a.batch.pfml_1099_batch_id)

    # MmarsPaymentData
    mmars_payment = factory.SubFactory(MmarsPaymentDataFactory)
    mmars_payment_id = factory.LazyAttribute(lambda a: a.mmars_payment.mmars_payment_data_id)
    payment_amount = factory.LazyAttribute(lambda a: a.mmars_payment.pymt_actg_line_amount)
    payment_date = factory.LazyAttribute(lambda a: a.mmars_payment.warrant_select_date)

    # Employee
    employee = factory.SubFactory(EmployeeFactory)
    employee_id = factory.LazyAttribute(lambda e: e.employee.employee_id)


class Pfml1099PaymentFactory(BaseFactory):
    class Meta:
        model = payment_models.Pfml1099Payment

    pfml_1099_payment_id = Generators.UuidObj

    # Pfml1099Batch
    batch = factory.SubFactory(Pfml1099BatchFactory)
    pfml_1099_batch_id = factory.LazyAttribute(lambda a: a.batch.pfml_1099_batch_id)

    # Payment
    payment = factory.SubFactory(PaymentFactory)
    payment_id = factory.LazyAttribute(lambda a: a.payment.payment_id)
    payment_amount = factory.LazyAttribute(lambda a: a.payment.amount)
    payment_date = factory.LazyAttribute(lambda a: a.payment.payment_date)

    # Claim
    claim = factory.SubFactory(ClaimFactory)
    claim_id = factory.LazyAttribute(lambda a: a.claim.claim_id)

    # Employee
    employee = factory.SubFactory(EmployeeFactory)
    employee_id = factory.LazyAttribute(lambda e: e.employee.employee_id)


class Pfml1099RefundFactory(BaseFactory):
    class Meta:
        model = payment_models.Pfml1099Refund

    pfml_1099_refund_id = Generators.UuidObj

    # Pfml1099Batch
    batch = factory.SubFactory(Pfml1099BatchFactory)
    pfml_1099_batch_id = factory.LazyAttribute(lambda a: a.batch.pfml_1099_batch_id)

    # Payment
    payment = factory.SubFactory(PaymentFactory)
    payment_id = factory.LazyAttribute(lambda a: a.payment.payment_id)
    # Refund amount is a negative value
    refund_amount = factory.LazyAttribute(lambda a: a.payment.amount)
    refund_date = factory.LazyAttribute(lambda a: a.payment.payment_date)

    # Employee
    employee = factory.SubFactory(EmployeeFactory)
    employee_id = factory.LazyAttribute(lambda e: e.employee.employee_id)


class Pfml1099FederalWithholdingFactory(BaseFactory):
    class Meta:
        model = payment_models.Pfml1099Withholding

    pfml_1099_refund_id = Generators.UuidObj

    # Pfml1099Batch
    batch = factory.SubFactory(Pfml1099BatchFactory)
    pfml_1099_batch_id = factory.LazyAttribute(lambda a: a.batch.pfml_1099_batch_id)

    # Payment
    payment = factory.SubFactory(PaymentFactory)
    payment_id = factory.LazyAttribute(lambda a: a.payment.payment_id)
    withholding_amount = factory.LazyAttribute(lambda a: a.payment.amount)
    withholding_date = factory.LazyAttribute(lambda a: a.payment.payment_date)

    # Claim
    claim = factory.SubFactory(ClaimFactory)
    claim_id = factory.LazyAttribute(lambda a: a.claim.claim_id)

    # Employee
    employee = factory.SubFactory(EmployeeFactory)
    employee_id = factory.LazyAttribute(lambda e: e.employee.employee_id)

    # Withholding Type
    withholding_type = payment_models.WithholdingType.FEDERAL
    withholding_type_id = withholding_type.withholding_type_id


class Pfml1099StateWithholdingFactory(BaseFactory):
    class Meta:
        model = payment_models.Pfml1099Withholding

    pfml_1099_refund_id = Generators.UuidObj

    # Pfml1099Batch
    batch = factory.SubFactory(Pfml1099BatchFactory)
    pfml_1099_batch_id = factory.LazyAttribute(lambda a: a.batch.pfml_1099_batch_id)

    # Payment
    payment = factory.SubFactory(PaymentFactory)
    payment_id = factory.LazyAttribute(lambda a: a.payment.payment_id)
    withholding_amount = factory.LazyAttribute(lambda a: a.payment.amount)
    withholding_date = factory.LazyAttribute(lambda a: a.payment.payment_date)

    # Claim
    claim = factory.SubFactory(ClaimFactory)
    claim_id = factory.LazyAttribute(lambda a: a.claim.claim_id)

    # Employee
    employee = factory.SubFactory(EmployeeFactory)
    employee_id = factory.LazyAttribute(lambda e: e.employee.employee_id)

    # Withholding Type
    withholding_type = payment_models.WithholdingType.STATE
    withholding_type_id = withholding_type.withholding_type_id
    organization_unit_id = Generators.UuidObj

    fineos_id = None
    name = factory.Faker("company")
    employer = factory.SubFactory(EmployerFactory)
    employer_id = factory.LazyAttribute(lambda c: c.employer.employer_id)


class DuaEmployeeDemographicsFactory(BaseFactory):
    class Meta:
        model = employee_models.DuaEmployeeDemographics

    dua_employee_demographics_id = Generators.UuidObj

    fineos_customer_number = factory.Faker("numerify", text="####")
    date_of_birth = factory.Faker("date_object")
    gender_code = random.choices(["F", "M", "U", None])
    occupation_code = random.randint(1, 6000)
    occupation_description = None
    employer_fein = Generators.Fein
    employer_reporting_unit_number = random.randint(1, 100000)


class DuaReportingUnitFactory(BaseFactory):
    class Meta:
        model = employee_models.DuaReportingUnit

    dua_reporting_unit_id = Generators.UuidObj
    dua_id = factory.Sequence(lambda n: n)
    dba = None

    organization_unit = factory.SubFactory(OrganizationUnitFactory)
    organization_unit_id = factory.LazyAttribute(lambda d: d.organization_unit.organization_unit_id)


class EmployeeOccupationFactory(BaseFactory):
    class Meta:
        model = employee_models.EmployeeOccupation

    employee_occupation_id = Generators.UuidObj

    employee = factory.SubFactory(EmployeeFactory)
    employee_id = factory.LazyAttribute(lambda d: d.employee.employee_id)

    employer = factory.SubFactory(EmployerFactory)
    employer_id = factory.LazyAttribute(lambda d: d.employer.employer_id)


class LinkSplitPaymentFactory(BaseFactory):
    class Meta:
        model = payment_models.LinkSplitPayment

    payment = factory.SubFactory(PaymentFactory)
    payment_id = factory.LazyAttribute(lambda c: c.payment.payment_id)

    related_payment = factory.SubFactory(PaymentFactory)
    related_payment_id = factory.LazyAttribute(lambda c: c.related_payment.payment_id)<|MERGE_RESOLUTION|>--- conflicted
+++ resolved
@@ -101,11 +101,7 @@
 
 class AzureUserFactory(factory.Factory):
     class Meta:
-<<<<<<< HEAD
-        model = employee_models.AzureUser
-=======
         model = AzureUser
->>>>>>> 4ce0dba3
 
     sub_id = factory.Faker("uuid4")
     first_name = factory.Faker("first_name")
