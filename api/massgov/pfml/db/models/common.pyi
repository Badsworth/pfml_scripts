import uuid
from enum import Enum
from typing import Any, Type, TypeVar

import sqlalchemy.types as types

from massgov.pfml.types import Fein, TaxId

_E = TypeVar("_E", bound=Enum)

class StrEnum(types.TypeDecorator[_E]):
    def __init__(self, enum_type: Type[_E], *args: Any, **kwargs: Any) -> None: ...

<<<<<<< HEAD
class TaxIdColumn(types.TypeDecorator[TaxId]): ...
class FeinColumn(types.TypeDecorator[Fein]): ...

PostgreSQLUUID = types.TypeEngine[uuid.UUID]
=======
PostgreSQLUUID = types.TypeEngine[uuid.UUID]

XMLType = types.UserDefinedType
>>>>>>> df3c5cee
<|MERGE_RESOLUTION|>--- conflicted
+++ resolved
@@ -11,13 +11,9 @@
 class StrEnum(types.TypeDecorator[_E]):
     def __init__(self, enum_type: Type[_E], *args: Any, **kwargs: Any) -> None: ...
 
-<<<<<<< HEAD
 class TaxIdColumn(types.TypeDecorator[TaxId]): ...
 class FeinColumn(types.TypeDecorator[Fein]): ...
 
 PostgreSQLUUID = types.TypeEngine[uuid.UUID]
-=======
-PostgreSQLUUID = types.TypeEngine[uuid.UUID]
 
-XMLType = types.UserDefinedType
->>>>>>> df3c5cee
+XMLType = types.UserDefinedType