--- conflicted
+++ resolved
@@ -37,11 +37,8 @@
 from sqlalchemy.types import JSON
 
 import massgov.pfml.util.logging
-<<<<<<< HEAD
 from massgov.pfml.types import Fein, TaxId
-=======
 from massgov.pfml.util.datetime import utcnow
->>>>>>> df3c5cee
 
 from ..lookup import LookupTable
 from .absences import (
@@ -52,13 +49,9 @@
     LkAbsenceStatus,
 )
 from .base import Base, TimestampMixin, utc_timestamp_gen, uuid_gen
-<<<<<<< HEAD
 from .common import FeinColumn, PostgreSQLUUID, TaxIdColumn
-=======
-from .common import PostgreSQLUUID
 from .dua import DuaEmployeeDemographics
 from .geo import LkCountry, LkGeoState
->>>>>>> df3c5cee
 from .industry_codes import LkIndustryCode
 from .state import LkState, State
 from .verifications import Verification
@@ -871,9 +864,6 @@
         )
 
     @typed_hybrid_property
-<<<<<<< HEAD
-    def employee_tax_identifier(self) -> Optional[TaxId]:
-=======
     def latest_follow_up_date(self) -> Optional[date]:
         """
         Note that this property (for use in our dashboard sorting),
@@ -924,8 +914,7 @@
         )
 
     @typed_hybrid_property
-    def employee_tax_identifier(self) -> Optional[str]:
->>>>>>> df3c5cee
+    def employee_tax_identifier(self) -> Optional[TaxId]:
         if not self.employee:
             return None
 
@@ -1757,44 +1746,6 @@
     )
 
 
-<<<<<<< HEAD
-class DuaEmployeeDemographics(Base, TimestampMixin):
-    __tablename__ = "dua_employee_demographics"
-    dua_employee_demographics_id = Column(PostgreSQLUUID, primary_key=True, default=uuid_gen)
-
-    fineos_customer_number = Column(Text, nullable=True)
-    date_of_birth = Column(Date, nullable=True)
-    gender_code = Column(Text, nullable=True)
-    occupation_code = Column(Text, nullable=True)
-    occupation_description = Column(Text, nullable=True)
-    # This is not an explicit FeinColumn because we want to capture raw data from DUA.
-    # It can be validated later.
-    employer_fein = Column(Text, nullable=True)
-    employer_reporting_unit_number = Column(Text, nullable=True)
-
-    # this Unique index is required since our test framework does not run migrations
-    # it is excluded from migrations. see api/massgov/pfml/db/migrations/env.py
-    Index(
-        "dua_employee_demographics_unique_import_data_idx",
-        fineos_customer_number,
-        date_of_birth,
-        gender_code,
-        occupation_code,
-        occupation_description,
-        employer_fein,
-        employer_reporting_unit_number,
-        unique=True,
-    )
-
-    # Each row should be unique. This enables us to load only new rows from a CSV and ensures that
-    # we don't include demographics twice as two different rows. Almost all fields are nullable so we
-    # have to coalesce those null values to empty strings. We've manually adjusted the migration
-    # that adds this unique constraint to coalesce those nullable fields.
-    # See: 2021_10_04_13_30_03_95d3e464a5b2_add_dua_employee_demographics_table.py
-
-
-=======
->>>>>>> df3c5cee
 class PubError(Base, TimestampMixin):
     __tablename__ = "pub_error"
     pub_error_id = Column(PostgreSQLUUID, primary_key=True, default=uuid_gen)
