--- conflicted
+++ resolved
@@ -2735,13 +2735,10 @@
 
     DUA_DEMOGRAPHICS_REQUEST_FILE = LkReferenceFileType(33, "DUA demographics request", 1)
 
-<<<<<<< HEAD
     CLAIMANT_ADDRESS_VALIDATION_REPORT = LkReferenceFileType(
         35, "Claimant Address validation Report", 1
     )
-=======
     IRS_1099_ORIG = LkReferenceFileType(34, "IRS 1099 org file", 1)
->>>>>>> baf63680
 
 
 class Title(LookupTable):
