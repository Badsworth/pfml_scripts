# ORM and serialization models for our employee data and API layers.
#
# A model's ORM representation should always match the database so we can
# properly read and write data. If you make a change, follow the instructions
# in the API README to generate an associated table migration.
#
# Generally, a model factory should be provided in the associated factories.py file.
# This allows us to build mock data and insert them easily in the database for tests
# and seeding.
#
import re
from datetime import date, timedelta
from typing import TYPE_CHECKING, List, Optional, cast

from bouncer.constants import EDIT, READ  # noqa: F401 F403
from dateutil.relativedelta import relativedelta
from sqlalchemy import (
    TIMESTAMP,
    Boolean,
    Column,
    Date,
    ForeignKey,
    Index,
    Integer,
    Numeric,
    Text,
    UniqueConstraint,
    and_,
    select,
)
from sqlalchemy.ext.hybrid import hybrid_method
from sqlalchemy.orm import Query, aliased, dynamic_loader, object_session, relationship, validates
from sqlalchemy.schema import Sequence
from sqlalchemy.sql.expression import func
from sqlalchemy.types import JSON

import massgov.pfml.util.logging
from massgov.pfml.util.datetime import utcnow

from ..lookup import LookupTable
from .base import Base, TimestampMixin, utc_timestamp_gen, uuid_gen
from .common import PostgreSQLUUID
from .industry_codes import LkIndustryCode
from .verifications import Verification

# (typed_hybrid_property) https://github.com/dropbox/sqlalchemy-stubs/issues/98
if TYPE_CHECKING:
    # Use this to make hybrid_property's have the same typing as a normal property until stubs are improved.
    typed_hybrid_property = property
else:
    from sqlalchemy.ext.hybrid import hybrid_property as typed_hybrid_property


logger = massgov.pfml.util.logging.get_logger(__name__)


class LkAbsencePeriodType(Base):
    __tablename__ = "lk_absence_period_type"
    absence_period_type_id = Column(Integer, primary_key=True, autoincrement=True)
    absence_period_type_description = Column(Text, nullable=False)

    def __init__(self, absence_period_type_id, absence_period_type_description):
        self.absence_period_type_id = absence_period_type_id
        self.absence_period_type_description = absence_period_type_description


class LkAbsenceReason(Base):
    __tablename__ = "lk_absence_reason"
    absence_reason_id = Column(Integer, primary_key=True, autoincrement=True)
    absence_reason_description = Column(Text, nullable=False)

    def __init__(self, absence_reason_id, absence_reason_description):
        self.absence_reason_id = absence_reason_id
        self.absence_reason_description = absence_reason_description


class LkAbsenceReasonQualifierOne(Base):
    __tablename__ = "lk_absence_reason_qualifier_one"
    absence_reason_qualifier_one_id = Column(Integer, primary_key=True, autoincrement=True)
    absence_reason_qualifier_one_description = Column(Text, nullable=False)

    def __init__(self, absence_reason_qualifier_one_id, absence_reason_qualifier_one_description):
        self.absence_reason_qualifier_one_id = absence_reason_qualifier_one_id
        self.absence_reason_qualifier_one_description = absence_reason_qualifier_one_description


class LkAbsenceReasonQualifierTwo(Base):
    __tablename__ = "lk_absence_reason_qualifier_two"
    absence_reason_qualifier_two_id = Column(Integer, primary_key=True, autoincrement=True)
    absence_reason_qualifier_two_description = Column(Text, nullable=False)

    def __init__(self, absence_reason_qualifier_two_id, absence_reason_qualifier_two_description):
        self.absence_reason_qualifier_two_id = absence_reason_qualifier_two_id
        self.absence_reason_qualifier_two_description = absence_reason_qualifier_two_description


class LkAbsenceStatus(Base):
    __tablename__ = "lk_absence_status"
    absence_status_id = Column(Integer, primary_key=True, autoincrement=True)
    absence_status_description = Column(Text, nullable=False)
    sort_order = Column(Integer, default=0, nullable=False)

    # use to set order when sorting (non alphabetic) by absence status

    def __init__(self, absence_status_id, absence_status_description, sort_order):
        self.absence_status_id = absence_status_id
        self.absence_status_description = absence_status_description
        self.sort_order = sort_order


class LkAddressType(Base):
    __tablename__ = "lk_address_type"
    address_type_id = Column(Integer, primary_key=True, autoincrement=True)
    address_description = Column(Text, nullable=False)

    def __init__(self, address_type_id, address_description):
        self.address_type_id = address_type_id
        self.address_description = address_description


class LkGeoState(Base):
    __tablename__ = "lk_geo_state"
    geo_state_id = Column(Integer, primary_key=True, autoincrement=True)
    geo_state_description = Column(Text, nullable=False)

    def __init__(self, geo_state_id, geo_state_description):
        self.geo_state_id = geo_state_id
        self.geo_state_description = geo_state_description


class LkCountry(Base):
    __tablename__ = "lk_country"
    country_id = Column(Integer, primary_key=True, autoincrement=True)
    country_description = Column(Text, nullable=False)

    def __init__(self, country_id, country_description):
        self.country_id = country_id
        self.country_description = country_description


class LkClaimType(Base):
    __tablename__ = "lk_claim_type"
    claim_type_id = Column(Integer, primary_key=True, autoincrement=True)
    claim_type_description = Column(Text, nullable=False)

    def __init__(self, claim_type_id, claim_type_description):
        self.claim_type_id = claim_type_id
        self.claim_type_description = claim_type_description


class LkRace(Base):
    __tablename__ = "lk_race"
    race_id = Column(Integer, primary_key=True)
    race_description = Column(Text, nullable=False)

    def __init__(self, race_id, race_description):
        self.race_id = race_id
        self.race_description = race_description


class LkMaritalStatus(Base):
    __tablename__ = "lk_marital_status"
    marital_status_id = Column(Integer, primary_key=True, autoincrement=True)
    marital_status_description = Column(Text, nullable=False)

    def __init__(self, marital_status_id, marital_status_description):
        self.marital_status_id = marital_status_id
        self.marital_status_description = marital_status_description


class LkGender(Base):
    __tablename__ = "lk_gender"
    gender_id = Column(Integer, primary_key=True, autoincrement=True)
    gender_description = Column(Text, nullable=False)
    fineos_gender_description = Column(Text, nullable=True)

    def __init__(self, gender_id, gender_description, fineos_gender_description):
        self.gender_id = gender_id
        self.gender_description = gender_description
        self.fineos_gender_description = fineos_gender_description


class LkOccupation(Base):
    __tablename__ = "lk_occupation"
    occupation_id = Column(Integer, primary_key=True)
    occupation_description = Column(Text, nullable=False)

    def __init__(self, occupation_id, occupation_description):
        self.occupation_id = occupation_id
        self.occupation_description = occupation_description


class LkEducationLevel(Base):
    __tablename__ = "lk_education_level"
    education_level_id = Column(Integer, primary_key=True, autoincrement=True)
    education_level_description = Column(Text, nullable=False)

    def __init__(self, education_level_id, education_level_description):
        self.education_level_id = education_level_id
        self.education_level_description = education_level_description


class LkRole(Base):
    __tablename__ = "lk_role"
    role_id = Column(Integer, primary_key=True, autoincrement=True)
    role_description = Column(Text, nullable=False)

    def __init__(self, role_id, role_description):
        self.role_id = role_id
        self.role_description = role_description


class LkPaymentMethod(Base):
    __tablename__ = "lk_payment_method"
    payment_method_id = Column(Integer, primary_key=True, autoincrement=True)
    payment_method_description = Column(Text, nullable=False)

    def __init__(self, payment_method_id, payment_method_description):
        self.payment_method_id = payment_method_id
        self.payment_method_description = payment_method_description


class LkBankAccountType(Base):
    __tablename__ = "lk_bank_account_type"
    bank_account_type_id = Column(Integer, primary_key=True, autoincrement=True)
    bank_account_type_description = Column(Text, nullable=False)

    def __init__(self, bank_account_type_id, bank_account_type_description):
        self.bank_account_type_id = bank_account_type_id
        self.bank_account_type_description = bank_account_type_description


class LkPrenoteState(Base):
    __tablename__ = "lk_prenote_state"
    prenote_state_id = Column(Integer, primary_key=True, autoincrement=True)
    prenote_state_description = Column(Text, nullable=False)

    def __init__(self, prenote_state_id, prenote_state_description):
        self.prenote_state_id = prenote_state_id
        self.prenote_state_description = prenote_state_description


class LkFlow(Base):
    __tablename__ = "lk_flow"
    flow_id = Column(Integer, primary_key=True, autoincrement=True)
    flow_description = Column(Text, nullable=False)

    def __init__(self, flow_id, flow_description):
        self.flow_id = flow_id
        self.flow_description = flow_description


class LkState(Base):
    __tablename__ = "lk_state"
    state_id = Column(Integer, primary_key=True, autoincrement=True)
    state_description = Column(Text, nullable=False)
    flow_id = Column(Integer, ForeignKey("lk_flow.flow_id"))

    def __init__(self, state_id, state_description, flow_id):
        self.state_id = state_id
        self.state_description = state_description
        self.flow_id = flow_id


class LkPaymentTransactionType(Base):
    __tablename__ = "lk_payment_transaction_type"
    payment_transaction_type_id = Column(Integer, primary_key=True, autoincrement=True)
    payment_transaction_type_description = Column(Text, nullable=False)

    def __init__(self, payment_transaction_type_id, payment_transaction_type_description):
        self.payment_transaction_type_id = payment_transaction_type_id
        self.payment_transaction_type_description = payment_transaction_type_description


class LkPaymentCheckStatus(Base):
    __tablename__ = "lk_payment_check_status"
    payment_check_status_id = Column(Integer, primary_key=True, autoincrement=True)
    payment_check_status_description = Column(Text, nullable=False)

    def __init__(self, payment_check_status_id, payment_check_status_description):
        self.payment_check_status_id = payment_check_status_id
        self.payment_check_status_description = payment_check_status_description


class LkReferenceFileType(Base):
    __tablename__ = "lk_reference_file_type"
    reference_file_type_id = Column(Integer, primary_key=True, autoincrement=True)
    reference_file_type_description = Column(Text, nullable=False)
    num_files_in_set = Column(Integer)

    def __init__(self, reference_file_type_id, reference_file_type_description, num_files_in_set):
        self.reference_file_type_id = reference_file_type_id
        self.reference_file_type_description = reference_file_type_description
        self.num_files_in_set = num_files_in_set


class LkTitle(Base):
    __tablename__ = "lk_title"
    title_id = Column(Integer, primary_key=True, autoincrement=True)
    title_description = Column(Text, nullable=False)

    def __init__(self, title_id, title_description):
        self.title_id = title_id
        self.title_description = title_description


class LkLeaveRequestDecision(Base):
    __tablename__ = "lk_leave_request_decision"
    leave_request_decision_id = Column(Integer, primary_key=True, autoincrement=True)
    leave_request_decision_description = Column(Text, nullable=False)

    def __init__(self, leave_request_decision_id, leave_request_decision_description):
        self.leave_request_decision_id = leave_request_decision_id
        self.leave_request_decision_description = leave_request_decision_description


class LkMFADeliveryPreference(Base):
    __tablename__ = "lk_mfa_delivery_preference"
    mfa_delivery_preference_id = Column(Integer, primary_key=True, autoincrement=True)
    mfa_delivery_preference_description = Column(Text, nullable=False)

    def __init__(self, mfa_delivery_preference_id, mfa_delivery_preference_description):
        self.mfa_delivery_preference_id = mfa_delivery_preference_id
        self.mfa_delivery_preference_description = mfa_delivery_preference_description


class LkMFADeliveryPreferenceUpdatedBy(Base):
    __tablename__ = "lk_mfa_delivery_preference_updated_by"
    mfa_delivery_preference_updated_by_id = Column(Integer, primary_key=True, autoincrement=True)
    mfa_delivery_preference_updated_by_description = Column(Text, nullable=False)

    def __init__(
        self, mfa_delivery_preference_updated_by_id, mfa_delivery_preference_updated_by_description
    ):
        self.mfa_delivery_preference_updated_by_id = mfa_delivery_preference_updated_by_id
        self.mfa_delivery_preference_updated_by_description = (
            mfa_delivery_preference_updated_by_description
        )


class AbsencePeriod(Base, TimestampMixin):
    __tablename__ = "absence_period"
    __table_args__ = (
        UniqueConstraint(
            "fineos_absence_period_index_id",
            "fineos_absence_period_class_id",
            name="uix_absence_period_index_id_absence_period_class_id",
        ),
    )

    absence_period_id = Column(PostgreSQLUUID, primary_key=True, default=uuid_gen)
    absence_period_start_date = Column(Date)
    absence_period_end_date = Column(Date)
    absence_period_type_id = Column(
        Integer, ForeignKey("lk_absence_period_type.absence_period_type_id")
    )
    absence_reason_qualifier_one_id = Column(
        Integer, ForeignKey("lk_absence_reason_qualifier_one.absence_reason_qualifier_one_id")
    )
    absence_reason_qualifier_two_id = Column(
        Integer, ForeignKey("lk_absence_reason_qualifier_two.absence_reason_qualifier_two_id")
    )
    absence_reason_id = Column(Integer, ForeignKey("lk_absence_reason.absence_reason_id"))
    claim_id = Column(PostgreSQLUUID, ForeignKey("claim.claim_id"), index=True, nullable=False)
    fineos_absence_period_class_id = Column(Integer, nullable=False, index=True)
    fineos_absence_period_index_id = Column(Integer, nullable=False, index=True)
    fineos_leave_request_id = Column(Integer)
    fineos_average_weekly_wage = Column(Numeric(asdecimal=True))
    leave_request_decision_id = Column(
        Integer, ForeignKey("lk_leave_request_decision.leave_request_decision_id")
    )
    is_id_proofed = Column(Boolean)

    claim = relationship("Claim")
    absence_period_type = relationship(LkAbsencePeriodType)
    absence_reason = relationship(LkAbsenceReason)
    absence_reason_qualifier_one = relationship(LkAbsenceReasonQualifierOne)
    absence_reason_qualifier_two = relationship(LkAbsenceReasonQualifierTwo)
    leave_request_decision = relationship(LkLeaveRequestDecision)


class AuthorizedRepresentative(Base, TimestampMixin):
    __tablename__ = "authorized_representative"
    authorized_representative_id = Column(PostgreSQLUUID, primary_key=True, default=uuid_gen)
    first_name = Column(Text)
    last_name = Column(Text)

    employees = relationship("AuthorizedRepEmployee", back_populates="authorized_rep")


class HealthCareProvider(Base, TimestampMixin):
    __tablename__ = "health_care_provider"
    health_care_provider_id = Column(PostgreSQLUUID, primary_key=True, default=uuid_gen)
    provider_name = Column(Text)

    addresses = relationship("HealthCareProviderAddress", back_populates="health_care_provider")


class Employer(Base, TimestampMixin):
    __tablename__ = "employer"
    employer_id = Column(PostgreSQLUUID, primary_key=True, default=uuid_gen)
    account_key = Column(Text, index=True)
    employer_fein = Column(Text, nullable=False, index=True)
    employer_name = Column(Text)
    employer_dba = Column(Text)
    family_exemption = Column(Boolean)
    medical_exemption = Column(Boolean)
    exemption_commence_date = Column(Date)
    exemption_cease_date = Column(Date)
    dor_updated_date = Column(TIMESTAMP(timezone=True))
    latest_import_log_id = Column(Integer, ForeignKey("import_log.import_log_id"), index=True)
    fineos_employer_id = Column(Integer, index=True, unique=True)
    industry_code_id = Column(Integer, ForeignKey("lk_industry_code.industry_code_id"))

    claims = cast(Optional[List["Claim"]], relationship("Claim", back_populates="employer"))
    wages_and_contributions: "Query[WagesAndContributions]" = dynamic_loader(
        "WagesAndContributions", back_populates="employer"
    )
    addresses: "Query[EmployerAddress]" = dynamic_loader(
        "EmployerAddress", back_populates="employer"
    )
    employer_occupations: "Query[EmployeeOccupation]" = dynamic_loader(
        "EmployeeOccupation", back_populates="employer"
    )
    employer_quarterly_contribution = relationship(
        "EmployerQuarterlyContribution", back_populates="employer"
    )
    organization_units: "Query[OrganizationUnit]" = dynamic_loader(
        "OrganizationUnit", back_populates="employer"
    )
    employee_benefit_year_contributions: "Query[BenefitYearContribution]" = dynamic_loader(
        "BenefitYearContribution", back_populates="employer"
    )

    lk_industry_code = relationship(LkIndustryCode)

    @property
    def uses_organization_units(self):
        return any([unit for unit in self.organization_units if unit.fineos_id is not None])

    @typed_hybrid_property
    def has_verification_data(self) -> bool:
        current_date = date.today()
        last_years_date = current_date - relativedelta(years=1)
        return any(
            quarter.employer_total_pfml_contribution > 0
            and quarter.filing_period >= last_years_date
            and quarter.filing_period < current_date
            for quarter in self.employer_quarterly_contribution  # type: ignore
        )

    @validates("employer_fein")
    def validate_employer_fein(self, key: str, employer_fein: str) -> str:
        fein = str(employer_fein)
        error = re.match(r"^[0-9]{9}$", fein) is None
        if error:
            raise ValueError(f"Invalid FEIN: {employer_fein}. Expected a 9-digit integer value")
        return employer_fein


class DuaEmployer(Base, TimestampMixin):
    __tablename__ = "dua_employer_data"
    __table_args__ = (
        UniqueConstraint(
            "fineos_employer_id",
            "dba",
            "attention",
            "email",
            "phone_number",
            "address_line_1",
            "address_line_2",
            "address_city",
            "address_zip_code",
            "address_state",
            "naics_code",
            "naics_description",
            name="uix_dua_employer",
        ),
    )
    dua_employer_id = Column(PostgreSQLUUID, primary_key=True, default=uuid_gen)
    fineos_employer_id = Column(Text, nullable=False)
    dba = Column(Text, nullable=True)
    attention = Column(Text, nullable=True)
    email = Column(Text, nullable=True)
    phone_number = Column(Text, nullable=False)
    address_line_1 = Column(Text, nullable=True)
    address_line_2 = Column(Text, nullable=True)
    address_city = Column(Text, nullable=True)
    address_zip_code = Column(Text, nullable=True)
    address_state = Column(Text, nullable=True)
    naics_code = Column(Text, nullable=True)
    naics_description = Column(Text, nullable=True)


class DuaReportingUnitRaw(Base, TimestampMixin):
    __tablename__ = "dua_reporting_unit_data"
    __table_args__ = (
        UniqueConstraint(
            "fineos_employer_id",
            "dua_id",
            "dba",
            "attention",
            "email",
            "phone_number",
            "address_line_1",
            "address_line_2",
            "address_city",
            "address_zip_code",
            "address_state",
            name="uix_dua_reporting_unit_data",
        ),
    )
    dua_reporting_unit_data_id = Column(PostgreSQLUUID, primary_key=True, default=uuid_gen)
    fineos_employer_id = Column(Text, nullable=False)
    dua_id = Column(Text, nullable=True)
    dba = Column(Text, nullable=True)
    attention = Column(Text, nullable=True)
    email = Column(Text, nullable=True)
    phone_number = Column(Text, nullable=False)
    address_line_1 = Column(Text, nullable=True)
    address_line_2 = Column(Text, nullable=True)
    address_city = Column(Text, nullable=True)
    address_zip_code = Column(Text, nullable=True)
    address_state = Column(Text, nullable=True)


class OrganizationUnit(Base, TimestampMixin):
    __tablename__ = "organization_unit"
    __table_args__ = (
        UniqueConstraint("name", "employer_id", name="uix_organization_unit_name_employer_id",),
    )
    organization_unit_id = Column(PostgreSQLUUID, primary_key=True, default=uuid_gen)
    fineos_id = Column(Text, nullable=True, unique=True)
    name = Column(Text, nullable=False)
    employer_id = Column(
        PostgreSQLUUID, ForeignKey("employer.employer_id"), nullable=False, index=True
    )

    employer = relationship("Employer", back_populates="organization_units")
    dua_reporting_units: "Query[DuaReportingUnit]" = dynamic_loader(
        "DuaReportingUnit", back_populates="organization_unit"
    )

    @validates("fineos_id")
    def validate_fineos_id(self, key: str, fineos_id: Optional[str]) -> Optional[str]:
        if not fineos_id:
            return fineos_id
        if not re.fullmatch(r"[A-Z]{2}:[0-9]{5}:[0-9]{10}", fineos_id):
            raise ValueError(
                f"Invalid fineos_id: {fineos_id}. Expected a format of AA:00001:0000000001"
            )
        return fineos_id


class DuaReportingUnit(Base, TimestampMixin):
    __tablename__ = "dua_reporting_unit"
    dua_reporting_unit_id = Column(PostgreSQLUUID, primary_key=True, default=uuid_gen)
    dua_id = Column(Text, unique=True, nullable=False)  # The Reporting Unit Number from DUA
    dba = Column(Text, nullable=True)
    organization_unit_id = Column(
        PostgreSQLUUID,
        ForeignKey("organization_unit.organization_unit_id"),
        nullable=True,
        index=True,
    )

    organization_unit = relationship("OrganizationUnit", back_populates="dua_reporting_units")


class EmployerQuarterlyContribution(Base, TimestampMixin):
    __tablename__ = "employer_quarterly_contribution"
    employer_id = Column(
        PostgreSQLUUID, ForeignKey("employer.employer_id"), index=True, primary_key=True
    )
    filing_period = Column(Date, primary_key=True)
    employer_total_pfml_contribution = Column(Numeric(asdecimal=True), nullable=False)
    pfm_account_id = Column(Text, nullable=False, index=True)
    dor_received_date = Column(TIMESTAMP(timezone=True))
    dor_updated_date = Column(TIMESTAMP(timezone=True))
    latest_import_log_id = Column(Integer, ForeignKey("import_log.import_log_id"), index=True)

    employer = relationship("Employer", back_populates="employer_quarterly_contribution")


class EmployerPushToFineosQueue(Base, TimestampMixin):
    __tablename__ = "employer_push_to_fineos_queue"
    employer_push_to_fineos_queue_id = Column(PostgreSQLUUID, primary_key=True, default=uuid_gen)
    employer_id = Column(PostgreSQLUUID, index=True)
    action = Column(Text, index=True)
    modified_at = Column(TIMESTAMP(timezone=True), default=utc_timestamp_gen)
    process_id = Column(Integer, index=True)
    family_exemption = Column(Boolean)
    medical_exemption = Column(Boolean)
    exemption_commence_date = Column(Date)
    exemption_cease_date = Column(Date)


class EFT(Base, TimestampMixin):
    __tablename__ = "eft"
    eft_id = Column(PostgreSQLUUID, primary_key=True, default=uuid_gen)
    routing_nbr = Column(Text, nullable=False)
    account_nbr = Column(Text, nullable=False)
    bank_account_type_id = Column(
        Integer, ForeignKey("lk_bank_account_type.bank_account_type_id"), nullable=False
    )
    employee_id = Column(PostgreSQLUUID, ForeignKey("employee.employee_id"), index=True)

    bank_account_type = relationship(LkBankAccountType)
    employee = relationship("Employee", back_populates="eft")


class PubEft(Base, TimestampMixin):
    __tablename__ = "pub_eft"
    pub_eft_id = Column(PostgreSQLUUID, primary_key=True, default=uuid_gen)
    routing_nbr = Column(Text, nullable=False)
    account_nbr = Column(Text, nullable=False)
    bank_account_type_id = Column(
        Integer, ForeignKey("lk_bank_account_type.bank_account_type_id"), nullable=False
    )
    prenote_state_id = Column(
        Integer, ForeignKey("lk_prenote_state.prenote_state_id"), nullable=False
    )
    prenote_approved_at = Column(TIMESTAMP(timezone=True))
    prenote_response_at = Column(TIMESTAMP(timezone=True))
    prenote_sent_at = Column(TIMESTAMP(timezone=True))
    prenote_response_reason_code = Column(Text)
    pub_eft_individual_id_seq: Sequence = Sequence("pub_eft_individual_id_seq")
    pub_individual_id = Column(
        Integer,
        pub_eft_individual_id_seq,
        index=True,
        server_default=pub_eft_individual_id_seq.next_value(),
    )

    fineos_employee_first_name = Column(Text)
    fineos_employee_middle_name = Column(Text)
    fineos_employee_last_name = Column(Text)

    bank_account_type = relationship(LkBankAccountType)
    prenote_state = relationship(LkPrenoteState)

    employees = relationship("EmployeePubEftPair", back_populates="pub_eft")


class TaxIdentifier(Base, TimestampMixin):
    __tablename__ = "tax_identifier"
    tax_identifier_id = Column(PostgreSQLUUID, primary_key=True, default=uuid_gen)
    tax_identifier = Column(Text, nullable=False, unique=True)

    employee = relationship("Employee", back_populates="tax_identifier")

    @typed_hybrid_property
    def tax_identifier_last4(self) -> str:
        return self.tax_identifier[-4:]

    @tax_identifier_last4.expression
    def tax_identifier_last4(self):
        return func.right(TaxIdentifier.tax_identifier, 4)


class CtrAddressPair(Base, TimestampMixin):
    __tablename__ = "link_ctr_address_pair"
    fineos_address_id = Column(
        PostgreSQLUUID, ForeignKey("address.address_id"), primary_key=True, unique=True
    )
    ctr_address_id = Column(
        PostgreSQLUUID, ForeignKey("address.address_id"), nullable=True, index=True
    )

    fineos_address = relationship("Address", foreign_keys=fineos_address_id)
    ctr_address = cast("Optional[Address]", relationship("Address", foreign_keys=ctr_address_id))


class ExperianAddressPair(Base, TimestampMixin):
    __tablename__ = "link_experian_address_pair"
    fineos_address_id = Column(
        PostgreSQLUUID, ForeignKey("address.address_id"), primary_key=True, unique=True
    )
    experian_address_id = Column(
        PostgreSQLUUID, ForeignKey("address.address_id"), nullable=True, index=True
    )

    fineos_address = relationship("Address", foreign_keys=fineos_address_id)
    experian_address = cast(
        "Optional[Address]", relationship("Address", foreign_keys=experian_address_id)
    )


class Employee(Base, TimestampMixin):
    __tablename__ = "employee"
    employee_id = Column(PostgreSQLUUID, primary_key=True, default=uuid_gen)
    tax_identifier_id = Column(
        PostgreSQLUUID, ForeignKey("tax_identifier.tax_identifier_id"), index=True, unique=True,
    )
    title_id = Column(Integer, ForeignKey("lk_title.title_id"))
    first_name = Column(Text, nullable=False)
    middle_name = Column(Text)
    last_name = Column(Text, nullable=False)
    other_name = Column(Text)
    email_address = Column(Text)
    phone_number = Column(Text)  # Formatted in E.164
    cell_phone_number = Column(Text)  # Formatted in E.164
    preferred_comm_method_type = Column(Text)
    date_of_birth = Column(Date)
    date_of_death = Column(Date)
    # https://lwd.atlassian.net/browse/PORTAL-439 will make this unique
    fineos_customer_number = Column(Text, nullable=True, index=True)
    race_id = Column(Integer, ForeignKey("lk_race.race_id"))
    marital_status_id = Column(Integer, ForeignKey("lk_marital_status.marital_status_id"))
    gender_id = Column(Integer, ForeignKey("lk_gender.gender_id"))
    occupation_id = Column(Integer, ForeignKey("lk_occupation.occupation_id"))
    education_level_id = Column(Integer, ForeignKey("lk_education_level.education_level_id"))
    latest_import_log_id = Column(Integer, ForeignKey("import_log.import_log_id"), index=True)
    payment_method_id = Column(Integer, ForeignKey("lk_payment_method.payment_method_id"))
    ctr_vendor_customer_code = Column(Text)
    ctr_address_pair_id = Column(
        PostgreSQLUUID, ForeignKey("link_ctr_address_pair.fineos_address_id"), index=True
    )

    fineos_employee_first_name = Column(Text)
    fineos_employee_middle_name = Column(Text)
    fineos_employee_last_name = Column(Text)

    title = relationship(LkTitle)
    race = relationship(LkRace)
    marital_status = relationship(LkMaritalStatus)
    gender = relationship(LkGender)
    # Note: We should move occupation to new EmployeeOccupation model
    # if this field relates to the function employee performs in a
    # specific employer. If it is a description of their profession
    # it should stay here.
    # Evaluate impact of change if it is appropriate to move.
    occupation = relationship(LkOccupation)
    education_level = relationship(LkEducationLevel)
    latest_import_log = relationship("ImportLog")
    claims = cast(Optional[List["Claim"]], relationship("Claim", back_populates="employee"))
    state_logs = relationship("StateLog", back_populates="employee")
    eft = relationship("EFT", back_populates="employee", uselist=False)
    pub_efts: "Query[EmployeePubEftPair]" = dynamic_loader(
        "EmployeePubEftPair", back_populates="employee"
    )
    reference_files = relationship("EmployeeReferenceFile", back_populates="employee")
    payment_method = relationship(LkPaymentMethod, foreign_keys=payment_method_id)
    tax_identifier = cast(
        Optional[TaxIdentifier], relationship("TaxIdentifier", back_populates="employee")
    )
    ctr_address_pair = cast(Optional[CtrAddressPair], relationship("CtrAddressPair"))
    authorized_reps: "Query[AuthorizedRepEmployee]" = dynamic_loader(
        "AuthorizedRepEmployee", back_populates="employee"
    )
    wages_and_contributions: "Query[WagesAndContributions]" = dynamic_loader(
        "WagesAndContributions", back_populates="employee"
    )
    addresses: "Query[EmployeeAddress]" = dynamic_loader(
        "EmployeeAddress", back_populates="employee"
    )
    employee_occupations: "Query[EmployeeOccupation]" = dynamic_loader(
        "EmployeeOccupation", back_populates="employee"
    )

    benefit_years: "Query[BenefitYear]" = dynamic_loader("BenefitYear", back_populates="employee")
    employer_benefit_year_contributions: "Query[BenefitYearContribution]" = dynamic_loader(
        "BenefitYearContribution", back_populates="employee"
    )

    @hybrid_method
    def get_organization_units(self, employer: Employer) -> list[OrganizationUnit]:
        if not self.fineos_customer_number:
            return []
        return (
            object_session(self)
            .query(OrganizationUnit)
            .join(EmployeeOccupation)
            .join(DuaReportingUnit)
            .join(
                DuaEmployeeDemographics,
                DuaReportingUnit.dua_id == DuaEmployeeDemographics.employer_reporting_unit_number,
            )
            .filter(
                EmployeeOccupation.employee_id == self.employee_id,
                EmployeeOccupation.employer_id == employer.employer_id,
                DuaReportingUnit.organization_unit_id is not None,
                DuaEmployeeDemographics.fineos_customer_number == self.fineos_customer_number,
                DuaEmployeeDemographics.employer_fein == employer.employer_fein,
            )
            .distinct()
            .all()
        )


class EmployeePushToFineosQueue(Base, TimestampMixin):
    __tablename__ = "employee_push_to_fineos_queue"
    employee_push_to_fineos_queue_id = Column(PostgreSQLUUID, primary_key=True, default=uuid_gen)
    employee_id = Column(PostgreSQLUUID, index=True)
    action = Column(Text, index=True)
    modified_at = Column(TIMESTAMP(timezone=True), default=utc_timestamp_gen)
    process_id = Column(Integer, index=True)
    employer_id = Column(PostgreSQLUUID, index=True)


class EmployeePubEftPair(Base, TimestampMixin):
    __tablename__ = "link_employee_pub_eft_pair"
    employee_id = Column(PostgreSQLUUID, ForeignKey("employee.employee_id"), primary_key=True)
    pub_eft_id = Column(PostgreSQLUUID, ForeignKey("pub_eft.pub_eft_id"), primary_key=True)

    employee = relationship("Employee", back_populates="pub_efts")
    pub_eft = relationship("PubEft", back_populates="employees")


class Claim(Base, TimestampMixin):
    __tablename__ = "claim"
    claim_id = Column(PostgreSQLUUID, primary_key=True, default=uuid_gen)
    claim_type_id = Column(Integer, ForeignKey("lk_claim_type.claim_type_id"))
    employer_id = Column(PostgreSQLUUID, ForeignKey("employer.employer_id"), index=True)
    employee_id = Column(PostgreSQLUUID, ForeignKey("employee.employee_id"), index=True)
    fineos_absence_id = Column(Text, index=True, unique=True)
    fineos_absence_status_id = Column(Integer, ForeignKey("lk_absence_status.absence_status_id"))
    absence_period_start_date = Column(Date)
    absence_period_end_date = Column(Date)
    fineos_notification_id = Column(Text)
    is_id_proofed = Column(Boolean)
    organization_unit_id = Column(
        PostgreSQLUUID, ForeignKey("organization_unit.organization_unit_id"), nullable=True
    )

    # Not sure if these are currently used.
    authorized_representative_id = Column(PostgreSQLUUID)
    benefit_amount = Column(Numeric(asdecimal=True))
    benefit_days = Column(Integer)

    claim_type = relationship(LkClaimType)
    fineos_absence_status = cast(Optional[LkAbsenceStatus], relationship(LkAbsenceStatus))
    employee = relationship("Employee", back_populates="claims")
    employer = relationship("Employer", back_populates="claims")
    state_logs = relationship("StateLog", back_populates="claim")
    payments: "Query[Payment]" = dynamic_loader("Payment", back_populates="claim")
    managed_requirements = cast(
        Optional[List["ManagedRequirement"]],
        relationship("ManagedRequirement", back_populates="claim"),
    )
    absence_periods = cast(
        Optional[List["AbsencePeriod"]], relationship("AbsencePeriod", back_populates="claim"),
    )
    organization_unit = relationship(OrganizationUnit)

    @typed_hybrid_property
    def soonest_open_requirement_date(self) -> Optional[date]:
        def _filter(requirement: ManagedRequirement) -> bool:
            valid_status = (
                requirement.managed_requirement_status_id
                == ManagedRequirementStatus.OPEN.managed_requirement_status_id
            )
            valid_type = (
                requirement.managed_requirement_type_id
                == ManagedRequirementType.EMPLOYER_CONFIRMATION.managed_requirement_type_id
            )
            not_expired = (
                requirement.follow_up_date is not None
                and requirement.follow_up_date >= date.today()
            )
            return valid_status and valid_type and not_expired

        if not self.managed_requirements:
            return None
        filtered_requirements = filter(_filter, self.managed_requirements)
        requirements = sorted(filtered_requirements, key=lambda x: x.follow_up_date)  # type: ignore
        if len(requirements):
            return requirements[0].follow_up_date
        return None

    @soonest_open_requirement_date.expression
    def soonest_open_requirement_date(cls):  # noqa: B902
        aliasManagedRequirement = aliased(ManagedRequirement)

        status_id = aliasManagedRequirement.managed_requirement_status_id
        type_id = aliasManagedRequirement.managed_requirement_type_id
        filters = and_(
            aliasManagedRequirement.claim_id == cls.claim_id,
            status_id == ManagedRequirementStatus.OPEN.managed_requirement_status_id,
            type_id == ManagedRequirementType.EMPLOYER_CONFIRMATION.managed_requirement_type_id,
            aliasManagedRequirement.follow_up_date >= date.today(),
        )
        return (
            select([func.min(aliasManagedRequirement.follow_up_date)])
            .where(filters)
            .label("follow_up_date")
        )

    @typed_hybrid_property
    def employee_tax_identifier(self) -> Optional[str]:
        if not self.employee:
            return None

        if self.employee.tax_identifier is None:
            return None

        return self.employee.tax_identifier.tax_identifier

    @typed_hybrid_property
    def employer_fein(self) -> Optional[str]:
        if not self.employer:
            return None

        return self.employer.employer_fein

    @typed_hybrid_property
    def has_paid_payments(self) -> bool:
        # Joining to LatestStateLog filters out StateLogs
        # which are no longer the most recent state for a given payment
        paid_payments = (
            object_session(self)
            .query(func.count(Payment.payment_id))
            .join(StateLog)
            .join(LatestStateLog)
            .filter(Payment.claim_id == self.claim_id)
            .filter(StateLog.end_state_id.in_(SharedPaymentConstants.PAID_STATE_IDS))
            .scalar()
        )

        return paid_payments > 0


class BenefitYear(Base, TimestampMixin):
    __tablename__ = "benefit_year"

    benefit_year_id = Column(PostgreSQLUUID, primary_key=True, default=uuid_gen)

    employee_id = Column(
        PostgreSQLUUID, ForeignKey("employee.employee_id"), nullable=False, index=True
    )

    employee = cast(Optional["Employee"], relationship("Employee", back_populates="benefit_years"))

    start_date = Column(Date, nullable=False)

    end_date = Column(Date, nullable=False)

    # The base period used to calculate IAWW
    # in order to recalculate IAWW for other employers
    base_period_start_date = Column(Date)

    base_period_end_date = Column(Date)

    total_wages = Column(Numeric(asdecimal=True))

    contributions = cast(
        List["BenefitYearContribution"],
        relationship("BenefitYearContribution", cascade="all, delete-orphan"),
    )


class BenefitYearContribution(Base, TimestampMixin):
    __tablename__ = "benefit_year_contribution"
    benefit_year_contribution_id = Column(PostgreSQLUUID, primary_key=True, default=uuid_gen)

    benefit_year_id = Column(
        PostgreSQLUUID, ForeignKey("benefit_year.benefit_year_id"), nullable=False, index=True
    )
    benefit_year = relationship("BenefitYear", back_populates="contributions")

    employer_id = Column(
        PostgreSQLUUID, ForeignKey("employer.employer_id"), nullable=False, index=True
    )
    employer = relationship("Employer", back_populates="employee_benefit_year_contributions")

    employee_id = Column(
        PostgreSQLUUID, ForeignKey("employee.employee_id"), nullable=False, index=True
    )
    employee = relationship("Employee", back_populates="employer_benefit_year_contributions")

    average_weekly_wage = Column(Numeric(asdecimal=True), nullable=False)

    Index(
        "ix_benefit_year_id_employer_id_employee_id",
        benefit_year_id,
        employer_id,
        employee_id,
        unique=True,
    )


class Payment(Base, TimestampMixin):
    __tablename__ = "payment"
    payment_id = Column(PostgreSQLUUID, primary_key=True, default=uuid_gen)
    claim_id = Column(PostgreSQLUUID, ForeignKey("claim.claim_id"), index=True)
    # Attach the employee ID as well as some payments aren't associated with a claim
    employee_id = Column(PostgreSQLUUID, ForeignKey("employee.employee_id"), index=True)
    payment_transaction_type_id = Column(
        Integer, ForeignKey("lk_payment_transaction_type.payment_transaction_type_id")
    )
    period_start_date = Column(Date)
    period_end_date = Column(Date)
    payment_date = Column(Date)
    absence_case_creation_date = Column(Date)
    amount = Column(Numeric(asdecimal=True), nullable=False)
    fineos_pei_c_value = Column(Text, index=True)
    fineos_pei_i_value = Column(Text, index=True)
    is_adhoc_payment = Column(Boolean, default=False, server_default="FALSE")
    fineos_extraction_date = Column(Date)

    # Backfilled legacy MMARS payments use this for check number and EFT transaction number, all new payments leave null
    disb_check_eft_number = Column(Text)
    # Backfilled legacy MMARS payments use this for the paid date, all new payments leave null
    disb_check_eft_issue_date = Column(Date)

    disb_method_id = Column(Integer, ForeignKey("lk_payment_method.payment_method_id"))
    disb_amount = Column(Numeric(asdecimal=True))
    leave_request_decision = Column(Text)
    experian_address_pair_id = Column(
        PostgreSQLUUID, ForeignKey("link_experian_address_pair.fineos_address_id"), index=True
    )
    has_address_update = Column(Boolean, default=False, server_default="FALSE", nullable=False)
    has_eft_update = Column(Boolean, default=False, server_default="FALSE", nullable=False)
    fineos_extract_import_log_id = Column(
        Integer, ForeignKey("import_log.import_log_id"), index=True
    )
    pub_eft_id = Column(PostgreSQLUUID, ForeignKey("pub_eft.pub_eft_id"))
    payment_individual_id_seq: Sequence = Sequence("payment_individual_id_seq")
    pub_individual_id = Column(
        Integer,
        payment_individual_id_seq,
        index=True,
        server_default=payment_individual_id_seq.next_value(),
    )
    claim_type_id = Column(Integer, ForeignKey("lk_claim_type.claim_type_id"))
    leave_request_id = Column(PostgreSQLUUID, ForeignKey("absence_period.absence_period_id"))

    vpei_id = Column(PostgreSQLUUID, ForeignKey("fineos_extract_vpei.vpei_id"))
    exclude_from_payment_status = Column(
        Boolean, default=False, server_default="FALSE", nullable=False
    )

    fineos_employee_first_name = Column(Text)
    fineos_employee_middle_name = Column(Text)
    fineos_employee_last_name = Column(Text)

    claim = relationship("Claim", back_populates="payments")
    employee = relationship("Employee")
    claim_type = relationship(LkClaimType)
    payment_transaction_type = relationship(LkPaymentTransactionType)
    disb_method = relationship(LkPaymentMethod, foreign_keys=disb_method_id)
    pub_eft = relationship(PubEft)
    experian_address_pair = relationship(ExperianAddressPair, foreign_keys=experian_address_pair_id)
    fineos_extract_import_log = relationship("ImportLog")
    reference_files = relationship("PaymentReferenceFile", back_populates="payment")
    state_logs = relationship("StateLog", back_populates="payment")
    payment_details = cast(
        List["PaymentDetails"], relationship("PaymentDetails", back_populates="payment")
    )
    leave_request = relationship(AbsencePeriod)

    check = relationship("PaymentCheck", backref="payment", uselist=False)


class PaymentDetails(Base, TimestampMixin):
    __tablename__ = "payment_details"
    payment_details_id = Column(PostgreSQLUUID, primary_key=True, default=uuid_gen)
    payment_id = Column(PostgreSQLUUID, ForeignKey(Payment.payment_id), nullable=False)

    period_start_date = Column(Date)
    period_end_date = Column(Date)
    amount = Column(Numeric(asdecimal=True), nullable=False)
    business_net_amount = Column(Numeric(asdecimal=True), nullable=False)

    payment = relationship(Payment)


class PaymentCheck(Base, TimestampMixin):
    __tablename__ = "payment_check"
    payment_id = Column(PostgreSQLUUID, ForeignKey(Payment.payment_id), primary_key=True)
    check_number = Column(Integer, nullable=False, index=True, unique=True)
    check_posted_date = Column(Date)
    payment_check_status_id = Column(
        Integer, ForeignKey("lk_payment_check_status.payment_check_status_id")
    )

    payment_check_status = relationship(LkPaymentCheckStatus)


class AuthorizedRepEmployee(Base, TimestampMixin):
    __tablename__ = "link_authorized_rep_employee"
    authorized_representative_id = Column(
        PostgreSQLUUID,
        ForeignKey("authorized_representative.authorized_representative_id"),
        primary_key=True,
    )
    employee_id = Column(PostgreSQLUUID, ForeignKey("employee.employee_id"), primary_key=True)

    authorized_rep = relationship("AuthorizedRepresentative", back_populates="employees")
    employee = relationship("Employee", back_populates="authorized_reps")


class Address(Base, TimestampMixin):
    __tablename__ = "address"
    address_id = Column(PostgreSQLUUID, primary_key=True, default=uuid_gen)
    address_type_id = Column(Integer, ForeignKey("lk_address_type.address_type_id"))
    address_line_one = Column(Text)
    address_line_two = Column(Text)
    city = Column(Text)
    geo_state_id = Column(Integer, ForeignKey("lk_geo_state.geo_state_id"))
    geo_state_text = Column(Text)
    zip_code = Column(Text)
    country_id = Column(Integer, ForeignKey("lk_country.country_id"))

    address_type = relationship(LkAddressType)
    geo_state = relationship(LkGeoState)
    country = relationship(LkCountry)
    employees: "Query[EmployeeAddress]" = dynamic_loader(
        "EmployeeAddress", back_populates="address"
    )
    employers: "Query[EmployerAddress]" = dynamic_loader(
        "EmployerAddress", back_populates="address"
    )
    health_care_providers: "Query[HealthCareProviderAddress]" = dynamic_loader(
        "HealthCareProviderAddress", back_populates="address"
    )


class CtrDocumentIdentifier(Base, TimestampMixin):
    __tablename__ = "ctr_document_identifier"
    ctr_document_identifier_id = Column(PostgreSQLUUID, primary_key=True, default=uuid_gen)
    ctr_document_identifier = Column(Text, unique=True, index=True)
    document_date = Column(Date, nullable=False, index=True)
    document_counter = Column(Integer, nullable=False, index=True)

    payment_reference_files = relationship(
        "PaymentReferenceFile", back_populates="ctr_document_identifier"
    )
    employee_reference_files = relationship(
        "EmployeeReferenceFile", back_populates="ctr_document_identifier"
    )


class CtrBatchIdentifier(Base, TimestampMixin):
    __tablename__ = "ctr_batch_identifier"
    ctr_batch_identifier_id = Column(PostgreSQLUUID, primary_key=True, default=uuid_gen)
    ctr_batch_identifier = Column(Text, nullable=False)
    year = Column(Integer, nullable=False)
    batch_date = Column(Date, nullable=False)
    batch_counter = Column(Integer, nullable=False)
    inf_data = Column(JSON)

    Index("ix_year_ctr_batch_identifier", year, ctr_batch_identifier, unique=True)

    reference_files = relationship("ReferenceFile", back_populates="ctr_batch_identifier")


class EmployeeAddress(Base, TimestampMixin):
    __tablename__ = "link_employee_address"
    employee_id = Column(PostgreSQLUUID, ForeignKey("employee.employee_id"), primary_key=True)
    address_id = Column(PostgreSQLUUID, ForeignKey("address.address_id"), primary_key=True)

    employee = relationship("Employee", back_populates="addresses")
    address = relationship("Address", back_populates="employees")


class EmployerAddress(Base, TimestampMixin):
    __tablename__ = "link_employer_address"
    employer_id = Column(
        PostgreSQLUUID, ForeignKey("employer.employer_id"), primary_key=True, unique=True
    )
    address_id = Column(
        PostgreSQLUUID, ForeignKey("address.address_id"), primary_key=True, unique=True
    )

    employer = relationship("Employer", back_populates="addresses")
    address = relationship("Address", back_populates="employers")


class HealthCareProviderAddress(Base, TimestampMixin):
    __tablename__ = "link_health_care_provider_address"
    health_care_provider_id = Column(
        PostgreSQLUUID,
        ForeignKey("health_care_provider.health_care_provider_id"),
        primary_key=True,
    )
    address_id = Column(PostgreSQLUUID, ForeignKey("address.address_id"), primary_key=True)

    health_care_provider = relationship("HealthCareProvider", back_populates="addresses")
    address = relationship("Address", back_populates="health_care_providers")


class AzureUser:
    """ Not a database table but necessary for type-checking """

    sub_id: str
    first_name: str
    last_name: str
    email_address: str
    groups: List[str]
    permissions: List[int]

    def __init__(self, sub_id, first_name, last_name, email_address, groups, permissions):
        self.sub_id = sub_id
        self.first_name = first_name
        self.last_name = last_name
        self.email_address = email_address
        self.groups = groups
        self.permissions = permissions


class User(Base, TimestampMixin):
    __tablename__ = "user"
    user_id = Column(PostgreSQLUUID, primary_key=True, default=uuid_gen)
    sub_id = Column(Text, index=True, unique=True)
    email_address = Column(Text, unique=True)
    consented_to_data_sharing = Column(Boolean, default=False, nullable=False)
    mfa_delivery_preference_id = Column(
        Integer, ForeignKey("lk_mfa_delivery_preference.mfa_delivery_preference_id")
    )
    mfa_phone_number = Column(Text)  # Formatted in E.164
    mfa_delivery_preference_updated_at = Column(TIMESTAMP(timezone=True))
    mfa_delivery_preference_updated_by_id = Column(
        Integer,
        ForeignKey("lk_mfa_delivery_preference_updated_by.mfa_delivery_preference_updated_by_id"),
    )

    roles = relationship("LkRole", secondary="link_user_role", uselist=True)
    user_leave_administrators = relationship(
        "UserLeaveAdministrator", back_populates="user", uselist=True
    )
    employers = relationship("Employer", secondary="link_user_leave_administrator", uselist=True)
    mfa_delivery_preference = relationship(LkMFADeliveryPreference)
    mfa_delivery_preference_updated_by = relationship(LkMFADeliveryPreferenceUpdatedBy)

    @hybrid_method
    def get_user_leave_admin_for_employer(
        self, employer: Employer
    ) -> Optional["UserLeaveAdministrator"]:
        # Return the UserLeaveAdministrator record associated with the Employer
        for user_leave_administrator in self.user_leave_administrators:
            if user_leave_administrator.employer == employer:
                return user_leave_administrator
        return None

    @hybrid_method
    def get_verified_leave_admin_org_units(self) -> list[OrganizationUnit]:
        organization_units: list[OrganizationUnit] = []
        for la in self.user_leave_administrators:
            if not la.verified:
                continue
            organization_units.extend(la.organization_units)
        return organization_units

    @hybrid_method
    def get_leave_admin_notifications(self) -> list[str]:
        """
        Check if notifications were sent to this leave admin
        in the last 24 hours, to prevent leave admins
        with notifications, but no org units assigned,
        from seeing a blank page in the employer dashboard
        """
        # This is imported here to prevent circular import error
        from massgov.pfml.db.models.applications import Notification

        a_day_ago = utcnow() - timedelta(days=1)
        notifications = (
            object_session(self)
            .query(Notification.fineos_absence_id)
            # Filtering by date first lowers query execution cost substantially
            .filter(Notification.created_at > a_day_ago)
            .filter(
                Notification.request_json.contains(
                    {
                        "recipients": [{"email_address": self.email_address}],
                        "recipient_type": "Leave Administrator",
                    }
                )
            )
            .distinct()
        )
        # claims that this leave admin was notified about in the last 24 hours
        return [n.fineos_absence_id for n in notifications]

    @hybrid_method
    def verified_employer(self, employer: Employer) -> bool:
        # Return the `verified` state of the Employer (from the UserLeaveAdministrator record)
        user_leave_administrator = self.get_user_leave_admin_for_employer(employer=employer)
        return user_leave_administrator.verified if user_leave_administrator else False


class UserRole(Base, TimestampMixin):
    __tablename__ = "link_user_role"
    user_id = Column(PostgreSQLUUID, ForeignKey("user.user_id"), primary_key=True)
    role_id = Column(Integer, ForeignKey("lk_role.role_id"), primary_key=True)

    user = relationship(User)
    role = relationship(LkRole)


class UserLeaveAdministratorOrgUnit(Base):
    __tablename__ = "link_user_leave_administrator_org_unit"
    user_leave_administrator_id = Column(
        PostgreSQLUUID,
        ForeignKey("link_user_leave_administrator.user_leave_administrator_id"),
        primary_key=True,
    )
    organization_unit_id = Column(
        PostgreSQLUUID, ForeignKey("organization_unit.organization_unit_id"), primary_key=True,
    )

    organization_unit = relationship(OrganizationUnit)

    def __init__(self, user_leave_administrator_id, organization_unit_id):
        self.user_leave_administrator_id = user_leave_administrator_id
        self.organization_unit_id = organization_unit_id


class UserLeaveAdministrator(Base, TimestampMixin):
    __tablename__ = "link_user_leave_administrator"
    __table_args__ = (UniqueConstraint("user_id", "employer_id"),)
    user_leave_administrator_id = Column(PostgreSQLUUID, primary_key=True, default=uuid_gen)
    user_id = Column(PostgreSQLUUID, ForeignKey("user.user_id"), nullable=False)
    employer_id = Column(PostgreSQLUUID, ForeignKey("employer.employer_id"), nullable=False)
    fineos_web_id = Column(Text)
    verification_id = Column(
        PostgreSQLUUID, ForeignKey("verification.verification_id"), nullable=True
    )

    user = relationship(User)
    employer = relationship(Employer)
    verification = relationship(Verification)
    organization_units = relationship(
        OrganizationUnit,
        secondary="link_user_leave_administrator_org_unit",
        uselist=True,
        lazy="joined",
    )

    @typed_hybrid_property
    def has_fineos_registration(self) -> bool:
        """Indicates whether the leave admin exists in Fineos yet, signalling if Fineos
        API calls can be called on behalf of this leave admin yet"""
        return bool(self.fineos_web_id)

    @typed_hybrid_property
    def verified(self) -> bool:
        return bool(self.verification_id)


class LkAzurePermission(Base):
    __tablename__ = "lk_azure_permission"
    azure_permission_id = Column(Integer, primary_key=True, autoincrement=True)
<<<<<<< HEAD
    azure_permission_resource = Column(Text, nullable=False)
    azure_permission_action = Column(Text, nullable=False)

    def __init__(self, azure_permission_id, azure_permission_resource, azure_permission_action):
        self.azure_permission_id = azure_permission_id
=======
    azure_permission_description = Column(Text, nullable=False)
    azure_permission_resource = Column(Text, nullable=False)
    azure_permission_action = Column(Text, nullable=False)

    def __init__(
        self,
        azure_permission_id,
        azure_permission_description,
        azure_permission_resource,
        azure_permission_action,
    ):
        self.azure_permission_id = azure_permission_id
        self.azure_permission_description = azure_permission_description
>>>>>>> 4ce0dba3
        self.azure_permission_resource = azure_permission_resource
        self.azure_permission_action = azure_permission_action


<<<<<<< HEAD
class AzureGroupPermission(Base):
    __tablename__ = "link_azure_group_permission"
    __table_args__ = (UniqueConstraint("azure_permission_id", "azure_group_id"),)
=======
class AzureGroupPermission(Base, TimestampMixin):
    __tablename__ = "link_azure_group_permission"
>>>>>>> 4ce0dba3
    azure_permission_id = Column(
        Integer, ForeignKey("lk_azure_permission.azure_permission_id"), primary_key=True
    )
    azure_group_id = Column(Integer, ForeignKey("lk_azure_group.azure_group_id"), primary_key=True)


class LkAzureGroup(Base):
    __tablename__ = "lk_azure_group"
    azure_group_id = Column(Integer, primary_key=True, autoincrement=True)
    azure_group_name = Column(Text, nullable=False)
    azure_group_guid = Column(Text, nullable=False)
<<<<<<< HEAD
    azure_group_parent_id = Column(Integer, nullable=True)
=======
    azure_group_parent_id = Column(
        Integer, ForeignKey("lk_azure_group.azure_group_id"), nullable=True
    )
>>>>>>> 4ce0dba3
    permissions = relationship(AzureGroupPermission, uselist=True)

    def __init__(self, azure_group_id, azure_group_name, azure_group_guid, azure_group_parent_id):
        self.azure_group_id = azure_group_id
        self.azure_group_name = azure_group_name
        self.azure_group_guid = azure_group_guid
        self.azure_group_parent_id = azure_group_parent_id


class UserAzurePermissionLog(Base, TimestampMixin):
    __tablename__ = "user_azure_permission_log"
    user_azure_permission_log_id = Column(Integer, primary_key=True, autoincrement=True)
    email_address = Column(Text, nullable=False)
    sub_id = Column(Text, nullable=False)
    family_name = Column(Text, nullable=False)
    given_name = Column(Text, nullable=False)
    azure_permission_id = Column(Integer, ForeignKey("lk_azure_permission.azure_permission_id"))
    azure_group_id = Column(Integer, ForeignKey("lk_azure_group.azure_group_id"))
    action = Column(Text, nullable=False)


class LkManagedRequirementStatus(Base):
    __tablename__ = "lk_managed_requirement_status"
    managed_requirement_status_id = Column(Integer, primary_key=True, autoincrement=True)
    managed_requirement_status_description = Column(Text, nullable=False)

    def __init__(self, managed_requirement_status_id, managed_requirement_status_description):
        self.managed_requirement_status_id = managed_requirement_status_id
        self.managed_requirement_status_description = managed_requirement_status_description


class LkManagedRequirementCategory(Base):
    __tablename__ = "lk_managed_requirement_category"
    managed_requirement_category_id = Column(Integer, primary_key=True, autoincrement=True)
    managed_requirement_category_description = Column(Text, nullable=False)

    def __init__(self, managed_requirement_category_id, managed_requirement_category_description):
        self.managed_requirement_category_id = managed_requirement_category_id
        self.managed_requirement_category_description = managed_requirement_category_description


class LkManagedRequirementType(Base):
    __tablename__ = "lk_managed_requirement_type"
    managed_requirement_type_id = Column(Integer, primary_key=True, autoincrement=True)
    managed_requirement_type_description = Column(Text, nullable=False)

    def __init__(self, managed_requirement_type_id, managed_requirement_type_description):
        self.managed_requirement_type_id = managed_requirement_type_id
        self.managed_requirement_type_description = managed_requirement_type_description


class ManagedRequirement(Base, TimestampMixin):
    """PFML-relevant data from a Managed Requirement in Fineos. Example managed requirement is an Employer info request."""

    __tablename__ = "managed_requirement"
    managed_requirement_id = Column(PostgreSQLUUID, primary_key=True, default=uuid_gen)
    claim_id = Column(PostgreSQLUUID, ForeignKey("claim.claim_id"), index=True, nullable=False)
    respondent_user_id = Column(PostgreSQLUUID, ForeignKey("user.user_id"))
    fineos_managed_requirement_id = Column(Text, unique=True, nullable=False)
    follow_up_date = Column(Date)
    responded_at = Column(TIMESTAMP(timezone=True))
    managed_requirement_status_id = Column(
        Integer,
        ForeignKey("lk_managed_requirement_status.managed_requirement_status_id"),
        nullable=False,
    )
    managed_requirement_category_id = Column(
        Integer,
        ForeignKey("lk_managed_requirement_category.managed_requirement_category_id"),
        nullable=False,
    )
    managed_requirement_type_id = Column(
        Integer,
        ForeignKey("lk_managed_requirement_type.managed_requirement_type_id"),
        nullable=False,
    )

    managed_requirement_status = relationship(LkManagedRequirementStatus)
    managed_requirement_category = relationship(LkManagedRequirementCategory)
    managed_requirement_type = relationship(LkManagedRequirementType)

    claim = relationship("Claim", back_populates="managed_requirements")
    respondent_user = relationship(User)


class WagesAndContributions(Base, TimestampMixin):
    __tablename__ = "wages_and_contributions"
    wage_and_contribution_id = Column(PostgreSQLUUID, primary_key=True, default=uuid_gen)
    account_key = Column(Text, nullable=False)
    filing_period = Column(Date, nullable=False, index=True)
    employee_id = Column(
        PostgreSQLUUID, ForeignKey("employee.employee_id"), nullable=False, index=True
    )
    employer_id = Column(
        PostgreSQLUUID, ForeignKey("employer.employer_id"), nullable=False, index=True
    )
    is_independent_contractor = Column(Boolean, nullable=False)
    is_opted_in = Column(Boolean, nullable=False)
    employee_ytd_wages = Column(Numeric(asdecimal=True), nullable=False)
    employee_qtr_wages = Column(Numeric(asdecimal=True), nullable=False)
    employee_med_contribution = Column(Numeric(asdecimal=True), nullable=False)
    employer_med_contribution = Column(Numeric(asdecimal=True), nullable=False)
    employee_fam_contribution = Column(Numeric(asdecimal=True), nullable=False)
    employer_fam_contribution = Column(Numeric(asdecimal=True), nullable=False)
    latest_import_log_id = Column(Integer, ForeignKey("import_log.import_log_id"), index=True)

    employee = relationship("Employee", back_populates="wages_and_contributions")
    employer = relationship("Employer", back_populates="wages_and_contributions")


class WagesAndContributionsHistory(Base, TimestampMixin):
    __tablename__ = "wages_and_contributions_history"
    wages_and_contributions_history_id = Column(PostgreSQLUUID, primary_key=True, default=uuid_gen)
    is_independent_contractor = Column(Boolean, nullable=False)
    is_opted_in = Column(Boolean, nullable=False)
    employee_ytd_wages = Column(Numeric(asdecimal=True), nullable=False)
    employee_qtr_wages = Column(Numeric(asdecimal=True), nullable=False)
    employee_med_contribution = Column(Numeric(asdecimal=True), nullable=False)
    employer_med_contribution = Column(Numeric(asdecimal=True), nullable=False)
    employee_fam_contribution = Column(Numeric(asdecimal=True), nullable=False)
    employer_fam_contribution = Column(Numeric(asdecimal=True), nullable=False)
    import_log_id = Column(
        Integer, ForeignKey("import_log.import_log_id"), index=True, nullable=True
    )
    wage_and_contribution_id = Column(
        PostgreSQLUUID,
        ForeignKey("wages_and_contributions.wage_and_contribution_id"),
        index=True,
        nullable=False,
    )

    wage_and_contribution = relationship("WagesAndContributions")


class EmployeeOccupation(Base, TimestampMixin):
    __tablename__ = "employee_occupation"

    employee_occupation_id = Column(PostgreSQLUUID, primary_key=True, default=uuid_gen)
    employee_id = Column(
        PostgreSQLUUID, ForeignKey("employee.employee_id"), nullable=False, index=True
    )
    employer_id = Column(
        PostgreSQLUUID, ForeignKey("employer.employer_id"), nullable=False, index=True
    )
    organization_unit_id = Column(
        PostgreSQLUUID,
        ForeignKey("organization_unit.organization_unit_id"),
        nullable=True,
        index=True,
    )
    job_title = Column(Text)
    date_of_hire = Column(Date)
    date_job_ended = Column(Date)
    employment_status = Column(Text)
    hours_worked_per_week = Column(Numeric)
    days_worked_per_week = Column(Numeric)
    manager_id = Column(Text)
    worksite_id = Column(Text)
    occupation_qualifier = Column(Text)

    Index("ix_employee_occupation_employee_id_employer_id", employee_id, employer_id, unique=True)

    employee = relationship("Employee", back_populates="employee_occupations")
    employer = relationship("Employer", back_populates="employer_occupations")
    organization_unit = relationship("OrganizationUnit")


class ImportLog(Base, TimestampMixin):
    __tablename__ = "import_log"
    import_log_id = Column(Integer, primary_key=True)
    source = Column(Text, index=True)
    import_type = Column(Text, index=True)
    status = Column(Text)
    report = Column(Text)
    start = Column(TIMESTAMP(timezone=True), index=True)
    end = Column(TIMESTAMP(timezone=True))


class ReferenceFile(Base, TimestampMixin):
    __tablename__ = "reference_file"
    reference_file_id = Column(PostgreSQLUUID, primary_key=True, default=uuid_gen)
    file_location = Column(Text, index=True, unique=True, nullable=False)
    reference_file_type_id = Column(
        Integer, ForeignKey("lk_reference_file_type.reference_file_type_id"), nullable=True
    )
    ctr_batch_identifier_id = Column(
        PostgreSQLUUID,
        ForeignKey("ctr_batch_identifier.ctr_batch_identifier_id"),
        nullable=True,
        index=True,
    )
    # When the data within the files was processed (as determined by the particular process)
    processed_import_log_id = Column(Integer, ForeignKey("import_log.import_log_id"), index=True)

    reference_file_type = relationship(LkReferenceFileType)
    payments = relationship("PaymentReferenceFile", back_populates="reference_file")
    employees = relationship("EmployeeReferenceFile", back_populates="reference_file")
    state_logs = relationship("StateLog", back_populates="reference_file")
    ctr_batch_identifier = relationship("CtrBatchIdentifier", back_populates="reference_files")
    dia_reduction_payment = relationship(
        "DiaReductionPaymentReferenceFile", back_populates="reference_file"
    )
    dua_reduction_payment = relationship(
        "DuaReductionPaymentReferenceFile", back_populates="reference_file"
    )


class PaymentReferenceFile(Base, TimestampMixin):
    __tablename__ = "link_payment_reference_file"
    payment_id = Column(PostgreSQLUUID, ForeignKey("payment.payment_id"), primary_key=True)
    reference_file_id = Column(
        PostgreSQLUUID, ForeignKey("reference_file.reference_file_id"), primary_key=True
    )
    ctr_document_identifier_id = Column(
        PostgreSQLUUID,
        ForeignKey("ctr_document_identifier.ctr_document_identifier_id"),
        index=True,
    )

    payment = relationship("Payment", back_populates="reference_files")
    reference_file = relationship("ReferenceFile", back_populates="payments")
    ctr_document_identifier = relationship(
        "CtrDocumentIdentifier", back_populates="payment_reference_files"
    )


class EmployeeReferenceFile(Base, TimestampMixin):
    __tablename__ = "link_employee_reference_file"
    employee_id = Column(PostgreSQLUUID, ForeignKey("employee.employee_id"), primary_key=True)
    reference_file_id = Column(
        PostgreSQLUUID, ForeignKey("reference_file.reference_file_id"), primary_key=True
    )
    ctr_document_identifier_id = Column(
        PostgreSQLUUID,
        ForeignKey("ctr_document_identifier.ctr_document_identifier_id"),
        index=True,
    )

    employee = relationship("Employee", back_populates="reference_files")
    reference_file = relationship("ReferenceFile", back_populates="employees")
    ctr_document_identifier = relationship(
        "CtrDocumentIdentifier", back_populates="employee_reference_files"
    )

    def __iter__(self):
        return self


class DuaReductionPaymentReferenceFile(Base, TimestampMixin):
    __tablename__ = "link_dua_reduction_payment_reference_file"
    dua_reduction_payment_id = Column(
        PostgreSQLUUID,
        ForeignKey("dua_reduction_payment.dua_reduction_payment_id"),
        primary_key=True,
    )
    reference_file_id = Column(
        PostgreSQLUUID, ForeignKey("reference_file.reference_file_id"), primary_key=True
    )

    dua_reduction_payment = relationship("DuaReductionPayment")
    reference_file = relationship("ReferenceFile")


class DiaReductionPaymentReferenceFile(Base, TimestampMixin):
    __tablename__ = "link_dia_reduction_payment_reference_file"
    dia_reduction_payment_id = Column(
        PostgreSQLUUID,
        ForeignKey("dia_reduction_payment.dia_reduction_payment_id"),
        primary_key=True,
    )
    reference_file_id = Column(
        PostgreSQLUUID, ForeignKey("reference_file.reference_file_id"), primary_key=True
    )

    dia_reduction_payment = relationship("DiaReductionPayment")
    reference_file = relationship("ReferenceFile")


class StateLog(Base, TimestampMixin):
    __tablename__ = "state_log"
    state_log_id = Column(PostgreSQLUUID, primary_key=True, default=uuid_gen)
    end_state_id = Column(Integer, ForeignKey("lk_state.state_id"))
    started_at = Column(TIMESTAMP(timezone=True))
    ended_at = Column(TIMESTAMP(timezone=True), index=True)
    outcome = Column(JSON)
    payment_id = Column(PostgreSQLUUID, ForeignKey("payment.payment_id"), index=True)
    reference_file_id = Column(
        PostgreSQLUUID, ForeignKey("reference_file.reference_file_id"), index=True
    )
    employee_id = Column(PostgreSQLUUID, ForeignKey("employee.employee_id"), index=True)
    claim_id = Column(PostgreSQLUUID, ForeignKey("claim.claim_id"), index=True)
    prev_state_log_id = Column(PostgreSQLUUID, ForeignKey("state_log.state_log_id"))
    associated_type = Column(Text, index=True)

    import_log_id = Column(
        Integer, ForeignKey("import_log.import_log_id"), index=True, nullable=True,
    )
    end_state = cast("Optional[LkState]", relationship(LkState, foreign_keys=[end_state_id]))
    payment = relationship("Payment", back_populates="state_logs")
    reference_file = relationship("ReferenceFile", back_populates="state_logs")
    employee = relationship("Employee", back_populates="state_logs")
    claim = relationship("Claim", back_populates="state_logs")
    prev_state_log = relationship("StateLog", uselist=False, remote_side=state_log_id)
    import_log = cast("Optional[ImportLog]", relationship(ImportLog, foreign_keys=[import_log_id]))


class LatestStateLog(Base, TimestampMixin):
    __tablename__ = "latest_state_log"
    latest_state_log_id = Column(PostgreSQLUUID, primary_key=True, default=uuid_gen)

    state_log_id = Column(
        PostgreSQLUUID, ForeignKey("state_log.state_log_id"), index=True, nullable=False
    )
    payment_id = Column(PostgreSQLUUID, ForeignKey("payment.payment_id"), index=True)
    employee_id = Column(PostgreSQLUUID, ForeignKey("employee.employee_id"), index=True)
    claim_id = Column(PostgreSQLUUID, ForeignKey("claim.claim_id"), index=True)
    reference_file_id = Column(
        PostgreSQLUUID, ForeignKey("reference_file.reference_file_id"), index=True
    )

    state_log = relationship("StateLog")
    payment = relationship("Payment")
    employee = relationship("Employee")
    claim = relationship("Claim")
    reference_file = relationship("ReferenceFile")


class DuaReductionPayment(Base, TimestampMixin):
    __tablename__ = "dua_reduction_payment"
    dua_reduction_payment_id = Column(PostgreSQLUUID, primary_key=True, default=uuid_gen)

    fineos_customer_number = Column(Text, nullable=False)
    employer_fein = Column(Text)
    payment_date = Column(Date)
    request_week_begin_date = Column(Date)
    gross_payment_amount_cents = Column(Integer)
    payment_amount_cents = Column(Integer)
    fraud_indicator = Column(Text)
    benefit_year_begin_date = Column(Date)
    benefit_year_end_date = Column(Date)

    # Each row should be unique. This enables us to load only new rows from a CSV and ensures that
    # we don't include payments twice as two different rows. Almost all fields are nullable so we
    # have to coalesce those null values to empty strings. We've manually adjusted the migration
    # that adds this unique constraint to coalesce those nullable fields.
    # See: 2021_01_29_15_51_16_14155f78d8e6_create_dua_reduction_payment_table.py


class DiaReductionPayment(Base, TimestampMixin):
    __tablename__ = "dia_reduction_payment"
    dia_reduction_payment_id = Column(PostgreSQLUUID, primary_key=True, default=uuid_gen)

    fineos_customer_number = Column(Text, nullable=False)
    board_no = Column(Text)
    event_id = Column(Text)
    event_description = Column(Text)
    eve_created_date = Column(Date)
    event_occurrence_date = Column(Date)
    award_id = Column(Text)
    award_code = Column(Text)
    award_amount = Column(Numeric(asdecimal=True))
    award_date = Column(Date)
    start_date = Column(Date)
    end_date = Column(Date)
    weekly_amount = Column(Numeric(asdecimal=True))
    award_created_date = Column(Date)
    termination_date = Column(Date)

    # Each row should be unique.

    Index(
        "ix_dia_reduction_payment_fineos_customer_number_board_no",
        fineos_customer_number,
        board_no,
        unique=False,
    )


class DuaEmployeeDemographics(Base, TimestampMixin):
    __tablename__ = "dua_employee_demographics"
    dua_employee_demographics_id = Column(PostgreSQLUUID, primary_key=True, default=uuid_gen)

    fineos_customer_number = Column(Text, nullable=True, index=True)
    date_of_birth = Column(Date, nullable=True)
    gender_code = Column(Text, nullable=True)
    occupation_code = Column(Text, nullable=True)
    occupation_description = Column(Text, nullable=True)
    employer_fein = Column(Text, nullable=True, index=True)
    employer_reporting_unit_number = Column(Text, nullable=True, index=True)

    # this Unique index is required since our test framework does not run migrations
    # it is excluded from migrations. see api/massgov/pfml/db/migrations/env.py
    Index(
        "dua_employee_demographics_unique_import_data_idx",
        fineos_customer_number,
        date_of_birth,
        gender_code,
        occupation_code,
        occupation_description,
        employer_fein,
        employer_reporting_unit_number,
        unique=True,
    )

    # Each row should be unique. This enables us to load only new rows from a CSV and ensures that
    # we don't include demographics twice as two different rows. Almost all fields are nullable so we
    # have to coalesce those null values to empty strings. We've manually adjusted the migration
    # that adds this unique constraint to coalesce those nullable fields.
    # See: 2021_10_04_13_30_03_95d3e464a5b2_add_dua_employee_demographics_table.py


class PubError(Base, TimestampMixin):
    __tablename__ = "pub_error"
    pub_error_id = Column(PostgreSQLUUID, primary_key=True, default=uuid_gen)

    pub_error_type_id = Column(
        Integer, ForeignKey("lk_pub_error_type.pub_error_type_id"), nullable=False
    )

    message = Column(Text, nullable=False)
    line_number = Column(Integer, nullable=False)
    type_code = Column(Integer)
    raw_data = Column(Text, nullable=False)
    details = Column(JSON)

    payment_id = Column(PostgreSQLUUID, ForeignKey("payment.payment_id"))
    pub_eft_id = Column(PostgreSQLUUID, ForeignKey("pub_eft.pub_eft_id"))

    import_log_id = Column(
        Integer, ForeignKey("import_log.import_log_id"), index=True, nullable=False
    )
    reference_file_id = Column(
        PostgreSQLUUID,
        ForeignKey("reference_file.reference_file_id"),
        primary_key=True,
        nullable=False,
    )

    pub_error_type = relationship("LkPubErrorType")
    payment = relationship("Payment")
    pub_eft = relationship("PubEft")
    import_log = relationship("ImportLog")
    reference_file = relationship("ReferenceFile")


class LkPubErrorType(Base):
    __tablename__ = "lk_pub_error_type"
    pub_error_type_id = Column(Integer, primary_key=True, autoincrement=True)
    pub_error_type_description = Column(Text, nullable=False)

    def __init__(self, pub_error_type_id, pub_error_type_description):
        self.pub_error_type_id = pub_error_type_id
        self.pub_error_type_description = pub_error_type_description


class PubErrorType(LookupTable):
    model = LkPubErrorType
    column_names = ("pub_error_type_id", "pub_error_type_description")

    ACH_WARNING = LkPubErrorType(1, "ACH Warning")
    ACH_RETURN = LkPubErrorType(2, "ACH Return")
    ACH_PRENOTE = LkPubErrorType(3, "ACH Prenote")
    ACH_NOTIFICATION = LkPubErrorType(4, "ACH Notification")
    ACH_SUCCESS_WITH_NOTIFICATION = LkPubErrorType(5, "ACH Success with Notification")
    CHECK_PAYMENT_LINE_ERROR = LkPubErrorType(6, "Check payment line error")
    CHECK_PAYMENT_ERROR = LkPubErrorType(7, "Check payment error")
    CHECK_PAYMENT_FAILED = LkPubErrorType(8, "Check payment failed")


class AbsenceStatus(LookupTable):
    model = LkAbsenceStatus
    column_names = ("absence_status_id", "absence_status_description", "sort_order")

    ADJUDICATION = LkAbsenceStatus(1, "Adjudication", 2)
    APPROVED = LkAbsenceStatus(2, "Approved", 5)
    CLOSED = LkAbsenceStatus(3, "Closed", 7)
    COMPLETED = LkAbsenceStatus(4, "Completed", 6)
    DECLINED = LkAbsenceStatus(5, "Declined", 4)
    IN_REVIEW = LkAbsenceStatus(6, "In Review", 3)
    INTAKE_IN_PROGRESS = LkAbsenceStatus(7, "Intake In Progress", 1)


class AddressType(LookupTable):
    model = LkAddressType
    column_names = ("address_type_id", "address_description")

    HOME = LkAddressType(1, "Home")
    BUSINESS = LkAddressType(2, "Business")
    MAILING = LkAddressType(3, "Mailing")
    RESIDENTIAL = LkAddressType(4, "Residential")


class AbsencePeriodType(LookupTable):
    model = LkAbsencePeriodType
    column_names = ("absence_period_type_id", "absence_period_type_description")

    TIME_OFF_PERIOD = LkAbsencePeriodType(1, "Time off period")
    REDUCED_SCHEDULE = LkAbsencePeriodType(2, "Reduced Schedule")
    EPISODIC = LkAbsencePeriodType(3, "Episodic")
    OFFICE_VISIT = LkAbsencePeriodType(4, "Office Visit")
    INCAPACITY = LkAbsencePeriodType(5, "Incapacity")
    OFFICE_VISIT_EPISODIC = LkAbsencePeriodType(6, "Office Visit Episodic")
    INCAPACITY_EPISODIC = LkAbsencePeriodType(7, "Incapacity Episodic")
    BLACKOUT_PERIOD = LkAbsencePeriodType(8, "Blackout Period")
    UNSPECIFIED = LkAbsencePeriodType(9, "Unspecified")
    CONTINUOUS = LkAbsencePeriodType(10, "Continuous")
    INTERMITTENT = LkAbsencePeriodType(11, "Intermittent")


class AbsenceReason(LookupTable):
    model = LkAbsenceReason
    column_names = ("absence_reason_id", "absence_reason_description")

    SERIOUS_HEALTH_CONDITION_EMPLOYEE = LkAbsenceReason(1, "Serious Health Condition - Employee")
    MEDICAL_DONATION_EMPLOYEE = LkAbsenceReason(2, "Medical Donation - Employee")
    PREVENTATIVE_CARE_EMPLOYEE = LkAbsenceReason(3, "Preventative Care - Employee")
    SICKENESS_NON_SERIOUS_HEALTH_CONDITION_EMPLOYEE = LkAbsenceReason(
        4, "Sickness - Non-Serious Health Condition - Employee"
    )
    PREGNANCY_MATERNITY = LkAbsenceReason(5, "Pregnancy/Maternity")
    CHILD_BONDING = LkAbsenceReason(6, "Child Bonding")
    CARE_OF_A_FAMILY_MEMBER = LkAbsenceReason(7, "Care for a Family Member")
    BEREAVEMENT = LkAbsenceReason(8, "Bereavement")
    EDUCATIONAL_ACTIVITY_FAMILY = LkAbsenceReason(9, "Educational Activity - Family")
    MEDICAL_DONATION_FAMILY = LkAbsenceReason(10, "Medical Donation - Family")
    MILITARY_CAREGIVER = LkAbsenceReason(11, "Military Caregiver")
    MILITARY_EXIGENCY_FAMILY = LkAbsenceReason(12, "Military Exigency Family")
    PREVENTATIVE_CARE_FAMILY_MEMBER = LkAbsenceReason(13, "Preventative Care - Family Member")
    PUBLIC_HEALTH_EMERGENCY_FAMILY = LkAbsenceReason(14, "Public Health Emergency - Family")
    MILITARY_EMPLOYEE = LkAbsenceReason(15, "Military - Employee")


class AbsenceReasonQualifierOne(LookupTable):
    model = LkAbsenceReasonQualifierOne
    column_names = ("absence_reason_qualifier_one_id", "absence_reason_qualifier_one_description")

    NOT_WORK_RELATED = LkAbsenceReasonQualifierOne(1, "Not Work Related")
    WORK_RELATED = LkAbsenceReasonQualifierOne(2, "Work Related")
    BLOOD = LkAbsenceReasonQualifierOne(3, "Blood")
    BLOOD_STEM_CELL = LkAbsenceReasonQualifierOne(4, "Blood Stem Cell")
    BONE_MARROW = LkAbsenceReasonQualifierOne(5, "Bone Marrow")
    ORGAN = LkAbsenceReasonQualifierOne(6, "Organ")
    OTHER = LkAbsenceReasonQualifierOne(7, "Other")
    POSTNATAL_DISABILITY = LkAbsenceReasonQualifierOne(8, "Postnatal Disability")
    PRENATAL_CARE = LkAbsenceReasonQualifierOne(9, "Prenatal Care")
    PRENATAL_DISABILITY = LkAbsenceReasonQualifierOne(10, "Prenatal Disability")
    ADOPTION = LkAbsenceReasonQualifierOne(11, "Adoption")
    FOSTER_CARE = LkAbsenceReasonQualifierOne(12, "Foster Care")
    NEWBORN = LkAbsenceReasonQualifierOne(13, "Newborn")
    PREGNANCY_RELATED = LkAbsenceReasonQualifierOne(14, "Pregnancy Related")
    RIGHT_TO_LEAVE = LkAbsenceReasonQualifierOne(15, "Right to Leave")
    SERIOUS_HEALTH_CONDITION = LkAbsenceReasonQualifierOne(16, "Serious Health Condition")
    SICKNESS_NON_SERIOUS_HEALTH_CONDITION = LkAbsenceReasonQualifierOne(
        17, "Sickness - Non-Serious Health Condition"
    )
    CHILDCARE = LkAbsenceReasonQualifierOne(18, "Childcare")
    COUNSELING = LkAbsenceReasonQualifierOne(19, "Counseling")
    FINANCIAL_AND_LEGAL_ARRANGEMENTS = LkAbsenceReasonQualifierOne(
        20, "Financial & Legal Arrangements"
    )
    MILITARY_EVENTS_AND_RELATED_ACTIVITIES = LkAbsenceReasonQualifierOne(
        21, "Military Events & Related Activities"
    )
    OTHER_ADDITIONAL_ACTIVITIES = LkAbsenceReasonQualifierOne(22, "Other Additional Activities")
    PRENATAL_CARE = LkAbsenceReasonQualifierOne(23, "Prenatal Care")
    POST_DEPLOYMENT_ACTIVITES_INCLUDING_BEREAVEMENT = LkAbsenceReasonQualifierOne(
        24, "Post Deployment Activities - Including Bereavement"
    )
    REST_AND_RECUPERATION = LkAbsenceReasonQualifierOne(25, "Rest & Recuperation")
    SHORT_NOTICE_DEPLOYMENT = LkAbsenceReasonQualifierOne(26, "Short Notice Deployment")
    CLOSURE_OF_SCHOOL_CHILDCARE = LkAbsenceReasonQualifierOne(27, "Closure of School/Childcare")
    QUARANTINE_ISOLATION_NON_SICK = LkAbsenceReasonQualifierOne(
        28, "Quarantine/Isolation - Not Sick"
    )
    BIRTH_DISABILITY = LkAbsenceReasonQualifierOne(29, "Birth Disability")
    CHILDCARE_AND_SCHOOL_ACTIVITIES = LkAbsenceReasonQualifierOne(
        30, "Childcare and School Activities"
    )


class AbsenceReasonQualifierTwo(LookupTable):
    model = LkAbsenceReasonQualifierTwo
    column_names = ("absence_reason_qualifier_two_id", "absence_reason_qualifier_two_description")

    ACCIDENT_INJURY = LkAbsenceReasonQualifierTwo(1, "Accident / Injury")
    MEDICAL_RELATED = LkAbsenceReasonQualifierTwo(2, "Medical Related")
    NON_MEDICAL = LkAbsenceReasonQualifierTwo(3, "Non Medical")
    SICKNESS = LkAbsenceReasonQualifierTwo(4, "Sickness")


class GeoState(LookupTable):
    model = LkGeoState
    column_names = ("geo_state_id", "geo_state_description")

    MA = LkGeoState(1, "MA")
    AL = LkGeoState(2, "AL")
    AS = LkGeoState(3, "AS")
    AZ = LkGeoState(4, "AZ")
    AR = LkGeoState(5, "AR")
    CA = LkGeoState(6, "CA")
    CO = LkGeoState(7, "CO")
    CT = LkGeoState(8, "CT")
    DE = LkGeoState(9, "DE")
    DC = LkGeoState(10, "DC")
    FM = LkGeoState(11, "FM")
    FL = LkGeoState(12, "FL")
    GA = LkGeoState(13, "GA")
    GU = LkGeoState(14, "GU")
    HI = LkGeoState(15, "HI")
    ID = LkGeoState(16, "ID")
    IL = LkGeoState(17, "IL")
    IN = LkGeoState(18, "IN")
    IA = LkGeoState(19, "IA")
    KS = LkGeoState(20, "KS")
    KY = LkGeoState(21, "KY")
    LA = LkGeoState(22, "LA")
    ME = LkGeoState(23, "ME")
    MH = LkGeoState(24, "MH")
    MD = LkGeoState(25, "MD")
    MI = LkGeoState(26, "MI")
    MN = LkGeoState(27, "MN")
    MS = LkGeoState(28, "MS")
    MO = LkGeoState(29, "MO")
    MT = LkGeoState(30, "MT")
    NE = LkGeoState(31, "NE")
    NV = LkGeoState(32, "NV")
    NH = LkGeoState(33, "NH")
    NJ = LkGeoState(34, "NJ")
    NM = LkGeoState(35, "NM")
    NY = LkGeoState(36, "NY")
    NC = LkGeoState(37, "NC")
    ND = LkGeoState(38, "ND")
    MP = LkGeoState(39, "MP")
    OH = LkGeoState(40, "OH")
    OK = LkGeoState(41, "OK")
    OR = LkGeoState(42, "OR")
    PW = LkGeoState(43, "PW")
    PA = LkGeoState(44, "PA")
    PR = LkGeoState(45, "PR")
    RI = LkGeoState(46, "RI")
    SC = LkGeoState(47, "SC")
    SD = LkGeoState(48, "SD")
    TN = LkGeoState(49, "TN")
    TX = LkGeoState(50, "TX")
    UT = LkGeoState(51, "UT")
    VT = LkGeoState(52, "VT")
    VA = LkGeoState(53, "VA")
    VI = LkGeoState(54, "VI")
    WA = LkGeoState(55, "WA")
    WV = LkGeoState(56, "WV")
    WI = LkGeoState(57, "WI")
    WY = LkGeoState(58, "WY")
    AK = LkGeoState(59, "AK")


class Country(LookupTable):
    model = LkCountry
    column_names = ("country_id", "country_description")

    ABW = LkCountry(2, "ABW")
    AFG = LkCountry(3, "AFG")
    AGO = LkCountry(4, "AGO")
    AIA = LkCountry(5, "AIA")
    ALB = LkCountry(6, "ALB")
    AND = LkCountry(7, "AND")
    ANT = LkCountry(8, "ANT")
    ARE = LkCountry(9, "ARE")
    ARG = LkCountry(10, "ARG")
    ARM = LkCountry(11, "ARM")
    ASM = LkCountry(12, "ASM")
    ATA = LkCountry(13, "ATA")
    ATF = LkCountry(14, "ATF")
    ATG = LkCountry(15, "ATG")
    AUS = LkCountry(16, "AUS")
    AUT = LkCountry(17, "AUT")
    AZE = LkCountry(18, "AZE")
    BDI = LkCountry(19, "BDI")
    BEL = LkCountry(20, "BEL")
    BEN = LkCountry(21, "BEN")
    BFA = LkCountry(22, "BFA")
    BGD = LkCountry(23, "BGD")
    BGR = LkCountry(24, "BGR")
    BHR = LkCountry(25, "BHR")
    BHS = LkCountry(26, "BHS")
    BIH = LkCountry(27, "BIH")
    BLM = LkCountry(28, "BLM")
    BLR = LkCountry(29, "BLR")
    BLZ = LkCountry(30, "BLZ")
    BMU = LkCountry(31, "BMU")
    BOL = LkCountry(32, "BOL")
    BRA = LkCountry(33, "BRA")
    BRB = LkCountry(34, "BRB")
    BRN = LkCountry(35, "BRN")
    BTN = LkCountry(36, "BTN")
    BVT = LkCountry(37, "BVT")
    BWA = LkCountry(38, "BWA")
    CAF = LkCountry(39, "CAF")
    CAN = LkCountry(40, "CAN")
    CCK = LkCountry(41, "CCK")
    CHE = LkCountry(42, "CHE")
    CHL = LkCountry(43, "CHL")
    CHN = LkCountry(44, "CHN")
    CIV = LkCountry(45, "CIV")
    CMR = LkCountry(46, "CMR")
    COD = LkCountry(47, "COD")
    COG = LkCountry(48, "COG")
    COK = LkCountry(49, "COK")
    COL = LkCountry(50, "COL")
    COM = LkCountry(51, "COM")
    CPV = LkCountry(52, "CPV")
    CRI = LkCountry(53, "CRI")
    CUB = LkCountry(54, "CUB")
    CXR = LkCountry(55, "CXR")
    CYM = LkCountry(56, "CYM")
    CYP = LkCountry(57, "CYP")
    CZE = LkCountry(58, "CZE")
    DEU = LkCountry(59, "DEU")
    DJI = LkCountry(60, "DJI")
    DMA = LkCountry(61, "DMA")
    DNK = LkCountry(62, "DNK")
    DOM = LkCountry(63, "DOM")
    DZA = LkCountry(64, "DZA")
    ECU = LkCountry(65, "ECU")
    EGY = LkCountry(66, "EGY")
    ERI = LkCountry(67, "ERI")
    ESH = LkCountry(68, "ESH")
    ESP = LkCountry(69, "ESP")
    EST = LkCountry(70, "EST")
    ETH = LkCountry(71, "ETH")
    FIN = LkCountry(72, "FIN")
    FJI = LkCountry(73, "FJI")
    FLK = LkCountry(74, "FLK")
    FRA = LkCountry(75, "FRA")
    FRO = LkCountry(76, "FRO")
    FSM = LkCountry(77, "FSM")
    GAB = LkCountry(78, "GAB")
    GBR = LkCountry(79, "GBR")
    GEO = LkCountry(80, "GEO")
    GGY = LkCountry(81, "GGY")
    GHA = LkCountry(82, "GHA")
    GIB = LkCountry(83, "GIB")
    GIN = LkCountry(84, "GIN")
    GLP = LkCountry(85, "GLP")
    GMB = LkCountry(86, "GMB")
    GNB = LkCountry(87, "GNB")
    GNQ = LkCountry(88, "GNQ")
    GRC = LkCountry(89, "GRC")
    GRD = LkCountry(90, "GRD")
    GRL = LkCountry(91, "GRL")
    GTM = LkCountry(92, "GTM")
    GUF = LkCountry(93, "GUF")
    GUM = LkCountry(94, "GUM")
    GUY = LkCountry(95, "GUY")
    HKG = LkCountry(96, "HKG")
    HMD = LkCountry(97, "HMD")
    HND = LkCountry(98, "HND")
    HRV = LkCountry(99, "HRV")
    HTI = LkCountry(100, "HTI")
    HUN = LkCountry(101, "HUN")
    IDN = LkCountry(102, "IDN")
    IMN = LkCountry(103, "IMN")
    IND = LkCountry(104, "IND")
    IOT = LkCountry(105, "IOT")
    IRL = LkCountry(106, "IRL")
    IRN = LkCountry(107, "IRN")
    IRQ = LkCountry(108, "IRQ")
    ISL = LkCountry(109, "ISL")
    ISR = LkCountry(110, "ISR")
    ITA = LkCountry(111, "ITA")
    JAM = LkCountry(112, "JAM")
    JEY = LkCountry(113, "JEY")
    JOR = LkCountry(114, "JOR")
    JPN = LkCountry(115, "JPN")
    KAZ = LkCountry(116, "KAZ")
    KEN = LkCountry(117, "KEN")
    KGZ = LkCountry(118, "KGZ")
    KHM = LkCountry(119, "KHM")
    KIR = LkCountry(120, "KIR")
    KNA = LkCountry(121, "KNA")
    KOR = LkCountry(122, "KOR")
    KWT = LkCountry(123, "KWT")
    LAO = LkCountry(124, "LAO")
    LBN = LkCountry(125, "LBN")
    LBR = LkCountry(126, "LBR")
    LBY = LkCountry(127, "LBY")
    LCA = LkCountry(128, "LCA")
    LIE = LkCountry(129, "LIE")
    LKA = LkCountry(130, "LKA")
    LSO = LkCountry(131, "LSO")
    LTU = LkCountry(132, "LTU")
    LUX = LkCountry(133, "LUX")
    LVA = LkCountry(134, "LVA")
    MAC = LkCountry(135, "MAC")
    MAF = LkCountry(136, "MAF")
    MAR = LkCountry(137, "MAR")
    MCO = LkCountry(138, "MCO")
    MDA = LkCountry(139, "MDA")
    MDG = LkCountry(140, "MDG")
    MDV = LkCountry(141, "MDV")
    MEX = LkCountry(142, "MEX")
    MHL = LkCountry(143, "MHL")
    MKD = LkCountry(144, "MKD")
    MLI = LkCountry(145, "MLI")
    MLT = LkCountry(146, "MLT")
    MMR = LkCountry(147, "MMR")
    MNE = LkCountry(148, "MNE")
    MNG = LkCountry(149, "MNG")
    MNP = LkCountry(150, "MNP")
    MOZ = LkCountry(151, "MOZ")
    MRT = LkCountry(152, "MRT")
    MSR = LkCountry(153, "MSR")
    MTQ = LkCountry(154, "MTQ")
    MUS = LkCountry(155, "MUS")
    MWI = LkCountry(156, "MWI")
    MYS = LkCountry(157, "MYS")
    MYT = LkCountry(158, "MYT")
    NAM = LkCountry(159, "NAM")
    NCL = LkCountry(160, "NCL")
    NER = LkCountry(161, "NER")
    NFK = LkCountry(162, "NFK")
    NGA = LkCountry(163, "NGA")
    NIC = LkCountry(164, "NIC")
    NIU = LkCountry(165, "NIU")
    NLD = LkCountry(166, "NLD")
    NOR = LkCountry(167, "NOR")
    NPL = LkCountry(168, "NPL")
    NRU = LkCountry(169, "NRU")
    NZL = LkCountry(170, "NZL")
    OMN = LkCountry(171, "OMN")
    PAK = LkCountry(172, "PAK")
    PAN = LkCountry(173, "PAN")
    PCN = LkCountry(174, "PCN")
    PER = LkCountry(175, "PER")
    PHL = LkCountry(176, "PHL")
    PLW = LkCountry(177, "PLW")
    PNG = LkCountry(178, "PNG")
    POL = LkCountry(179, "POL")
    PRI = LkCountry(180, "PRI")
    PRK = LkCountry(181, "PRK")
    PRT = LkCountry(182, "PRT")
    PRY = LkCountry(183, "PRY")
    PSE = LkCountry(184, "PSE")
    PYF = LkCountry(185, "PYF")
    QAT = LkCountry(186, "QAT")
    REU = LkCountry(187, "REU")
    ROU = LkCountry(188, "ROU")
    RUS = LkCountry(189, "RUS")
    RWA = LkCountry(190, "RWA")
    SAU = LkCountry(191, "SAU")
    SDN = LkCountry(192, "SDN")
    SEN = LkCountry(193, "SEN")
    SGP = LkCountry(194, "SGP")
    SGS = LkCountry(195, "SGS")
    SHN = LkCountry(196, "SHN")
    SJM = LkCountry(197, "SJM")
    SLB = LkCountry(198, "SLB")
    SLE = LkCountry(199, "SLE")
    SLV = LkCountry(200, "SLV")
    SMR = LkCountry(201, "SMR")
    SOM = LkCountry(202, "SOM")
    SPM = LkCountry(203, "SPM")
    SRB = LkCountry(204, "SRB")
    STP = LkCountry(205, "STP")
    SUR = LkCountry(206, "SUR")
    SVK = LkCountry(207, "SVK")
    SVN = LkCountry(208, "SVN")
    SWE = LkCountry(209, "SWE")
    SWZ = LkCountry(210, "SWZ")
    SYC = LkCountry(211, "SYC")
    SYR = LkCountry(212, "SYR")
    TCA = LkCountry(213, "TCA")
    TCD = LkCountry(214, "TCD")
    TGO = LkCountry(215, "TGO")
    THA = LkCountry(216, "THA")
    TJK = LkCountry(217, "TJK")
    TKL = LkCountry(218, "TKL")
    TKM = LkCountry(219, "TKM")
    TLS = LkCountry(220, "TLS")
    TON = LkCountry(221, "TON")
    TTO = LkCountry(222, "TTO")
    TUN = LkCountry(223, "TUN")
    TUR = LkCountry(224, "TUR")
    TUV = LkCountry(225, "TUV")
    TWN = LkCountry(226, "TWN")
    TZA = LkCountry(227, "TZA")
    UGA = LkCountry(228, "UGA")
    UKR = LkCountry(229, "UKR")
    UMI = LkCountry(230, "UMI")
    URY = LkCountry(231, "URY")
    USA = LkCountry(232, "USA")
    UZB = LkCountry(233, "UZB")
    VAT = LkCountry(234, "VAT")
    VCT = LkCountry(235, "VCT")
    VEN = LkCountry(236, "VEN")
    VGB = LkCountry(237, "VGB")
    VIR = LkCountry(238, "VIR")
    VNM = LkCountry(239, "VNM")
    VUT = LkCountry(240, "VUT")
    WLF = LkCountry(241, "WLF")
    WSM = LkCountry(242, "WSM")
    YEM = LkCountry(243, "YEM")
    ZAF = LkCountry(244, "ZAF")
    ZMB = LkCountry(245, "ZMB")
    ZWE = LkCountry(246, "ZWE")
    ALA = LkCountry(247, "ALA")


class ClaimType(LookupTable):
    model = LkClaimType
    column_names = ("claim_type_id", "claim_type_description")

    FAMILY_LEAVE = LkClaimType(1, "Family Leave")
    MEDICAL_LEAVE = LkClaimType(2, "Medical Leave")
    MILITARY_LEAVE = LkClaimType(3, "Military Leave")


class ManagedRequirementStatus(LookupTable):
    model = LkManagedRequirementStatus
    column_names = ("managed_requirement_status_id", "managed_requirement_status_description")

    OPEN = LkManagedRequirementStatus(1, "Open")
    COMPLETE = LkManagedRequirementStatus(2, "Complete")
    SUPPRESSED = LkManagedRequirementStatus(3, "Suppressed")


class ManagedRequirementCategory(LookupTable):
    model = LkManagedRequirementCategory
    column_names = ("managed_requirement_category_id", "managed_requirement_category_description")

    EMPLOYER_CONFIRMATION = LkManagedRequirementCategory(1, "Employer Confirmation")


class ManagedRequirementType(LookupTable):
    model = LkManagedRequirementType
    column_names = ("managed_requirement_type_id", "managed_requirement_type_description")

    EMPLOYER_CONFIRMATION = LkManagedRequirementType(1, "Employer Confirmation of Leave Data")


class Race(LookupTable):
    model = LkRace
    column_names = ("race_id", "race_description")

    BLACK = LkRace(1, "Black")
    HISPANIC = LkRace(2, "Hispanic")
    WHITE = LkRace(3, "White")


class MaritalStatus(LookupTable):
    model = LkMaritalStatus
    column_names = ("marital_status_id", "marital_status_description")

    SINGLE = LkMaritalStatus(1, "Single")
    MARRIED = LkMaritalStatus(2, "Married")
    DIVORCED = LkMaritalStatus(3, "Divorced")
    WIDOWED = LkMaritalStatus(4, "Widowed")


class Gender(LookupTable):
    model = LkGender
    column_names = ("gender_id", "gender_description", "fineos_gender_description")
    WOMAN = LkGender(1, "Woman", "Female")
    MAN = LkGender(2, "Man", "Male")
    NONBINARY = LkGender(3, "Non-binary", "Neutral")
    NOT_LISTED = LkGender(4, "Gender not listed", "Unknown")
    NO_ANSWER = LkGender(5, "Prefer not to answer", "Not Provided")


class Occupation(LookupTable):
    model = LkOccupation
    column_names = ("occupation_id", "occupation_description")

    HEALTH_CARE = LkOccupation(1, "Health Care")
    SALES_CLERK = LkOccupation(2, "Sales Clerk")
    ADMINISTRATIVE = LkOccupation(3, "Administrative")
    ENGINEER = LkOccupation(4, "Engineer")


class EducationLevel(LookupTable):
    model = LkEducationLevel
    column_names = ("education_level_id", "education_level_description")


class Role(LookupTable):
    model = LkRole
    column_names = ("role_id", "role_description")

    USER = LkRole(1, "User")
    FINEOS = LkRole(2, "Fineos")
    EMPLOYER = LkRole(3, "Employer")
    SERVICE_NOW = LkRole(4, "ServiceNow")


class PaymentMethod(LookupTable):
    model = LkPaymentMethod
    column_names = ("payment_method_id", "payment_method_description")

    ACH = LkPaymentMethod(1, "Elec Funds Transfer")
    CHECK = LkPaymentMethod(2, "Check")
    DEBIT = LkPaymentMethod(3, "Debit")


class BankAccountType(LookupTable):
    model = LkBankAccountType
    column_names = ("bank_account_type_id", "bank_account_type_description")

    SAVINGS = LkBankAccountType(1, "Savings")
    CHECKING = LkBankAccountType(2, "Checking")


class PrenoteState(LookupTable):
    model = LkPrenoteState
    column_names = ("prenote_state_id", "prenote_state_description")

    PENDING_PRE_PUB = LkPrenoteState(1, "Pending - Needs to be sent to PUB")
    PENDING_WITH_PUB = LkPrenoteState(2, "Pending - Was sent to PUB")
    APPROVED = LkPrenoteState(3, "Approved")
    REJECTED = LkPrenoteState(4, "Rejected")


class Flow(LookupTable):
    model = LkFlow
    column_names = ("flow_id", "flow_description")

    PAYMENT = LkFlow(1, "Payment")
    DUA_CLAIMANT_LIST = LkFlow(2, "DUA claimant list")
    DIA_CLAIMANT_LIST = LkFlow(3, "DIA claimant list")
    DUA_PAYMENT_LIST = LkFlow(4, "DUA payment list")
    DIA_PAYMENT_LIST = LkFlow(5, "DIA payment list")
    DFML_AGENCY_REDUCTION_REPORT = LkFlow(6, "DFML agency reduction report")
    VENDOR_CHECK = LkFlow(7, "Vendor check")
    VENDOR_EFT = LkFlow(8, "Vendor EFT")
    UNUSED = LkFlow(9, "Unused flow")
    PEI_WRITEBACK_FILES = LkFlow(10, "PEI Writeback files")
    DFML_DUA_REDUCTION_REPORT = LkFlow(11, "DUA agency reduction report")
    DFML_DIA_REDUCTION_REPORT = LkFlow(12, "DIA agency reduction report")

    # ==============================
    # Delegated Payments Flows
    # ==============================
    DELEGATED_CLAIMANT = LkFlow(20, "Claimant")
    DELEGATED_PAYMENT = LkFlow(21, "Payment")
    DELEGATED_EFT = LkFlow(22, "EFT")
    DELEGATED_CLAIM_VALIDATION = LkFlow(23, "Claim Validation")
    DELEGATED_PEI_WRITEBACK = LkFlow(24, "Payment PEI Writeback")

    LEGACY_MMARS_PAYMENTS = LkFlow(25, "Legacy MMARS Payment")


class State(LookupTable):
    model = LkState
    column_names = ("state_id", "state_description", "flow_id")

    VERIFY_VENDOR_STATUS = LkState(1, "Verify vendor status", Flow.UNUSED.flow_id)  # Not used
    DIA_CLAIMANT_LIST_CREATED = LkState(
        2, "Create claimant list for DIA", Flow.DIA_CLAIMANT_LIST.flow_id
    )
    DIA_CLAIMANT_LIST_SUBMITTED = LkState(
        3, "Submit claimant list to DIA", Flow.DIA_CLAIMANT_LIST.flow_id
    )
    PAYMENTS_RETRIEVED = LkState(4, "Payments retrieved", Flow.UNUSED.flow_id)  # Not used
    PAYMENTS_STORED_IN_DB = LkState(5, "Payments stored in db", Flow.UNUSED.flow_id)  # Not used
    DUA_REPORT_FOR_DFML_CREATED = LkState(
        6, "Create DUA report for DFML", Flow.DFML_AGENCY_REDUCTION_REPORT.flow_id
    )
    # not used, see DUA_REDUCTIONS_REPORT_SENT
    DUA_REPORT_FOR_DFML_SUBMITTED = LkState(
        7, "Submit DUA report for DFML", Flow.DFML_AGENCY_REDUCTION_REPORT.flow_id
    )

    # Payments State Machine LucidChart: https://app.lucidchart.com/lucidchart/invitations/accept/8ae0d129-b21e-4678-8f98-0b0feafb9ace
    # States for Payment flow
    PAYMENT_PROCESS_INITIATED = LkState(8, "Payment process initiated", Flow.PAYMENT.flow_id)
    ADD_TO_PAYMENT_EXPORT_ERROR_REPORT = LkState(
        9, "Add to payment export error report", Flow.PAYMENT.flow_id
    )
    PAYMENT_EXPORT_ERROR_REPORT_SENT = LkState(
        10, "Payment export error report sent", Flow.PAYMENT.flow_id
    )
    MARK_AS_EXTRACTED_IN_FINEOS = LkState(11, "Mark as extracted in FINEOS", Flow.PAYMENT.flow_id)
    CONFIRM_VENDOR_STATUS_IN_MMARS = LkState(
        12, "Confirm vendor status in MMARS", Flow.PAYMENT.flow_id
    )
    PAYMENT_ALLOWABLE_TIME_IN_STATE_EXCEEDED = LkState(
        13, "Payment: allowable time in state exceeded", Flow.PAYMENT.flow_id
    )
    ADD_TO_GAX = LkState(14, "Add to GAX", Flow.PAYMENT.flow_id)
    GAX_SENT = LkState(15, "GAX sent", Flow.PAYMENT.flow_id)
    ADD_TO_GAX_ERROR_REPORT = LkState(16, "Add to GAX error report", Flow.PAYMENT.flow_id)
    GAX_ERROR_REPORT_SENT = LkState(17, "GAX error report sent", Flow.PAYMENT.flow_id)
    CONFIRM_PAYMENT = LkState(18, "Confirm payment", Flow.PAYMENT.flow_id)
    SEND_PAYMENT_DETAILS_TO_FINEOS = LkState(
        19, "Send payment details to FINEOS", Flow.PAYMENT.flow_id
    )
    PAYMENT_COMPLETE = LkState(20, "Payment complete", Flow.PAYMENT.flow_id)

    # States for Vendor Check flow
    VENDOR_CHECK_INITIATED_BY_VENDOR_EXPORT = LkState(
        21, "Vendor check initiated by vendor export", Flow.VENDOR_CHECK.flow_id
    )
    ADD_TO_VENDOR_EXPORT_ERROR_REPORT = LkState(
        22, "Add to vendor export error report", Flow.VENDOR_CHECK.flow_id
    )
    VENDOR_EXPORT_ERROR_REPORT_SENT = LkState(
        23, "Vendor export error report sent", Flow.VENDOR_CHECK.flow_id
    )
    VENDOR_CHECK_INITIATED_BY_PAYMENT_EXPORT = LkState(
        24, "Vendor check initiated by payment export", Flow.VENDOR_CHECK.flow_id
    )
    IDENTIFY_MMARS_STATUS = LkState(25, "Identify MMARS status", Flow.VENDOR_CHECK.flow_id)
    ADD_TO_VCM_REPORT = LkState(26, "Add to VCM report", Flow.VENDOR_CHECK.flow_id)
    VCM_REPORT_SENT = LkState(27, "VCM report sent", Flow.VENDOR_CHECK.flow_id)
    VENDOR_ALLOWABLE_TIME_IN_STATE_EXCEEDED = LkState(
        28, "Vendor: allowable time in state exceeded", Flow.VENDOR_CHECK.flow_id
    )
    ADD_TO_VCC = LkState(29, "Add to VCC", Flow.VENDOR_CHECK.flow_id)
    VCC_SENT = LkState(30, "VCC sent", Flow.VENDOR_CHECK.flow_id)
    ADD_TO_VCC_ERROR_REPORT = LkState(31, "Add to VCC error report", Flow.VENDOR_CHECK.flow_id)
    VCC_ERROR_REPORT_SENT = LkState(32, "VCC error report sent", Flow.VENDOR_CHECK.flow_id)
    MMARS_STATUS_CONFIRMED = LkState(33, "MMARS status confirmed", Flow.VENDOR_CHECK.flow_id)

    # States for Vendor EFT flow
    EFT_DETECTED_IN_VENDOR_EXPORT = LkState(
        34, "EFT detected in vendor export", Flow.VENDOR_EFT.flow_id
    )
    EFT_DETECTED_IN_PAYMENT_EXPORT = LkState(
        35, "EFT detected in payment export", Flow.VENDOR_EFT.flow_id
    )
    EFT_REQUEST_RECEIVED = LkState(36, "EFT request received", Flow.VENDOR_EFT.flow_id)
    EFT_PENDING = LkState(37, "EFT pending", Flow.VENDOR_EFT.flow_id)
    ADD_TO_EFT_ERROR_REPORT = LkState(38, "Add to EFT error report", Flow.VENDOR_EFT.flow_id)
    EFT_ERROR_REPORT_SENT = LkState(39, "EFT error report sent", Flow.VENDOR_EFT.flow_id)
    EFT_ALLOWABLE_TIME_IN_STATE_EXCEEDED = LkState(
        40, "EFT: allowable time in state exceeded", Flow.VENDOR_EFT.flow_id
    )
    EFT_ELIGIBLE = LkState(41, "EFT eligible", Flow.VENDOR_EFT.flow_id)

    # State for sending the PEI writeback file to FINEOS.
    # https://app.lucidchart.com/lucidchart/3ad90c37-4cbb-467e-bfcf-bc98504c98f2/edit
    SEND_PEI_WRITEBACK = LkState(42, "Send PEI writeback", Flow.PEI_WRITEBACK_FILES.flow_id)
    PEI_WRITEBACK_SENT = LkState(
        43, "PEI writeback sent to FINEOS", Flow.PEI_WRITEBACK_FILES.flow_id
    )

    # DUA payment list retrieval.
    DUA_PAYMENT_LIST_SAVED_TO_S3 = LkState(
        44, "DUA payment list saved to S3", Flow.DUA_PAYMENT_LIST.flow_id
    )
    DUA_PAYMENT_LIST_SAVED_TO_DB = LkState(
        45, "New DUA payments stored in database", Flow.DUA_PAYMENT_LIST.flow_id
    )

    # DUA claimant list operations.
    DUA_CLAIMANT_LIST_CREATED = LkState(
        46, "Created claimant list for DUA", Flow.DUA_CLAIMANT_LIST.flow_id
    )
    DUA_CLAIMANT_LIST_SUBMITTED = LkState(
        47, "Submitted claimant list to DIA", Flow.DUA_CLAIMANT_LIST.flow_id
    )

    # DIA payment list retrieval.
    DIA_PAYMENT_LIST_SAVED_TO_S3 = LkState(
        48, "DIA payment list saved to S3", Flow.DIA_PAYMENT_LIST.flow_id
    )
    DIA_PAYMENT_LIST_SAVED_TO_DB = LkState(
        49, "New DIA payments stored in database", Flow.DIA_PAYMENT_LIST.flow_id
    )

    # State for sending new reductions payments to DFML
    DIA_REDUCTIONS_REPORT_SENT = LkState(
        50,
        "New DIA reductions payments report sent to DFML",
        Flow.DFML_DIA_REDUCTION_REPORT.flow_id,
    )
    DUA_REDUCTIONS_REPORT_SENT = LkState(
        51,
        "New DUA reductions payments report sent to DFML",
        Flow.DFML_DUA_REDUCTION_REPORT.flow_id,
    )

    DIA_REPORT_FOR_DFML_CREATED = LkState(
        162, "Create DIA report for DFML", Flow.DFML_AGENCY_REDUCTION_REPORT.flow_id
    )

    # ==============================
    # Delegated Payments States
    # https://lucid.app/lucidchart/edf54a33-1a3f-432d-82b7-157cf02667a4/edit?useCachedRole=false&shared=true&page=NnnYFBRiym9J#
    # ==============================

    # == Claimant States

    DELEGATED_CLAIMANT_EXTRACTED_FROM_FINEOS = LkState(
        100, "Claimant extracted from FINEOS", Flow.DELEGATED_CLAIMANT.flow_id
    )
    DELEGATED_CLAIMANT_ADD_TO_CLAIMANT_EXTRACT_ERROR_REPORT = LkState(
        101, "Add to Claimant Extract Error Report", Flow.DELEGATED_CLAIMANT.flow_id
    )
    DEPRECATED_DELEGATED_CLAIMANT_EXTRACT_ERROR_REPORT_SENT = LkState(
        102,
        "DEPRECATED STATE - Claimant Extract Error Report sent",
        Flow.DELEGATED_CLAIMANT.flow_id,
    )

    # == EFT States

    DELEGATED_EFT_SEND_PRENOTE = LkState(110, "Send EFT Prenote", Flow.DELEGATED_EFT.flow_id)
    DELEGATED_EFT_PRENOTE_SENT = LkState(111, "EFT Prenote Sent", Flow.DELEGATED_EFT.flow_id)
    DEPRECATED_DELEGATED_EFT_ALLOWABLE_TIME_IN_PRENOTE_STATE_EXCEEDED = LkState(
        112,
        "DEPRECATED STATE - EFT alllowable time in Prenote state exceeded",
        Flow.DELEGATED_EFT.flow_id,
    )
    DEPRECATED_DELEGATED_EFT_ELIGIBLE = LkState(
        113, "DEPRECATED STATE - EFT eligible", Flow.DELEGATED_EFT.flow_id
    )
    DEPRECATED_DELEGATED_EFT_ADD_TO_ERROR_REPORT = LkState(
        114, "DEPRECATED STATE - Add to EFT Error Report", Flow.DELEGATED_EFT.flow_id
    )
    DEPRECATED_DELEGATED_EFT_ERROR_REPORT_SENT = LkState(
        115, "DEPRECATED STATE - EFT Error Report sent", Flow.DELEGATED_EFT.flow_id
    )

    # == Payment States

    # FINEOS Extract stage
    DELEGATED_PAYMENT_ADD_TO_PAYMENT_ERROR_REPORT = LkState(
        120, "Add to Payment Error Report", Flow.DELEGATED_PAYMENT.flow_id
    )
    DEPRECATED_DELEGATED_PAYMENT_ERROR_REPORT_SENT = LkState(
        121, "DEPRECATED STATE - Payment Error Report sent", Flow.DELEGATED_PAYMENT.flow_id
    )

    DELEGATED_PAYMENT_PROCESSED_ZERO_PAYMENT = LkState(
        122, "Processed - $0 payment", Flow.DELEGATED_PAYMENT.flow_id,
    )
    DEPRECATED_DELEGATED_PAYMENT_ADD_ZERO_PAYMENT_TO_FINEOS_WRITEBACK = LkState(
        123, "DEPRECATED STATE - Add $0 payment to FINEOS Writeback", Flow.DELEGATED_PAYMENT.flow_id
    )
    DEPRECATED_DELEGATED_PAYMENT_ZERO_PAYMENT_FINEOS_WRITEBACK_SENT = LkState(
        124, "DEPRECATED STATE - $0 payment FINEOS Writeback sent", Flow.DELEGATED_PAYMENT.flow_id
    )

    DELEGATED_PAYMENT_PROCESSED_OVERPAYMENT = LkState(
        125, "Processed - overpayment", Flow.DELEGATED_PAYMENT.flow_id,
    )
    DEPRECATED_DELEGATED_PAYMENT_ADD_OVERPAYMENT_TO_FINEOS_WRITEBACK = LkState(
        126,
        "DEPRECATED STATE - Add overpayment to FINEOS Writeback",
        Flow.DELEGATED_PAYMENT.flow_id,
    )
    DEPREACTED_DELEGATED_PAYMENT_OVERPAYMENT_FINEOS_WRITEBACK_SENT = LkState(
        127, "DEPRECATED STATE - Overpayment FINEOS Writeback sent", Flow.DELEGATED_PAYMENT.flow_id
    )

    DELEGATED_PAYMENT_STAGED_FOR_PAYMENT_AUDIT_REPORT_SAMPLING = LkState(
        128, "Staged for Payment Audit Report sampling", Flow.DELEGATED_PAYMENT.flow_id
    )
    DELEGATED_PAYMENT_ADD_TO_PAYMENT_AUDIT_REPORT = LkState(
        129, "Add to Payment Audit Report", Flow.DELEGATED_PAYMENT.flow_id
    )
    DELEGATED_PAYMENT_PAYMENT_AUDIT_REPORT_SENT = LkState(
        130, "Payment Audit Report sent", Flow.DELEGATED_PAYMENT.flow_id
    )
    DELEGATED_PAYMENT_WAITING_FOR_PAYMENT_AUDIT_RESPONSE_NOT_SAMPLED = LkState(
        131,
        "Waiting for Payment Audit Report response - not sampled",
        Flow.DELEGATED_PAYMENT.flow_id,
    )

    # Payment Rejects processing stage
    DELEGATED_PAYMENT_ADD_TO_PAYMENT_REJECT_REPORT = LkState(
        132, "Add to Payment Reject Report", Flow.DELEGATED_PAYMENT.flow_id
    )

    DEPRECATED_DELEGATED_PAYMENT_ADD_ACCEPTED_PAYMENT_TO_FINEOS_WRITEBACK = LkState(
        134,
        "DEPRECATED STATE - Add accepted payment to FINEOS Writeback",
        Flow.DELEGATED_PAYMENT.flow_id,
    )
    DEPRECATED_DELEGATED_PAYMENT_ACCEPTED_PAYMENT_FINEOS_WRITEBACK_SENT = LkState(
        135,
        "DEPRECATED STATE - Accepted payment FINEOS Writeback sent",
        Flow.DELEGATED_PAYMENT.flow_id,
    )

    DELEGATED_PAYMENT_VALIDATED = LkState(157, "Payment Validated", Flow.DELEGATED_PAYMENT.flow_id)

    DELEGATED_PAYMENT_ADD_TO_PUB_TRANSACTION_CHECK = LkState(
        136, "Add to PUB Transaction - Check", Flow.DELEGATED_PAYMENT.flow_id
    )
    DELEGATED_PAYMENT_PUB_TRANSACTION_CHECK_SENT = LkState(
        137, "PUB Transaction sent - Check", Flow.DELEGATED_PAYMENT.flow_id
    )

    DELEGATED_PAYMENT_ADD_TO_PUB_TRANSACTION_EFT = LkState(
        138, "Add to PUB Transaction - EFT", Flow.DELEGATED_PAYMENT.flow_id
    )
    DELEGATED_PAYMENT_PUB_TRANSACTION_EFT_SENT = LkState(
        139, "PUB Transaction sent - EFT", Flow.DELEGATED_PAYMENT.flow_id
    )

    DEPRECATED_DELEGATED_PAYMENT_FINEOS_WRITEBACK_CHECK_SENT = LkState(
        158, "FINEOS Writeback sent - Check", Flow.DELEGATED_PAYMENT.flow_id
    )

    DEPRECATED_DELEGATED_PAYMENT_FINEOS_WRITEBACK_EFT_SENT = LkState(
        159, "FINEOS Writeback sent - EFT", Flow.DELEGATED_PAYMENT.flow_id
    )

    # PUB Status Return stage
    DEPRECATED_DELEGATED_PAYMENT_ADD_TO_PUB_ERROR_REPORT = LkState(
        140, "DEPRECATED STATE - Add to PUB Error Report", Flow.DELEGATED_PAYMENT.flow_id
    )
    DEPRECATED_DELEGATED_PAYMENT_PUB_ERROR_REPORT_SENT = LkState(
        141, "DEPRECATED STATE - PUB Error Report sent", Flow.DELEGATED_PAYMENT.flow_id
    )

    DEPRECATED_DELEGATED_PAYMENT_ADD_TO_PUB_PAYMENT_FINEOS_WRITEBACK = LkState(
        142,
        "DEPRECATED STATE - Add to PUB payment FINEOS Writeback",
        Flow.DELEGATED_PAYMENT.flow_id,
    )
    DEPRECATED_DELEGATED_PAYMENT_PUB_PAYMENT_FINEOS_WRITEBACK_SENT = LkState(
        143, "DEPRECATED STATE - PUB payment FINEOS Writeback sent", Flow.DELEGATED_PAYMENT.flow_id
    )
    DELEGATED_PAYMENT_COMPLETE = LkState(144, "Payment complete", Flow.DELEGATED_PAYMENT.flow_id)

    # Delegated payment states for cancellations (similar to 122-127)
    DELEGATED_PAYMENT_PROCESSED_CANCELLATION = LkState(
        145, "Processed - Cancellation", Flow.DELEGATED_PAYMENT.flow_id,
    )
    DEPRECATED_DELEGATED_PAYMENT_ADD_CANCELLATION_PAYMENT_TO_FINEOS_WRITEBACK = LkState(
        146,
        "DEPRECATED STATE - Add cancellation payment to FINEOS Writeback",
        Flow.DELEGATED_PAYMENT.flow_id,
    )
    DEPRECATED_DELEGATED_PAYMENT_CANCELLATION_PAYMENT_FINEOS_WRITEBACK_SENT = LkState(
        147,
        "DEPRECATED STATE - cancellation payment FINEOS Writeback sent",
        Flow.DELEGATED_PAYMENT.flow_id,
    )

    # Report states for employer reimbursement payment states
    DELEGATED_PAYMENT_PROCESSED_EMPLOYER_REIMBURSEMENT = LkState(
        148, "Processed - Employer Reimbursement", Flow.DELEGATED_PAYMENT.flow_id,
    )
    DEPRECATED_DELEGATED_PAYMENT_ADD_EMPLOYER_REIMBURSEMENT_PAYMENT_TO_FINEOS_WRITEBACK = LkState(
        149,
        "DEPRECATED STATE - Add employer reimbursement payment to FINEOS Writeback",
        Flow.DELEGATED_PAYMENT.flow_id,
    )
    DEPRECATED_DELEGATED_PAYMENT_EMPLOYER_REIMBURSEMENT_PAYMENT_FINEOS_WRITEBACK_SENT = LkState(
        150,
        "DEPRECATED STATE - Employer reimbursement payment FINEOS Writeback sent",
        Flow.DELEGATED_PAYMENT.flow_id,
    )

    # PEI WRITE BACK ERROR TO FINEOS
    # These states are not retryable because this is erroring after we've sent a payment to PUB
    # If there was an error, it will require a manual effort to fix.
    DEPRECATED_ADD_TO_ERRORED_PEI_WRITEBACK = LkState(
        151, "DEPRECATED STATE - Add to Errored PEI writeback", Flow.DELEGATED_PAYMENT.flow_id
    )

    DEPREACTED_ERRORED_PEI_WRITEBACK_SENT = LkState(
        152,
        "DEPRECATED STATE - Errored PEI write back sent to FINEOS",
        Flow.DELEGATED_PAYMENT.flow_id,
    )

    # Delegated payments address validation states.
    DEPRECATED_CLAIMANT_READY_FOR_ADDRESS_VALIDATION = LkState(
        153,
        "DEPRECATED STATE - Claimant ready for address validation",
        Flow.DELEGATED_CLAIMANT.flow_id,
    )
    DEPRECATED_CLAIMANT_FAILED_ADDRESS_VALIDATION = LkState(
        154,
        "DEPRECATED STATE - Claimant failed address validation",
        Flow.DELEGATED_CLAIMANT.flow_id,
    )
    PAYMENT_READY_FOR_ADDRESS_VALIDATION = LkState(
        155, "Payment ready for address validation", Flow.DELEGATED_PAYMENT.flow_id
    )
    PAYMENT_FAILED_ADDRESS_VALIDATION = LkState(
        156, "Payment failed address validation", Flow.DELEGATED_PAYMENT.flow_id,
    )

    # 2nd writeback to FINEOS for successful checks
    DEPRECATED_DELEGATED_PAYMENT_FINEOS_WRITEBACK_2_ADD_CHECK = LkState(
        160, "DEPRECATED STATE - Add to FINEOS Writeback #2 - Check", Flow.DELEGATED_PAYMENT.flow_id
    )
    DEPRECATED_DELEGATED_PAYMENT_FINEOS_WRITEBACK_2_SENT_CHECK = LkState(
        161, "DEPRECATED STATE - FINEOS Writeback #2 sent - Check", Flow.DELEGATED_PAYMENT.flow_id
    )

    DELEGATED_PAYMENT_POST_PROCESSING_CHECK = LkState(
        163, "Delegated payment post processing check", Flow.DELEGATED_PAYMENT.flow_id
    )

    DELEGATED_CLAIM_EXTRACTED_FROM_FINEOS = LkState(
        164, "Claim extracted from FINEOS", Flow.DELEGATED_CLAIM_VALIDATION.flow_id
    )
    DELEGATED_CLAIM_ADD_TO_CLAIM_EXTRACT_ERROR_REPORT = LkState(
        165, "Add to Claim Extract Error Report", Flow.DELEGATED_CLAIM_VALIDATION.flow_id
    )

    ### Generic states used to send payment transaction statuses back to FINEOS
    ###  without preventing us from receiving them again in subsequent extracts
    DELEGATED_ADD_TO_FINEOS_WRITEBACK = LkState(
        170, "Add to FINEOS writeback", Flow.DELEGATED_PEI_WRITEBACK.flow_id,
    )
    DELEGATED_FINEOS_WRITEBACK_SENT = LkState(
        171, "FINEOS writeback sent", Flow.DELEGATED_PEI_WRITEBACK.flow_id,
    )

    # Deprecated writeback states
    DEPRECATED_ADD_AUDIT_REJECT_TO_FINEOS_WRITEBACK = LkState(
        172,
        "DEPRECATED STATE - Add audit reject to FINEOS writeback",
        Flow.DELEGATED_PEI_WRITEBACK.flow_id,
    )
    DEPRECATED_AUDIT_REJECT_FINEOS_WRITEBACK_SENT = LkState(
        173,
        "DEPRECATED STATE - Audit reject FINEOS writeback sent",
        Flow.DELEGATED_PEI_WRITEBACK.flow_id,
    )
    DEPRECATED_ADD_AUTOMATED_VALIDATION_ERROR_TO_FINEOS_WRITEBACK = LkState(
        174,
        "DEPRECATED STATE - Add automated validation error to FINEOS writeback",
        Flow.DELEGATED_PEI_WRITEBACK.flow_id,
    )
    DEPRECATED_AUTOMATED_VALIDATION_ERROR_FINEOS_WRITEBACK_SENT = LkState(
        175,
        "DEPRECATED STATE - Automated validation error FINEOS writeback sent",
        Flow.DELEGATED_PEI_WRITEBACK.flow_id,
    )
    DEPRECATED_ADD_PENDING_PRENOTE_TO_FINEOS_WRITEBACK = LkState(
        176,
        "DEPRECATED STATE - Add pending prenote to FINEOS writeback",
        Flow.DELEGATED_PEI_WRITEBACK.flow_id,
    )
    DEPRECATED_PENDING_PRENOTE_FINEOS_WRITEBACK_SENT = LkState(
        177,
        "DEPRECATED STATE - Pending prenote FINEOS writeback sent",
        Flow.DELEGATED_PEI_WRITEBACK.flow_id,
    )
    DEPRECATED_ADD_PRENOTE_REJECTED_ERROR_TO_FINEOS_WRITEBACK = LkState(
        178,
        "DEPRECATED STATE - Add prenote rejected error to FINEOS writeback",
        Flow.DELEGATED_PEI_WRITEBACK.flow_id,
    )
    DEPRECATED_PRENOTE_REJECTED_ERROR_FINEOS_WRITEBACK_SENT = LkState(
        179,
        "DEPRECATED STATE - Prenote rejected error FINEOS writeback sent",
        Flow.DELEGATED_PEI_WRITEBACK.flow_id,
    )

    # Restartable error states. Payments in these states will be accepted
    # on subsequent runs of processing (assuming no other issues).
    DELEGATED_PAYMENT_ADD_TO_PAYMENT_ERROR_REPORT_RESTARTABLE = LkState(
        180, "Add to Payment Error Report - RESTARTABLE", Flow.DELEGATED_PAYMENT.flow_id
    )

    DELEGATED_PAYMENT_ADD_TO_PAYMENT_REJECT_REPORT_RESTARTABLE = LkState(
        181, "Add to Payment Reject Report - RESTARTABLE", Flow.DELEGATED_PAYMENT.flow_id
    )

    # Payment was rejected as part of a PUB ACH or Check return file processing
    # Replaces deprecated DEPRECATED_ADD_TO_ERRORED_PEI_WRITEBACK and DEPREACTED_ERRORED_PEI_WRITEBACK_SENT states as part of transition to generic writeback flow
    DELEGATED_PAYMENT_ERROR_FROM_BANK = LkState(
        182, "Payment Errored from Bank", Flow.DELEGATED_PAYMENT.flow_id
    )

    # This state signifies that a payment was successfully sent, but the
    # bank told us it had issues that may prevent payment in the future
    DELEGATED_PAYMENT_COMPLETE_WITH_CHANGE_NOTIFICATION = LkState(
        183, "Payment Complete with change notification", Flow.DELEGATED_PAYMENT.flow_id
    )

    DIA_REDUCTIONS_REPORT_ERROR = LkState(
        184,
        "Error sending DIA reductions payments report to DFML",
        Flow.DFML_DIA_REDUCTION_REPORT.flow_id,
    )

    DUA_REDUCTIONS_REPORT_ERROR = LkState(
        185,
        "Error sending DUA reductions payments report to DFML",
        Flow.DFML_DUA_REDUCTION_REPORT.flow_id,
    )

    DIA_PAYMENT_LIST_ERROR_SAVE_TO_DB = LkState(
        186, "Error saving new DIA payments in database", Flow.DIA_PAYMENT_LIST.flow_id
    )

    DUA_PAYMENT_LIST_ERROR_SAVE_TO_DB = LkState(
        187, "Error saving new DUA payments in database", Flow.DUA_PAYMENT_LIST.flow_id
    )

    DIA_CONSOLIDATED_REPORT_CREATED = LkState(
        188, "Create consolidated report for DFML", Flow.DFML_DIA_REDUCTION_REPORT.flow_id
    )
    DIA_CONSOLIDATED_REPORT_SENT = LkState(
        189, "Send consolidated DIA report for DFML", Flow.DFML_DIA_REDUCTION_REPORT.flow_id
    )

    DIA_CONSOLIDATED_REPORT_ERROR = LkState(
        190, "Consolidated DIA report for DFML error", Flow.DFML_DIA_REDUCTION_REPORT.flow_id
    )

    # Tax Withholding States
    STATE_WITHHOLDING_READY_FOR_PROCESSING = LkState(
        191, "State Withholding ready for processing", Flow.DELEGATED_PAYMENT.flow_id
    )

    STATE_WITHHOLDING_ORPHANED_PENDING_AUDIT = LkState(
        192, "State Withholding awaiting Audit Report", Flow.DELEGATED_PAYMENT.flow_id
    )

    STATE_WITHHOLDING_ERROR = LkState(
        193, "State Withholding Rejected", Flow.DELEGATED_PAYMENT.flow_id
    )

    STATE_WITHHOLDING_SEND_FUNDS = LkState(
        194, "State Withholding send funds to DOR", Flow.DELEGATED_PAYMENT.flow_id
    )

    FEDERAL_WITHHOLDING_READY_FOR_PROCESSING = LkState(
        195, "Federal Withholding ready for processing", Flow.DELEGATED_PAYMENT.flow_id
    )

    FEDERAL_WITHHOLDING_ORPHANED_PENDING_AUDIT = LkState(
        196, "Federal Withholding awaiting Audit Report", Flow.DELEGATED_PAYMENT.flow_id
    )

    FEDERAL_WITHHOLDING_ERROR = LkState(
        197, "Federal Withholding Rejected", Flow.DELEGATED_PAYMENT.flow_id
    )

    FEDERAL_WITHHOLDING_SEND_FUNDS = LkState(
        198, "Federal Withholding send funds to IRS", Flow.DELEGATED_PAYMENT.flow_id
    )

    PAYMENT_READY_FOR_MAX_WEEKLY_BENEFIT_AMOUNT_VALIDATION = LkState(
        199,
        "Payment ready for max weekly benefit amount validation",
        Flow.DELEGATED_PAYMENT.flow_id,
    )

    PAYMENT_FAILED_MAX_WEEKLY_BENEFIT_AMOUNT_VALIDATION = LkState(
        200, "Payment failed max weekly benefit amount validation", Flow.DELEGATED_PAYMENT.flow_id,
    )

    STATE_WITHHOLDING_ADD_TO_PAYMENT_REJECT_REPORT_RESTARTABLE = LkState(
        201,
        "Add State Withholding to Payment Reject Report - RESTARTABLE",
        Flow.DELEGATED_PAYMENT.flow_id,
    )

    FEDERAL_WITHHOLDING_ADD_TO_PAYMENT_REJECT_REPORT_RESTARTABLE = LkState(
        202,
        "Add Federal Withholding to Payment Reject Report - RESTARTABLE",
        Flow.DELEGATED_PAYMENT.flow_id,
    )

    STATE_WITHHOLDING_RELATED_PENDING_AUDIT = LkState(
        203, "State Withholding Related Pending Audit", Flow.DELEGATED_PAYMENT.flow_id
    )

    FEDERAL_WITHHOLDING_RELATED_PENDING_AUDIT = LkState(
        204, "Federal Withholding Related Pending Audit", Flow.DELEGATED_PAYMENT.flow_id
    )

    STATE_WITHHOLDING_ERROR_RESTARTABLE = LkState(
        205, "State Withholding Error Restartable", Flow.DELEGATED_PAYMENT.flow_id
    )

    FEDERAL_WITHHOLDING_ERROR_RESTARTABLE = LkState(
        206, "Federal Withholding Error Restartable", Flow.DELEGATED_PAYMENT.flow_id
    )

    STATE_WITHHOLDING_FUNDS_SENT = LkState(
        207, "State Withholding Funds Sent", Flow.DELEGATED_PAYMENT.flow_id
    )

    FEDERAL_WITHHOLDING_FUNDS_SENT = LkState(
        208, "Federal Withholding Funds Sent", Flow.DELEGATED_PAYMENT.flow_id
    )

    LEGACY_MMARS_PAYMENT_PAID = LkState(
        210, "Legacy MMARS Payment Paid", Flow.LEGACY_MMARS_PAYMENTS.flow_id
    )


class SharedPaymentConstants:
    """
    A class to hold Payment-Specific constants relevant
    to more than one part of the application.
    Definining constants here allows them to be shared
    throughout the application without creating circular dependencies
    """

    # States that indicate we have sent a payment to PUB
    # and it has not yet errored.
    PAID_STATES = frozenset(
        [
            State.DELEGATED_PAYMENT_PUB_TRANSACTION_CHECK_SENT,
            State.DELEGATED_PAYMENT_PUB_TRANSACTION_EFT_SENT,
            State.DELEGATED_PAYMENT_COMPLETE,
            State.DELEGATED_PAYMENT_COMPLETE_WITH_CHANGE_NOTIFICATION,
        ]
    )
    PAID_STATE_IDS = frozenset([state.state_id for state in PAID_STATES])


class PaymentTransactionType(LookupTable):
    model = LkPaymentTransactionType
    column_names = ("payment_transaction_type_id", "payment_transaction_type_description")

    STANDARD = LkPaymentTransactionType(1, "Standard")
    ZERO_DOLLAR = LkPaymentTransactionType(2, "Zero Dollar")
    OVERPAYMENT = LkPaymentTransactionType(3, "Overpayment")
    CANCELLATION = LkPaymentTransactionType(4, "Cancellation")
    UNKNOWN = LkPaymentTransactionType(5, "Unknown")
    EMPLOYER_REIMBURSEMENT = LkPaymentTransactionType(6, "Employer Reimbursement")
    OVERPAYMENT_ACTUAL_RECOVERY = LkPaymentTransactionType(7, "Overpayment Actual Recovery")
    OVERPAYMENT_RECOVERY = LkPaymentTransactionType(8, "Overpayment Recovery")
    OVERPAYMENT_ADJUSTMENT = LkPaymentTransactionType(9, "Overpayment Adjustment")
    OVERPAYMENT_RECOVERY_REVERSE = LkPaymentTransactionType(10, "Overpayment Recovery Reverse")
    OVERPAYMENT_RECOVERY_CANCELLATION = LkPaymentTransactionType(
        11, "Overpayment Recovery Cancellation"
    )
    FEDERAL_TAX_WITHHOLDING = LkPaymentTransactionType(12, "Federal Tax Withholding")
    STATE_TAX_WITHHOLDING = LkPaymentTransactionType(13, "State Tax Withholding")
    STANDARD_LEGACY_MMARS = LkPaymentTransactionType(14, "Standard Legacy MMARS")


class PaymentCheckStatus(LookupTable):
    model = LkPaymentCheckStatus
    column_names = ("payment_check_status_id", "payment_check_status_description")

    PAID = LkPaymentCheckStatus(1, "Paid")
    OUTSTANDING = LkPaymentCheckStatus(2, "Outstanding")
    FUTURE = LkPaymentCheckStatus(3, "Future")
    VOID = LkPaymentCheckStatus(4, "Void")
    STALE = LkPaymentCheckStatus(5, "Stale")
    STOP = LkPaymentCheckStatus(6, "Stop")


class ReferenceFileType(LookupTable):
    model = LkReferenceFileType
    column_names = ("reference_file_type_id", "reference_file_type_description", "num_files_in_set")

    GAX = LkReferenceFileType(1, "GAX", 2)
    VCC = LkReferenceFileType(2, "VCC", 2)
    PAYMENT_EXTRACT = LkReferenceFileType(3, "Payment export", 3)
    VENDOR_CLAIM_EXTRACT = LkReferenceFileType(4, "Vendor export", 3)
    DUA_CLAIMANT_LIST = LkReferenceFileType(5, "DUA claimant list", 1)
    DIA_CLAIMANT_LIST = LkReferenceFileType(6, "DIA claimant list", 1)
    DUA_PAYMENT_LIST = LkReferenceFileType(7, "DUA payment list", 1)
    DIA_PAYMENT_LIST = LkReferenceFileType(8, "DIA payment list", 1)
    DUA_REDUCTION_REPORT_FOR_DFML = LkReferenceFileType(
        9, "DUA payments for DFML reduction report", 1
    )
    OUTBOUND_STATUS_RETURN = LkReferenceFileType(10, "Outbound Status Return", 1)
    OUTBOUND_VENDOR_CUSTOMER_RETURN = LkReferenceFileType(11, "Outbound Vendor Customer Return", 1)
    OUTBOUND_PAYMENT_RETURN = LkReferenceFileType(12, "Outbound Payment Return", 1)
    PEI_WRITEBACK = LkReferenceFileType(13, "PEI Writeback", 1)
    DIA_REDUCTION_REPORT_FOR_DFML = LkReferenceFileType(
        14, "DIA payments for DFML reduction report", 1
    )
    PUB_NACHA = LkReferenceFileType(15, "PUB NACHA file", 1)
    PUB_ACH_RETURN = LkReferenceFileType(16, "PUB ACH Return", 1)
    PUB_CHECK_RETURN = LkReferenceFileType(17, "PUB Check Return", 1)

    DELEGATED_PAYMENT_AUDIT_REPORT = LkReferenceFileType(20, "Payment Audit Report", 1)
    DELEGATED_PAYMENT_REJECTS = LkReferenceFileType(21, "Payment Rejects", 1)
    FINEOS_CLAIMANT_EXTRACT = LkReferenceFileType(24, "Claimant extract", 2)
    FINEOS_PAYMENT_EXTRACT = LkReferenceFileType(25, "Payment extract", 4)

    PUB_EZ_CHECK = LkReferenceFileType(26, "PUB EZ check file", 1)
    PUB_POSITIVE_PAYMENT = LkReferenceFileType(27, "PUB positive pay file", 1)

    DELEGATED_PAYMENT_REPORT_FILE = LkReferenceFileType(28, "SQL Report", 1)
    DIA_CONSOLIDATED_REDUCTION_REPORT = LkReferenceFileType(
        29, "Consolidated DIA payments for DFML reduction report", 1
    )
    DIA_CONSOLIDATED_REDUCTION_REPORT_ERRORS = LkReferenceFileType(
        30, "Consolidated DIA payments for DFML reduction report", 1
    )
    FINEOS_PAYMENT_RECONCILIATION_EXTRACT = LkReferenceFileType(
        31, "Payment reconciliation extract", 3
    )

    DUA_DEMOGRAPHICS_FILE = LkReferenceFileType(32, "DUA demographics", 1)

    DUA_DEMOGRAPHICS_REQUEST_FILE = LkReferenceFileType(33, "DUA demographics request", 1)

    IRS_1099_FILE = LkReferenceFileType(34, "IRS 1099 file", 1)

    FINEOS_IAWW_EXTRACT = LkReferenceFileType(35, "IAWW extract", 2)

    # Claimant Address Report
    CLAIMANT_ADDRESS_VALIDATION_REPORT = LkReferenceFileType(
        36, "Claimant Address validation Report", 1
    )


class Title(LookupTable):
    model = LkTitle
    column_names = ("title_id", "title_description")

    UNKNOWN = LkTitle(1, "Unknown")
    MR = LkTitle(2, "Mr")
    MRS = LkTitle(3, "Mrs")
    MISS = LkTitle(4, "Miss")
    MS = LkTitle(5, "Ms")
    DR = LkTitle(6, "Dr")
    MADAM = LkTitle(7, "Madam")
    SIR = LkTitle(8, "Sir")


class LeaveRequestDecision(LookupTable):
    model = LkLeaveRequestDecision
    column_names = ("leave_request_decision_id", "leave_request_decision_description")

    PENDING = LkLeaveRequestDecision(1, "Pending")
    IN_REVIEW = LkLeaveRequestDecision(2, "In Review")
    APPROVED = LkLeaveRequestDecision(3, "Approved")
    DENIED = LkLeaveRequestDecision(4, "Denied")
    CANCELLED = LkLeaveRequestDecision(5, "Cancelled")
    WITHDRAWN = LkLeaveRequestDecision(6, "Withdrawn")
    PROJECTED = LkLeaveRequestDecision(7, "Projected")
    VOIDED = LkLeaveRequestDecision(8, "Voided")


class AzureGroup(LookupTable):
    model = LkAzureGroup
    column_names = (
        "azure_group_id",
        "azure_group_name",
        "azure_group_guid",
        "azure_group_parent_id",
    )

    NON_PROD = LkAzureGroup(
        1, "TSS-SG-PFML_ADMIN_PORTAL_NON_PROD", "67f909a7-049b-4844-98eb-beec1bd35fc0", None
    )
    NON_PROD_ADMIN = LkAzureGroup(
<<<<<<< HEAD
        2, "TSS-SG-PFML_ADMIN_PORTAL_NON_PROD_ADMIN", "1af1bd6d-2a32-405d-9d90-7b126be8b9fa", 1
    )
    NON_PROD_DEV = LkAzureGroup(
        3, "TSS-SG-PFML_ADMIN_PORTAL_NON_PROD_DEV", "d268edaa-4c0e-48ff-82c0-012e224ddda3", 1
=======
        2,
        "TSS-SG-PFML_ADMIN_PORTAL_NON_PROD_ADMIN",
        "1af1bd6d-2a32-405d-9d90-7b126be8b9fa",
        NON_PROD.azure_group_id,
    )
    NON_PROD_DEV = LkAzureGroup(
        3,
        "TSS-SG-PFML_ADMIN_PORTAL_NON_PROD_DEV",
        "d268edaa-4c0e-48ff-82c0-012e224ddda3",
        NON_PROD.azure_group_id,
>>>>>>> 4ce0dba3
    )
    NON_PROD_CONTACT_CENTER = LkAzureGroup(
        4,
        "TSS-SG-PFML_ADMIN_PORTAL_NON_PROD_CONTACT_CENTER",
        "13d579da-bb84-4c5f-a382-93584fc9e91f",
<<<<<<< HEAD
        1,
=======
        NON_PROD.azure_group_id,
>>>>>>> 4ce0dba3
    )
    NON_PROD_SERVICE_DESK = LkAzureGroup(
        5,
        "TSS-SG-PFML_ADMIN_PORTAL_NON_PROD_SERVICE_DESK",
        "e483a1df-5ce4-4e94-a9bc-48dacf4a14f4",
<<<<<<< HEAD
        1,
    )
    NON_PROD_DFML_OPS = LkAzureGroup(
        6, "TSS-SG-PFML_ADMIN_PORTAL_NON_PROD_DFML_OPS", "be96c3c2-5d2b-4845-9ed5-bb0aa109009e", 1
    )
    PROD = LkAzureGroup(7, "TSS-SG-PFML_ADMIN_PORTAL_PROD", "7", None)
    PROD_ADMIN = LkAzureGroup(8, "TSS-SG-PFML_ADMIN_PORTAL_PROD_ADMIN", "8", 7)
    PROD_DEV = LkAzureGroup(9, "TSS-SG-PFML_ADMIN_PORTAL_PROD_DEV", "9", 7)
    PROD_CONTACT_CENTER = LkAzureGroup(10, "TSS-SG-PFML_ADMIN_PORTAL_PROD_CONTACT_CENTER", "10", 7)
    PROD_SERVICE_DESK = LkAzureGroup(11, "TSS-SG-PFML_ADMIN_PORTAL_PROD_SERVICE_DESK", "11", 7)
    PROD_DFML_OPS = LkAzureGroup(12, "TSS-SG-PFML_ADMIN_PORTAL_PROD_DFML_OPS", "12", 7)
=======
        NON_PROD.azure_group_id,
    )
    NON_PROD_DFML_OPS = LkAzureGroup(
        6,
        "TSS-SG-PFML_ADMIN_PORTAL_NON_PROD_DFML_OPS",
        "be96c3c2-5d2b-4845-9ed5-bb0aa109009e",
        NON_PROD.azure_group_id,
    )
    PROD = LkAzureGroup(7, "TSS-SG-PFML_ADMIN_PORTAL_PROD", "7", None)
    PROD_ADMIN = LkAzureGroup(8, "TSS-SG-PFML_ADMIN_PORTAL_PROD_ADMIN", "8", PROD.azure_group_id)
    PROD_DEV = LkAzureGroup(9, "TSS-SG-PFML_ADMIN_PORTAL_PROD_DEV", "9", PROD.azure_group_id)
    PROD_CONTACT_CENTER = LkAzureGroup(
        10, "TSS-SG-PFML_ADMIN_PORTAL_PROD_CONTACT_CENTER", "10", PROD.azure_group_id
    )
    PROD_SERVICE_DESK = LkAzureGroup(
        11, "TSS-SG-PFML_ADMIN_PORTAL_PROD_SERVICE_DESK", "11", PROD.azure_group_id
    )
    PROD_DFML_OPS = LkAzureGroup(
        12, "TSS-SG-PFML_ADMIN_PORTAL_PROD_DFML_OPS", "12", PROD.azure_group_id
    )
>>>>>>> 4ce0dba3


class AzurePermission(LookupTable):
    model = LkAzurePermission
<<<<<<< HEAD
    column_names = ("azure_permission_id", "azure_permission_resource", "azure_permission_action")

    USER_READ = LkAzurePermission(1, "USER", READ)
    USER_EDIT = LkAzurePermission(2, "USER", EDIT)
    LOG_READ = LkAzurePermission(3, "LOG", READ)
    DASHBOARD_READ = LkAzurePermission(4, "DASHBOARD", READ)
    SETTINGS_READ = LkAzurePermission(5, "SETTINGS", READ)
    SETTINGS_EDIT = LkAzurePermission(6, "SETTINGS", EDIT)
    MAINTENANCE_READ = LkAzurePermission(7, "MAINTENANCE", READ)
    MAINTENANCE_EDIT = LkAzurePermission(8, "MAINTENANCE", EDIT)
    FEATURES_READ = LkAzurePermission(9, "FEATURES", READ)
    FEATURES_EDIT = LkAzurePermission(10, "FEATURES", EDIT)

    @classmethod
    def get_all(cls):
        return [p for p in vars(cls).values() if isinstance(p, cls.model)]
=======
    column_names = (
        "azure_permission_id",
        "azure_permission_description",
        "azure_permission_resource",
        "azure_permission_action",
    )

    USER_READ = LkAzurePermission(1, "USER_READ", "USER", READ)
    USER_EDIT = LkAzurePermission(2, "USER_EDIT", "USER", EDIT)
    LOG_READ = LkAzurePermission(3, "LOG_READ", "LOG", READ)
    DASHBOARD_READ = LkAzurePermission(4, "DASHBOARD_READ", "DASHBOARD", READ)
    SETTINGS_READ = LkAzurePermission(5, "SETTINGS_READ", "SETTINGS", READ)
    SETTINGS_EDIT = LkAzurePermission(6, "SETTINGS_EDIT", "SETTINGS", EDIT)
    MAINTENANCE_READ = LkAzurePermission(7, "MAINTENANCE_READ", "MAINTENANCE", READ)
    MAINTENANCE_EDIT = LkAzurePermission(8, "MAINTENANCE_EDIT", "MAINTENANCE", EDIT)
    FEATURES_READ = LkAzurePermission(9, "FEATURES_READ", "FEATURES", READ)
    FEATURES_EDIT = LkAzurePermission(10, "FEATURES_EDIT", "FEATURES", EDIT)


class MFADeliveryPreference(LookupTable):
    model = LkMFADeliveryPreference
    column_names = ("mfa_delivery_preference_id", "mfa_delivery_preference_description")

    SMS = LkMFADeliveryPreference(1, "SMS")
    OPT_OUT = LkMFADeliveryPreference(2, "Opt Out")


class MFADeliveryPreferenceUpdatedBy(LookupTable):
    model = LkMFADeliveryPreferenceUpdatedBy
    column_names = (
        "mfa_delivery_preference_updated_by_id",
        "mfa_delivery_preference_updated_by_description",
    )

    USER = LkMFADeliveryPreferenceUpdatedBy(1, "User")
    ADMIN = LkMFADeliveryPreferenceUpdatedBy(2, "Admin")


def sync_azure_permissions(db_session):
    """Insert every permission for non_prod and prod admin groups."""
    group_ids = [
        AzureGroup.NON_PROD_ADMIN.azure_group_id,
        AzureGroup.PROD_ADMIN.azure_group_id,
    ]
    permissions = AzurePermission.get_all()
    for group_id in group_ids:
        group_permission_ids = [
            p_id[0]
            for p_id in db_session.query(AzureGroupPermission.azure_permission_id).filter(
                AzureGroupPermission.azure_group_id == group_id
            )
        ]
        for permission in permissions:
            if permission.azure_permission_id not in group_permission_ids:
                logger.info(
                    "Adding AzureGroupPermission record",
                    extra={
                        "azure_permission_id": permission.azure_permission_id,
                        "azure_group_id": group_id,
                    },
                )
                db_session.add(
                    AzureGroupPermission(
                        azure_group_id=group_id, azure_permission_id=permission.azure_permission_id,
                    )
                )
    db_session.commit()
>>>>>>> 4ce0dba3


def sync_lookup_tables(db_session):
    """Synchronize lookup tables to the database."""
    AbsencePeriodType.sync_to_database(db_session)
    AbsenceReason.sync_to_database(db_session)
    AbsenceReasonQualifierOne.sync_to_database(db_session)
    AbsenceReasonQualifierTwo.sync_to_database(db_session)
    AbsenceStatus.sync_to_database(db_session)
    AddressType.sync_to_database(db_session)
    GeoState.sync_to_database(db_session)
    Country.sync_to_database(db_session)
    ClaimType.sync_to_database(db_session)
    Race.sync_to_database(db_session)
    LeaveRequestDecision.sync_to_database(db_session)
    MaritalStatus.sync_to_database(db_session)
    Gender.sync_to_database(db_session)
    Occupation.sync_to_database(db_session)
    Role.sync_to_database(db_session)
    PaymentMethod.sync_to_database(db_session)
    BankAccountType.sync_to_database(db_session)
    ReferenceFileType.sync_to_database(db_session)
    Title.sync_to_database(db_session)
    ReferenceFileType.sync_to_database(db_session)
    # Order of operations matters here:
    # Flow must be synced before State.
    Flow.sync_to_database(db_session)
    State.sync_to_database(db_session)
    PaymentTransactionType.sync_to_database(db_session)
    PaymentCheckStatus.sync_to_database(db_session)
    PrenoteState.sync_to_database(db_session)
    PubErrorType.sync_to_database(db_session)
    ManagedRequirementStatus.sync_to_database(db_session)
    ManagedRequirementCategory.sync_to_database(db_session)
    ManagedRequirementType.sync_to_database(db_session)
    AzureGroup.sync_to_database(db_session)
    AzurePermission.sync_to_database(db_session)
<<<<<<< HEAD
=======
    MFADeliveryPreference.sync_to_database(db_session)
    MFADeliveryPreferenceUpdatedBy.sync_to_database(db_session)
>>>>>>> 4ce0dba3
    db_session.commit()<|MERGE_RESOLUTION|>--- conflicted
+++ resolved
@@ -1341,13 +1341,6 @@
 class LkAzurePermission(Base):
     __tablename__ = "lk_azure_permission"
     azure_permission_id = Column(Integer, primary_key=True, autoincrement=True)
-<<<<<<< HEAD
-    azure_permission_resource = Column(Text, nullable=False)
-    azure_permission_action = Column(Text, nullable=False)
-
-    def __init__(self, azure_permission_id, azure_permission_resource, azure_permission_action):
-        self.azure_permission_id = azure_permission_id
-=======
     azure_permission_description = Column(Text, nullable=False)
     azure_permission_resource = Column(Text, nullable=False)
     azure_permission_action = Column(Text, nullable=False)
@@ -1361,19 +1354,12 @@
     ):
         self.azure_permission_id = azure_permission_id
         self.azure_permission_description = azure_permission_description
->>>>>>> 4ce0dba3
         self.azure_permission_resource = azure_permission_resource
         self.azure_permission_action = azure_permission_action
 
 
-<<<<<<< HEAD
-class AzureGroupPermission(Base):
-    __tablename__ = "link_azure_group_permission"
-    __table_args__ = (UniqueConstraint("azure_permission_id", "azure_group_id"),)
-=======
 class AzureGroupPermission(Base, TimestampMixin):
     __tablename__ = "link_azure_group_permission"
->>>>>>> 4ce0dba3
     azure_permission_id = Column(
         Integer, ForeignKey("lk_azure_permission.azure_permission_id"), primary_key=True
     )
@@ -1385,13 +1371,9 @@
     azure_group_id = Column(Integer, primary_key=True, autoincrement=True)
     azure_group_name = Column(Text, nullable=False)
     azure_group_guid = Column(Text, nullable=False)
-<<<<<<< HEAD
-    azure_group_parent_id = Column(Integer, nullable=True)
-=======
     azure_group_parent_id = Column(
         Integer, ForeignKey("lk_azure_group.azure_group_id"), nullable=True
     )
->>>>>>> 4ce0dba3
     permissions = relationship(AzureGroupPermission, uselist=True)
 
     def __init__(self, azure_group_id, azure_group_name, azure_group_guid, azure_group_parent_id):
@@ -3142,12 +3124,6 @@
         1, "TSS-SG-PFML_ADMIN_PORTAL_NON_PROD", "67f909a7-049b-4844-98eb-beec1bd35fc0", None
     )
     NON_PROD_ADMIN = LkAzureGroup(
-<<<<<<< HEAD
-        2, "TSS-SG-PFML_ADMIN_PORTAL_NON_PROD_ADMIN", "1af1bd6d-2a32-405d-9d90-7b126be8b9fa", 1
-    )
-    NON_PROD_DEV = LkAzureGroup(
-        3, "TSS-SG-PFML_ADMIN_PORTAL_NON_PROD_DEV", "d268edaa-4c0e-48ff-82c0-012e224ddda3", 1
-=======
         2,
         "TSS-SG-PFML_ADMIN_PORTAL_NON_PROD_ADMIN",
         "1af1bd6d-2a32-405d-9d90-7b126be8b9fa",
@@ -3158,35 +3134,17 @@
         "TSS-SG-PFML_ADMIN_PORTAL_NON_PROD_DEV",
         "d268edaa-4c0e-48ff-82c0-012e224ddda3",
         NON_PROD.azure_group_id,
->>>>>>> 4ce0dba3
     )
     NON_PROD_CONTACT_CENTER = LkAzureGroup(
         4,
         "TSS-SG-PFML_ADMIN_PORTAL_NON_PROD_CONTACT_CENTER",
         "13d579da-bb84-4c5f-a382-93584fc9e91f",
-<<<<<<< HEAD
-        1,
-=======
         NON_PROD.azure_group_id,
->>>>>>> 4ce0dba3
     )
     NON_PROD_SERVICE_DESK = LkAzureGroup(
         5,
         "TSS-SG-PFML_ADMIN_PORTAL_NON_PROD_SERVICE_DESK",
         "e483a1df-5ce4-4e94-a9bc-48dacf4a14f4",
-<<<<<<< HEAD
-        1,
-    )
-    NON_PROD_DFML_OPS = LkAzureGroup(
-        6, "TSS-SG-PFML_ADMIN_PORTAL_NON_PROD_DFML_OPS", "be96c3c2-5d2b-4845-9ed5-bb0aa109009e", 1
-    )
-    PROD = LkAzureGroup(7, "TSS-SG-PFML_ADMIN_PORTAL_PROD", "7", None)
-    PROD_ADMIN = LkAzureGroup(8, "TSS-SG-PFML_ADMIN_PORTAL_PROD_ADMIN", "8", 7)
-    PROD_DEV = LkAzureGroup(9, "TSS-SG-PFML_ADMIN_PORTAL_PROD_DEV", "9", 7)
-    PROD_CONTACT_CENTER = LkAzureGroup(10, "TSS-SG-PFML_ADMIN_PORTAL_PROD_CONTACT_CENTER", "10", 7)
-    PROD_SERVICE_DESK = LkAzureGroup(11, "TSS-SG-PFML_ADMIN_PORTAL_PROD_SERVICE_DESK", "11", 7)
-    PROD_DFML_OPS = LkAzureGroup(12, "TSS-SG-PFML_ADMIN_PORTAL_PROD_DFML_OPS", "12", 7)
-=======
         NON_PROD.azure_group_id,
     )
     NON_PROD_DFML_OPS = LkAzureGroup(
@@ -3207,29 +3165,10 @@
     PROD_DFML_OPS = LkAzureGroup(
         12, "TSS-SG-PFML_ADMIN_PORTAL_PROD_DFML_OPS", "12", PROD.azure_group_id
     )
->>>>>>> 4ce0dba3
 
 
 class AzurePermission(LookupTable):
     model = LkAzurePermission
-<<<<<<< HEAD
-    column_names = ("azure_permission_id", "azure_permission_resource", "azure_permission_action")
-
-    USER_READ = LkAzurePermission(1, "USER", READ)
-    USER_EDIT = LkAzurePermission(2, "USER", EDIT)
-    LOG_READ = LkAzurePermission(3, "LOG", READ)
-    DASHBOARD_READ = LkAzurePermission(4, "DASHBOARD", READ)
-    SETTINGS_READ = LkAzurePermission(5, "SETTINGS", READ)
-    SETTINGS_EDIT = LkAzurePermission(6, "SETTINGS", EDIT)
-    MAINTENANCE_READ = LkAzurePermission(7, "MAINTENANCE", READ)
-    MAINTENANCE_EDIT = LkAzurePermission(8, "MAINTENANCE", EDIT)
-    FEATURES_READ = LkAzurePermission(9, "FEATURES", READ)
-    FEATURES_EDIT = LkAzurePermission(10, "FEATURES", EDIT)
-
-    @classmethod
-    def get_all(cls):
-        return [p for p in vars(cls).values() if isinstance(p, cls.model)]
-=======
     column_names = (
         "azure_permission_id",
         "azure_permission_description",
@@ -3297,7 +3236,6 @@
                     )
                 )
     db_session.commit()
->>>>>>> 4ce0dba3
 
 
 def sync_lookup_tables(db_session):
@@ -3335,9 +3273,6 @@
     ManagedRequirementType.sync_to_database(db_session)
     AzureGroup.sync_to_database(db_session)
     AzurePermission.sync_to_database(db_session)
-<<<<<<< HEAD
-=======
     MFADeliveryPreference.sync_to_database(db_session)
     MFADeliveryPreferenceUpdatedBy.sync_to_database(db_session)
->>>>>>> 4ce0dba3
     db_session.commit()