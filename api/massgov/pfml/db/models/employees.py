# ORM and serialization models for our employee data and API layers.
#
# A model's ORM representation should always match the database so we can
# properly read and write data. If you make a change, follow the instructions
# in the API README to generate an associated table migration.
#
# Generally, a model factory should be provided in the associated factories.py file.
# This allows us to build mock data and insert them easily in the database for tests
# and seeding.
#
import re
from datetime import date, timedelta
from typing import TYPE_CHECKING, List, Optional, cast

from bouncer.constants import EDIT, READ  # noqa: F401 F403
from dateutil.relativedelta import relativedelta
from sqlalchemy import (
    TIMESTAMP,
    Boolean,
    Column,
    Date,
    ForeignKey,
    Index,
    Integer,
    Numeric,
    Text,
    UniqueConstraint,
    and_,
    desc,
    or_,
    select,
)
from sqlalchemy.ext.hybrid import hybrid_method
from sqlalchemy.orm import Query, aliased, dynamic_loader, object_session, relationship, validates
from sqlalchemy.schema import Sequence
from sqlalchemy.sql.expression import func
from sqlalchemy.types import JSON

import massgov.pfml.util.logging
from massgov.pfml.util.datetime import utcnow

from ..lookup import LookupTable
from .base import AzureLogMixin, Base, TimestampMixin, utc_timestamp_gen, uuid_gen
from .common import PostgreSQLUUID
from .geo import LkCountry, LkGeoState
from .industry_codes import LkIndustryCode
from .state import LkState, State
from .verifications import Verification

# (typed_hybrid_property) https://github.com/dropbox/sqlalchemy-stubs/issues/98
if TYPE_CHECKING:
    # Use this to make hybrid_property's have the same typing as a normal property until stubs are improved.
    typed_hybrid_property = property
else:
    from sqlalchemy.ext.hybrid import hybrid_property as typed_hybrid_property


logger = massgov.pfml.util.logging.get_logger(__name__)


class LkAbsencePeriodType(Base):
    __tablename__ = "lk_absence_period_type"
    absence_period_type_id = Column(Integer, primary_key=True, autoincrement=True)
    absence_period_type_description = Column(Text, nullable=False)

    def __init__(self, absence_period_type_id, absence_period_type_description):
        self.absence_period_type_id = absence_period_type_id
        self.absence_period_type_description = absence_period_type_description


class LkAbsenceReason(Base):
    __tablename__ = "lk_absence_reason"
    absence_reason_id = Column(Integer, primary_key=True, autoincrement=True)
    absence_reason_description = Column(Text, nullable=False)

    def __init__(self, absence_reason_id, absence_reason_description):
        self.absence_reason_id = absence_reason_id
        self.absence_reason_description = absence_reason_description


class LkAbsenceReasonQualifierOne(Base):
    __tablename__ = "lk_absence_reason_qualifier_one"
    absence_reason_qualifier_one_id = Column(Integer, primary_key=True, autoincrement=True)
    absence_reason_qualifier_one_description = Column(Text, nullable=False)

    def __init__(self, absence_reason_qualifier_one_id, absence_reason_qualifier_one_description):
        self.absence_reason_qualifier_one_id = absence_reason_qualifier_one_id
        self.absence_reason_qualifier_one_description = absence_reason_qualifier_one_description


class LkAbsenceReasonQualifierTwo(Base):
    __tablename__ = "lk_absence_reason_qualifier_two"
    absence_reason_qualifier_two_id = Column(Integer, primary_key=True, autoincrement=True)
    absence_reason_qualifier_two_description = Column(Text, nullable=False)

    def __init__(self, absence_reason_qualifier_two_id, absence_reason_qualifier_two_description):
        self.absence_reason_qualifier_two_id = absence_reason_qualifier_two_id
        self.absence_reason_qualifier_two_description = absence_reason_qualifier_two_description


class LkAbsenceStatus(Base):
    __tablename__ = "lk_absence_status"
    absence_status_id = Column(Integer, primary_key=True, autoincrement=True)
    absence_status_description = Column(Text, nullable=False)
    sort_order = Column(Integer, default=0, nullable=False)

    # use to set order when sorting (non alphabetic) by absence status

    def __init__(self, absence_status_id, absence_status_description, sort_order):
        self.absence_status_id = absence_status_id
        self.absence_status_description = absence_status_description
        self.sort_order = sort_order


class LkAddressType(Base):
    __tablename__ = "lk_address_type"
    address_type_id = Column(Integer, primary_key=True, autoincrement=True)
    address_description = Column(Text, nullable=False)

    def __init__(self, address_type_id, address_description):
        self.address_type_id = address_type_id
        self.address_description = address_description


class LkClaimType(Base):
    __tablename__ = "lk_claim_type"
    claim_type_id = Column(Integer, primary_key=True, autoincrement=True)
    claim_type_description = Column(Text, nullable=False)

    def __init__(self, claim_type_id, claim_type_description):
        self.claim_type_id = claim_type_id
        self.claim_type_description = claim_type_description


class LkRace(Base):
    __tablename__ = "lk_race"
    race_id = Column(Integer, primary_key=True)
    race_description = Column(Text, nullable=False)

    def __init__(self, race_id, race_description):
        self.race_id = race_id
        self.race_description = race_description


class LkMaritalStatus(Base):
    __tablename__ = "lk_marital_status"
    marital_status_id = Column(Integer, primary_key=True, autoincrement=True)
    marital_status_description = Column(Text, nullable=False)

    def __init__(self, marital_status_id, marital_status_description):
        self.marital_status_id = marital_status_id
        self.marital_status_description = marital_status_description


class LkGender(Base):
    __tablename__ = "lk_gender"
    gender_id = Column(Integer, primary_key=True, autoincrement=True)
    gender_description = Column(Text, nullable=False)
    fineos_gender_description = Column(Text, nullable=True)

    def __init__(self, gender_id, gender_description, fineos_gender_description):
        self.gender_id = gender_id
        self.gender_description = gender_description
        self.fineos_gender_description = fineos_gender_description


class LkOccupation(Base):
    __tablename__ = "lk_occupation"
    occupation_id = Column(Integer, primary_key=True)
    occupation_description = Column(Text, nullable=False)

    def __init__(self, occupation_id, occupation_description):
        self.occupation_id = occupation_id
        self.occupation_description = occupation_description


class LkEducationLevel(Base):
    __tablename__ = "lk_education_level"
    education_level_id = Column(Integer, primary_key=True, autoincrement=True)
    education_level_description = Column(Text, nullable=False)

    def __init__(self, education_level_id, education_level_description):
        self.education_level_id = education_level_id
        self.education_level_description = education_level_description


class LkRole(Base):
    __tablename__ = "lk_role"
    role_id = Column(Integer, primary_key=True, autoincrement=True)
    role_description = Column(Text, nullable=False)

    def __init__(self, role_id, role_description):
        self.role_id = role_id
        self.role_description = role_description


class LkPaymentMethod(Base):
    __tablename__ = "lk_payment_method"
    payment_method_id = Column(Integer, primary_key=True, autoincrement=True)
    payment_method_description = Column(Text, nullable=False)

    def __init__(self, payment_method_id, payment_method_description):
        self.payment_method_id = payment_method_id
        self.payment_method_description = payment_method_description


class LkBankAccountType(Base):
    __tablename__ = "lk_bank_account_type"
    bank_account_type_id = Column(Integer, primary_key=True, autoincrement=True)
    bank_account_type_description = Column(Text, nullable=False)

    def __init__(self, bank_account_type_id, bank_account_type_description):
        self.bank_account_type_id = bank_account_type_id
        self.bank_account_type_description = bank_account_type_description


class LkPrenoteState(Base):
    __tablename__ = "lk_prenote_state"
    prenote_state_id = Column(Integer, primary_key=True, autoincrement=True)
    prenote_state_description = Column(Text, nullable=False)

    def __init__(self, prenote_state_id, prenote_state_description):
        self.prenote_state_id = prenote_state_id
        self.prenote_state_description = prenote_state_description


class LkPaymentTransactionType(Base):
    __tablename__ = "lk_payment_transaction_type"
    payment_transaction_type_id = Column(Integer, primary_key=True, autoincrement=True)
    payment_transaction_type_description = Column(Text, nullable=False)

    def __init__(self, payment_transaction_type_id, payment_transaction_type_description):
        self.payment_transaction_type_id = payment_transaction_type_id
        self.payment_transaction_type_description = payment_transaction_type_description


class LkPaymentCheckStatus(Base):
    __tablename__ = "lk_payment_check_status"
    payment_check_status_id = Column(Integer, primary_key=True, autoincrement=True)
    payment_check_status_description = Column(Text, nullable=False)

    def __init__(self, payment_check_status_id, payment_check_status_description):
        self.payment_check_status_id = payment_check_status_id
        self.payment_check_status_description = payment_check_status_description


class LkReferenceFileType(Base):
    __tablename__ = "lk_reference_file_type"
    reference_file_type_id = Column(Integer, primary_key=True, autoincrement=True)
    reference_file_type_description = Column(Text, nullable=False)
    num_files_in_set = Column(Integer)

    def __init__(self, reference_file_type_id, reference_file_type_description, num_files_in_set):
        self.reference_file_type_id = reference_file_type_id
        self.reference_file_type_description = reference_file_type_description
        self.num_files_in_set = num_files_in_set


class LkTitle(Base):
    __tablename__ = "lk_title"
    title_id = Column(Integer, primary_key=True, autoincrement=True)
    title_description = Column(Text, nullable=False)

    def __init__(self, title_id, title_description):
        self.title_id = title_id
        self.title_description = title_description


class LkLeaveRequestDecision(Base):
    __tablename__ = "lk_leave_request_decision"
    leave_request_decision_id = Column(Integer, primary_key=True, autoincrement=True)
    leave_request_decision_description = Column(Text, nullable=False)

    def __init__(self, leave_request_decision_id, leave_request_decision_description):
        self.leave_request_decision_id = leave_request_decision_id
        self.leave_request_decision_description = leave_request_decision_description


class LkMFADeliveryPreference(Base):
    __tablename__ = "lk_mfa_delivery_preference"
    mfa_delivery_preference_id = Column(Integer, primary_key=True, autoincrement=True)
    mfa_delivery_preference_description = Column(Text, nullable=False)

    def __init__(self, mfa_delivery_preference_id, mfa_delivery_preference_description):
        self.mfa_delivery_preference_id = mfa_delivery_preference_id
        self.mfa_delivery_preference_description = mfa_delivery_preference_description


class LkMFADeliveryPreferenceUpdatedBy(Base):
    __tablename__ = "lk_mfa_delivery_preference_updated_by"
    mfa_delivery_preference_updated_by_id = Column(Integer, primary_key=True, autoincrement=True)
    mfa_delivery_preference_updated_by_description = Column(Text, nullable=False)

    def __init__(
        self, mfa_delivery_preference_updated_by_id, mfa_delivery_preference_updated_by_description
    ):
        self.mfa_delivery_preference_updated_by_id = mfa_delivery_preference_updated_by_id
        self.mfa_delivery_preference_updated_by_description = (
            mfa_delivery_preference_updated_by_description
        )


class AbsencePeriod(Base, TimestampMixin):
    __tablename__ = "absence_period"
    __table_args__ = (
        UniqueConstraint(
            "fineos_absence_period_index_id",
            "fineos_absence_period_class_id",
            name="uix_absence_period_index_id_absence_period_class_id",
        ),
    )

    absence_period_id = Column(PostgreSQLUUID, primary_key=True, default=uuid_gen)
    absence_period_start_date = Column(Date)
    absence_period_end_date = Column(Date)
    absence_period_type_id = Column(
        Integer, ForeignKey("lk_absence_period_type.absence_period_type_id")
    )
    absence_reason_qualifier_one_id = Column(
        Integer, ForeignKey("lk_absence_reason_qualifier_one.absence_reason_qualifier_one_id")
    )
    absence_reason_qualifier_two_id = Column(
        Integer, ForeignKey("lk_absence_reason_qualifier_two.absence_reason_qualifier_two_id")
    )
    absence_reason_id = Column(Integer, ForeignKey("lk_absence_reason.absence_reason_id"))
    claim_id = Column(PostgreSQLUUID, ForeignKey("claim.claim_id"), index=True, nullable=False)
    fineos_absence_period_class_id = Column(Integer, nullable=False, index=True)
    fineos_absence_period_index_id = Column(Integer, nullable=False, index=True)
    fineos_leave_request_id = Column(Integer, index=True)
    fineos_average_weekly_wage = Column(Numeric(asdecimal=True))
    leave_request_decision_id = Column(
        Integer, ForeignKey("lk_leave_request_decision.leave_request_decision_id")
    )
    is_id_proofed = Column(Boolean)

    claim = relationship("Claim")
    absence_period_type = relationship(LkAbsencePeriodType)
    absence_reason = relationship(LkAbsenceReason)
    absence_reason_qualifier_one = relationship(LkAbsenceReasonQualifierOne)
    absence_reason_qualifier_two = relationship(LkAbsenceReasonQualifierTwo)
    leave_request_decision = relationship(LkLeaveRequestDecision)


class AuthorizedRepresentative(Base, TimestampMixin):
    __tablename__ = "authorized_representative"
    authorized_representative_id = Column(PostgreSQLUUID, primary_key=True, default=uuid_gen)
    first_name = Column(Text)
    last_name = Column(Text)

    employees = relationship("AuthorizedRepEmployee", back_populates="authorized_rep")


class HealthCareProvider(Base, TimestampMixin):
    __tablename__ = "health_care_provider"
    health_care_provider_id = Column(PostgreSQLUUID, primary_key=True, default=uuid_gen)
    provider_name = Column(Text)

    addresses = relationship("HealthCareProviderAddress", back_populates="health_care_provider")


class OrganizationUnit(Base, TimestampMixin):
    __tablename__ = "organization_unit"
    __table_args__ = (
        UniqueConstraint("name", "employer_id", name="uix_organization_unit_name_employer_id",),
    )
    organization_unit_id = Column(PostgreSQLUUID, primary_key=True, default=uuid_gen)
    fineos_id = Column(Text, nullable=True, unique=True)
    name = Column(Text, nullable=False)
    employer_id = Column(
        PostgreSQLUUID, ForeignKey("employer.employer_id"), nullable=False, index=True
    )

    employer = relationship("Employer")
    dua_reporting_units: "Query[DuaReportingUnit]" = dynamic_loader(
        "DuaReportingUnit", back_populates="organization_unit"
    )

    @validates("fineos_id")
    def validate_fineos_id(self, key: str, fineos_id: Optional[str]) -> Optional[str]:
        if not fineos_id:
            return fineos_id
        if not re.fullmatch(r"[A-Z]{2}:[0-9]{5}:[0-9]{10}", fineos_id):
            raise ValueError(
                f"Invalid fineos_id: {fineos_id}. Expected a format of AA:00001:0000000001"
            )
        return fineos_id


class EmployerQuarterlyContribution(Base, TimestampMixin):
    __tablename__ = "employer_quarterly_contribution"
    employer_id = Column(
        PostgreSQLUUID, ForeignKey("employer.employer_id"), index=True, primary_key=True
    )
    filing_period = Column(Date, primary_key=True)
    employer_total_pfml_contribution = Column(Numeric(asdecimal=True), nullable=False)
    pfm_account_id = Column(Text, nullable=False, index=True)
    dor_received_date = Column(TIMESTAMP(timezone=True))
    dor_updated_date = Column(TIMESTAMP(timezone=True))
    latest_import_log_id = Column(Integer, ForeignKey("import_log.import_log_id"), index=True)

    employer = relationship("Employer", back_populates="employer_quarterly_contribution")


class Employer(Base, TimestampMixin):
    __tablename__ = "employer"
    employer_id = Column(PostgreSQLUUID, primary_key=True, default=uuid_gen)
    account_key = Column(Text, index=True)
    employer_fein = Column(Text, nullable=False, index=True)
    employer_name = Column(Text)
    employer_dba = Column(Text)
    family_exemption = Column(Boolean)
    medical_exemption = Column(Boolean)
    exemption_commence_date = Column(Date)
    exemption_cease_date = Column(Date)
    dor_updated_date = Column(TIMESTAMP(timezone=True))
    latest_import_log_id = Column(Integer, ForeignKey("import_log.import_log_id"), index=True)
    fineos_employer_id = Column(Integer, index=True, unique=True)
    industry_code_id = Column(Integer, ForeignKey("lk_industry_code.industry_code_id"))

    claims = cast(Optional[List["Claim"]], relationship("Claim", back_populates="employer"))
    wages_and_contributions: "Query[WagesAndContributions]" = dynamic_loader(
        "WagesAndContributions", back_populates="employer"
    )
    addresses: "Query[EmployerAddress]" = dynamic_loader(
        "EmployerAddress", back_populates="employer"
    )
    employer_occupations: "Query[EmployeeOccupation]" = dynamic_loader(
        "EmployeeOccupation", back_populates="employer"
    )
    employer_quarterly_contribution = relationship(
        "EmployerQuarterlyContribution", back_populates="employer"
    )
    employee_benefit_year_contributions: "Query[BenefitYearContribution]" = dynamic_loader(
        "BenefitYearContribution", back_populates="employer"
    )

    lk_industry_code = relationship(LkIndustryCode)

    @property
    def organization_units(self) -> list[OrganizationUnit]:
        return (
            object_session(self)
            .query(OrganizationUnit)
            .filter(
                OrganizationUnit.employer_id == self.employer_id,
                OrganizationUnit.fineos_id.isnot(None),
            )
            .all()
        )

    @property
    def uses_organization_units(self):
        return any(self.organization_units)

    @typed_hybrid_property
    def verification_data(self) -> Optional[EmployerQuarterlyContribution]:
        """Get the most recent withholding data. Portal uses this data in order to verify a
        user can become a leave admin for this employer"""

        current_date = date.today()
        last_years_date = current_date - relativedelta(years=1)

        # Check the last four quarters. Does not include the current quarter, which would be a future filing period.
        non_zero_contribution = (
            object_session(self)
            .query(EmployerQuarterlyContribution)
            .filter(EmployerQuarterlyContribution.employer_id == self.employer_id)
            .filter(EmployerQuarterlyContribution.employer_total_pfml_contribution > 0)
            .filter(
                EmployerQuarterlyContribution.filing_period.between(last_years_date, current_date)
            )
            .order_by(desc(EmployerQuarterlyContribution.filing_period))
            .first()
        )

        if non_zero_contribution is None:
            # If this is a new or previously-exempt Employer to the program, we may not
            # have any non-zero contributions within the past year. We still want to support
            # verification for them, so for them we check future filing periods, which includes
            # the current quarter:
            non_zero_contribution = (
                object_session(self)
                .query(EmployerQuarterlyContribution)
                .filter(EmployerQuarterlyContribution.employer_id == self.employer_id)
                .filter(EmployerQuarterlyContribution.employer_total_pfml_contribution > 0)
                .filter(EmployerQuarterlyContribution.filing_period > current_date)
                .order_by(desc(EmployerQuarterlyContribution.filing_period))
                .first()
            )

        return non_zero_contribution

    @typed_hybrid_property
    def has_verification_data(self) -> bool:
        current_date = date.today()
        last_years_date = current_date - relativedelta(years=1)

        return any(
            quarter.employer_total_pfml_contribution > 0
            and quarter.filing_period >= last_years_date
            and quarter.filing_period <= current_date
            for quarter in self.employer_quarterly_contribution  # type: ignore
        ) or any(
            quarter.employer_total_pfml_contribution > 0 and quarter.filing_period > current_date
            for quarter in self.employer_quarterly_contribution  # type: ignore
        )

    @validates("employer_fein")
    def validate_employer_fein(self, key: str, employer_fein: str) -> str:
        fein = str(employer_fein)
        error = re.match(r"^[0-9]{9}$", fein) is None
        if error:
            raise ValueError(f"Invalid FEIN: {employer_fein}. Expected a 9-digit integer value")
        return employer_fein


class DuaEmployer(Base, TimestampMixin):
    __tablename__ = "dua_employer_data"
    __table_args__ = (
        UniqueConstraint(
            "fineos_employer_id",
            "dba",
            "attention",
            "email",
            "phone_number",
            "address_line_1",
            "address_line_2",
            "address_city",
            "address_zip_code",
            "address_state",
            "naics_code",
            "naics_description",
            name="uix_dua_employer",
        ),
    )
    dua_employer_id = Column(PostgreSQLUUID, primary_key=True, default=uuid_gen)
    fineos_employer_id = Column(Text, nullable=False)
    dba = Column(Text, nullable=True)
    attention = Column(Text, nullable=True)
    email = Column(Text, nullable=True)
    phone_number = Column(Text, nullable=False)
    address_line_1 = Column(Text, nullable=True)
    address_line_2 = Column(Text, nullable=True)
    address_city = Column(Text, nullable=True)
    address_zip_code = Column(Text, nullable=True)
    address_state = Column(Text, nullable=True)
    naics_code = Column(Text, nullable=True)
    naics_description = Column(Text, nullable=True)


class DuaReportingUnitRaw(Base, TimestampMixin):
    __tablename__ = "dua_reporting_unit_data"
    __table_args__ = (
        UniqueConstraint(
            "fineos_employer_id",
            "dua_id",
            "dba",
            "attention",
            "email",
            "phone_number",
            "address_line_1",
            "address_line_2",
            "address_city",
            "address_zip_code",
            "address_state",
            name="uix_dua_reporting_unit_data",
        ),
    )
    dua_reporting_unit_data_id = Column(PostgreSQLUUID, primary_key=True, default=uuid_gen)
    fineos_employer_id = Column(Text, nullable=False)
    dua_id = Column(Text, nullable=True)
    dba = Column(Text, nullable=True)
    attention = Column(Text, nullable=True)
    email = Column(Text, nullable=True)
    phone_number = Column(Text, nullable=False)
    address_line_1 = Column(Text, nullable=True)
    address_line_2 = Column(Text, nullable=True)
    address_city = Column(Text, nullable=True)
    address_zip_code = Column(Text, nullable=True)
    address_state = Column(Text, nullable=True)


class DuaReportingUnit(Base, TimestampMixin):
    __tablename__ = "dua_reporting_unit"
    dua_reporting_unit_id = Column(PostgreSQLUUID, primary_key=True, default=uuid_gen)
    dua_id = Column(Text, unique=True, nullable=False)  # The Reporting Unit Number from DUA
    dba = Column(Text, nullable=True)
    organization_unit_id = Column(
        PostgreSQLUUID,
        ForeignKey("organization_unit.organization_unit_id"),
        nullable=True,
        index=True,
    )

    organization_unit = relationship("OrganizationUnit", back_populates="dua_reporting_units")


class EmployerPushToFineosQueue(Base, TimestampMixin):
    __tablename__ = "employer_push_to_fineos_queue"
    employer_push_to_fineos_queue_id = Column(PostgreSQLUUID, primary_key=True, default=uuid_gen)
    employer_id = Column(PostgreSQLUUID, index=True)
    action = Column(Text, index=True)
    modified_at = Column(TIMESTAMP(timezone=True), default=utc_timestamp_gen)
    process_id = Column(Integer, index=True)
    family_exemption = Column(Boolean)
    medical_exemption = Column(Boolean)
    exemption_commence_date = Column(Date)
    exemption_cease_date = Column(Date)


class EFT(Base, TimestampMixin):
    __tablename__ = "eft"
    eft_id = Column(PostgreSQLUUID, primary_key=True, default=uuid_gen)
    routing_nbr = Column(Text, nullable=False)
    account_nbr = Column(Text, nullable=False)
    bank_account_type_id = Column(
        Integer, ForeignKey("lk_bank_account_type.bank_account_type_id"), nullable=False
    )
    employee_id = Column(PostgreSQLUUID, ForeignKey("employee.employee_id"), index=True)

    bank_account_type = relationship(LkBankAccountType)
    employee = relationship("Employee", back_populates="eft")


class PubEft(Base, TimestampMixin):
    __tablename__ = "pub_eft"
    pub_eft_id = Column(PostgreSQLUUID, primary_key=True, default=uuid_gen)
    routing_nbr = Column(Text, nullable=False)
    account_nbr = Column(Text, nullable=False)
    bank_account_type_id = Column(
        Integer, ForeignKey("lk_bank_account_type.bank_account_type_id"), nullable=False
    )
    prenote_state_id = Column(
        Integer, ForeignKey("lk_prenote_state.prenote_state_id"), nullable=False
    )
    prenote_approved_at = Column(TIMESTAMP(timezone=True))
    prenote_response_at = Column(TIMESTAMP(timezone=True))
    prenote_sent_at = Column(TIMESTAMP(timezone=True))
    prenote_response_reason_code = Column(Text)
    pub_eft_individual_id_seq: Sequence = Sequence("pub_eft_individual_id_seq")
    pub_individual_id = Column(
        Integer,
        pub_eft_individual_id_seq,
        index=True,
        server_default=pub_eft_individual_id_seq.next_value(),
    )

    fineos_employee_first_name = Column(Text)
    fineos_employee_middle_name = Column(Text)
    fineos_employee_last_name = Column(Text)

    bank_account_type = relationship(LkBankAccountType)
    prenote_state = relationship(LkPrenoteState)

    employees = relationship("EmployeePubEftPair", back_populates="pub_eft")


class TaxIdentifier(Base, TimestampMixin):
    __tablename__ = "tax_identifier"
    tax_identifier_id = Column(PostgreSQLUUID, primary_key=True, default=uuid_gen)
    tax_identifier = Column(Text, nullable=False, unique=True)

    employee = relationship("Employee", back_populates="tax_identifier")

    @typed_hybrid_property
    def tax_identifier_last4(self) -> str:
        return self.tax_identifier[-4:]

    @tax_identifier_last4.expression
    def tax_identifier_last4(self):
        return func.right(TaxIdentifier.tax_identifier, 4)


class CtrAddressPair(Base, TimestampMixin):
    __tablename__ = "link_ctr_address_pair"
    fineos_address_id = Column(
        PostgreSQLUUID, ForeignKey("address.address_id"), primary_key=True, unique=True
    )
    ctr_address_id = Column(
        PostgreSQLUUID, ForeignKey("address.address_id"), nullable=True, index=True
    )

    fineos_address = relationship("Address", foreign_keys=fineos_address_id)
    ctr_address = cast("Optional[Address]", relationship("Address", foreign_keys=ctr_address_id))


class ExperianAddressPair(Base, TimestampMixin):
    __tablename__ = "link_experian_address_pair"
    fineos_address_id = Column(
        PostgreSQLUUID, ForeignKey("address.address_id"), primary_key=True, unique=True
    )
    experian_address_id = Column(
        PostgreSQLUUID, ForeignKey("address.address_id"), nullable=True, index=True
    )

    fineos_address = relationship("Address", foreign_keys=fineos_address_id)
    experian_address = cast(
        "Optional[Address]", relationship("Address", foreign_keys=experian_address_id)
    )


class EmployeeAddress(Base, TimestampMixin):
    __tablename__ = "link_employee_address"
    employee_id = Column(PostgreSQLUUID, ForeignKey("employee.employee_id"), primary_key=True)
    address_id = Column(PostgreSQLUUID, ForeignKey("address.address_id"), primary_key=True)

    employee = relationship("Employee", back_populates="employee_addresses")
    address = relationship("Address", back_populates="employees")


class Employee(Base, TimestampMixin):
    __tablename__ = "employee"
    employee_id = Column(PostgreSQLUUID, primary_key=True, default=uuid_gen)
    tax_identifier_id = Column(
        PostgreSQLUUID, ForeignKey("tax_identifier.tax_identifier_id"), index=True, unique=True,
    )
    title_id = Column(Integer, ForeignKey("lk_title.title_id"))
    first_name = Column(Text, nullable=False)
    middle_name = Column(Text)
    last_name = Column(Text, nullable=False)
    other_name = Column(Text)
    email_address = Column(Text)
    phone_number = Column(Text)  # Formatted in E.164
    cell_phone_number = Column(Text)  # Formatted in E.164
    preferred_comm_method_type = Column(Text)
    date_of_birth = Column(Date)
    date_of_death = Column(Date)
    # https://lwd.atlassian.net/browse/PORTAL-439 will make this unique
    fineos_customer_number = Column(Text, nullable=True, index=True)
    race_id = Column(Integer, ForeignKey("lk_race.race_id"))
    marital_status_id = Column(Integer, ForeignKey("lk_marital_status.marital_status_id"))
    gender_id = Column(Integer, ForeignKey("lk_gender.gender_id"))
    occupation_id = Column(Integer, ForeignKey("lk_occupation.occupation_id"))
    education_level_id = Column(Integer, ForeignKey("lk_education_level.education_level_id"))
    latest_import_log_id = Column(Integer, ForeignKey("import_log.import_log_id"), index=True)
    payment_method_id = Column(Integer, ForeignKey("lk_payment_method.payment_method_id"))
    ctr_vendor_customer_code = Column(Text)
    ctr_address_pair_id = Column(
        PostgreSQLUUID, ForeignKey("link_ctr_address_pair.fineos_address_id"), index=True
    )

    fineos_employee_first_name = Column(Text)
    fineos_employee_middle_name = Column(Text)
    fineos_employee_last_name = Column(Text)

    title = relationship(LkTitle)
    race = relationship(LkRace)
    marital_status = relationship(LkMaritalStatus)
    gender = relationship(LkGender)
    # Note: We should move occupation to new EmployeeOccupation model
    # if this field relates to the function employee performs in a
    # specific employer. If it is a description of their profession
    # it should stay here.
    # Evaluate impact of change if it is appropriate to move.
    occupation = relationship(LkOccupation)
    education_level = relationship(LkEducationLevel)
    latest_import_log = relationship("ImportLog")
    claims = cast(Optional[List["Claim"]], relationship("Claim", back_populates="employee"))
    state_logs = relationship("StateLog", back_populates="employee")
    eft = relationship("EFT", back_populates="employee", uselist=False)
    pub_efts: "Query[EmployeePubEftPair]" = dynamic_loader(
        "EmployeePubEftPair", back_populates="employee"
    )
    reference_files = relationship("EmployeeReferenceFile", back_populates="employee")
    addresses = relationship("Address", secondary=EmployeeAddress.__table__)
    payment_method = relationship(LkPaymentMethod, foreign_keys=payment_method_id)
    tax_identifier = cast(
        Optional[TaxIdentifier], relationship("TaxIdentifier", back_populates="employee")
    )
    ctr_address_pair = cast(Optional[CtrAddressPair], relationship("CtrAddressPair"))
    authorized_reps: "Query[AuthorizedRepEmployee]" = dynamic_loader(
        "AuthorizedRepEmployee", back_populates="employee"
    )
    wages_and_contributions: "Query[WagesAndContributions]" = dynamic_loader(
        "WagesAndContributions", back_populates="employee"
    )
    employee_addresses: "Query[EmployeeAddress]" = dynamic_loader(
        "EmployeeAddress", back_populates="employee"
    )
    employee_occupations: "Query[EmployeeOccupation]" = dynamic_loader(
        "EmployeeOccupation", back_populates="employee"
    )

    benefit_years: "Query[BenefitYear]" = dynamic_loader("BenefitYear", back_populates="employee")
    employer_benefit_year_contributions: "Query[BenefitYearContribution]" = dynamic_loader(
        "BenefitYearContribution", back_populates="employee"
    )

    @property
    def mass_id_number(self) -> Optional[str]:
        # This is imported here to prevent circular import error
        from massgov.pfml.db.models.applications import Application

        application = (
            object_session(self)
            .query(Application)
            .join(Claim, Claim.claim_id == Application.claim_id)
            .filter(Claim.is_id_proofed, Claim.employee_id == self.employee_id)
            .order_by(desc(Claim.created_at))
            .first()
        )

        if application:
            return application.mass_id
        else:
            return None

    @hybrid_method
    def get_organization_units(self, employer: Employer) -> list[OrganizationUnit]:
        if not self.fineos_customer_number:
            return []
        return (
            object_session(self)
            .query(OrganizationUnit)
            .join(EmployeeOccupation)
            .join(DuaReportingUnit)
            .join(
                DuaEmployeeDemographics,
                DuaReportingUnit.dua_id == DuaEmployeeDemographics.employer_reporting_unit_number,
            )
            .filter(DuaEmployeeDemographics.fineos_customer_number == self.fineos_customer_number,)
            .filter(
                OrganizationUnit.fineos_id is not None,
                DuaReportingUnit.organization_unit_id is not None,
                DuaEmployeeDemographics.employer_fein == employer.employer_fein,
                EmployeeOccupation.employee_id == self.employee_id,
                EmployeeOccupation.employer_id == employer.employer_id,
            )
            .distinct()
            .all()
        )


class EmployeePushToFineosQueue(Base, TimestampMixin):
    __tablename__ = "employee_push_to_fineos_queue"
    employee_push_to_fineos_queue_id = Column(PostgreSQLUUID, primary_key=True, default=uuid_gen)
    employee_id = Column(PostgreSQLUUID, index=True)
    action = Column(Text, index=True)
    modified_at = Column(TIMESTAMP(timezone=True), default=utc_timestamp_gen)
    process_id = Column(Integer, index=True)
    employer_id = Column(PostgreSQLUUID, index=True)


class EmployeePubEftPair(Base, TimestampMixin):
    __tablename__ = "link_employee_pub_eft_pair"
    employee_id = Column(PostgreSQLUUID, ForeignKey("employee.employee_id"), primary_key=True)
    pub_eft_id = Column(PostgreSQLUUID, ForeignKey("pub_eft.pub_eft_id"), primary_key=True)

    employee = relationship("Employee", back_populates="pub_efts")
    pub_eft = relationship("PubEft", back_populates="employees")


class Claim(Base, TimestampMixin):
    __tablename__ = "claim"
    claim_id = Column(PostgreSQLUUID, primary_key=True, default=uuid_gen)
    claim_type_id = Column(Integer, ForeignKey("lk_claim_type.claim_type_id"))
    employer_id = Column(PostgreSQLUUID, ForeignKey("employer.employer_id"), index=True)
    employee_id = Column(PostgreSQLUUID, ForeignKey("employee.employee_id"), index=True)
    fineos_absence_id = Column(Text, index=True, unique=True)
    fineos_absence_status_id = Column(Integer, ForeignKey("lk_absence_status.absence_status_id"))
    absence_period_start_date = Column(Date)
    absence_period_end_date = Column(Date)
    fineos_notification_id = Column(Text)
    is_id_proofed = Column(Boolean)
    organization_unit_id = Column(
        PostgreSQLUUID, ForeignKey("organization_unit.organization_unit_id"), nullable=True
    )

    # Not sure if these are currently used.
    authorized_representative_id = Column(PostgreSQLUUID)
    benefit_amount = Column(Numeric(asdecimal=True))
    benefit_days = Column(Integer)

    claim_type = relationship(LkClaimType)
    fineos_absence_status = cast(Optional[LkAbsenceStatus], relationship(LkAbsenceStatus))
    employee = relationship("Employee", back_populates="claims")
    employer = relationship("Employer", back_populates="claims")
    state_logs = relationship("StateLog", back_populates="claim")
    payments: "Query[Payment]" = dynamic_loader("Payment", back_populates="claim")
    managed_requirements = cast(
        Optional[List["ManagedRequirement"]],
        relationship("ManagedRequirement", back_populates="claim"),
    )
    absence_periods = cast(
        Optional[List["AbsencePeriod"]], relationship("AbsencePeriod", back_populates="claim"),
    )
    organization_unit = relationship(OrganizationUnit)

    @typed_hybrid_property
    def soonest_open_requirement_date(self) -> Optional[date]:
        def _filter(requirement: ManagedRequirement) -> bool:
            valid_status = (
                requirement.managed_requirement_status_id
                == ManagedRequirementStatus.OPEN.managed_requirement_status_id
            )
            valid_type = (
                requirement.managed_requirement_type_id
                == ManagedRequirementType.EMPLOYER_CONFIRMATION.managed_requirement_type_id
            )
            not_expired = (
                requirement.follow_up_date is not None
                and requirement.follow_up_date >= date.today()
            )
            return valid_status and valid_type and not_expired

        if not self.managed_requirements:
            return None
        filtered_requirements = filter(_filter, self.managed_requirements)
        requirements = sorted(filtered_requirements, key=lambda x: x.follow_up_date)  # type: ignore
        if len(requirements):
            return requirements[0].follow_up_date
        return None

    @soonest_open_requirement_date.expression
    def soonest_open_requirement_date(cls):  # noqa: B902
        aliasManagedRequirement = aliased(ManagedRequirement)
        status_id = aliasManagedRequirement.managed_requirement_status_id
        type_id = aliasManagedRequirement.managed_requirement_type_id
        filters = and_(
            aliasManagedRequirement.claim_id == cls.claim_id,
            status_id == ManagedRequirementStatus.OPEN.managed_requirement_status_id,
            type_id == ManagedRequirementType.EMPLOYER_CONFIRMATION.managed_requirement_type_id,
            aliasManagedRequirement.follow_up_date >= date.today(),
        )
        return (
            select([func.min(aliasManagedRequirement.follow_up_date)])
            .where(filters)
            .label("follow_up_date")
        )

    @typed_hybrid_property
    def latest_follow_up_date(self) -> Optional[date]:
        """
        Note that this property (for use in our dashboard sorting),
        returns the latest_follow_up_date only when the requirement is not open,
        as well as a few other filters.
        """

        def _filter(requirement: ManagedRequirement) -> bool:
            not_open_status = (
                requirement.managed_requirement_status_id
                != ManagedRequirementStatus.OPEN.managed_requirement_status_id
            )
            valid_type = (
                requirement.managed_requirement_type_id
                == ManagedRequirementType.EMPLOYER_CONFIRMATION.managed_requirement_type_id
            )
            expired = (
                requirement.follow_up_date is not None and requirement.follow_up_date < date.today()
            )
            return valid_type and (not_open_status or expired)

        if not self.managed_requirements:
            return None
        filtered_requirements = filter(_filter, self.managed_requirements)
        requirements = sorted(filtered_requirements, key=lambda x: x.follow_up_date, reverse=True)  # type: ignore
        if len(requirements):
            return requirements[0].follow_up_date
        return None

    @latest_follow_up_date.expression
    def latest_follow_up_date(cls):  # noqa: B902
        aliasManagedRequirement = aliased(ManagedRequirement)
        type_id = aliasManagedRequirement.managed_requirement_type_id
        status_id = aliasManagedRequirement.managed_requirement_status_id

        filters = and_(
            aliasManagedRequirement.claim_id == cls.claim_id,
            type_id == ManagedRequirementType.EMPLOYER_CONFIRMATION.managed_requirement_type_id,
            or_(
                status_id != ManagedRequirementStatus.OPEN.managed_requirement_status_id,
                aliasManagedRequirement.follow_up_date < date.today(),
            ),
        )
        return (
            select([func.max(aliasManagedRequirement.follow_up_date)])
            .where(filters)
            .label("follow_up_date")
        )

    @typed_hybrid_property
    def employee_tax_identifier(self) -> Optional[str]:
        if not self.employee:
            return None

        if self.employee.tax_identifier is None:
            return None

        return self.employee.tax_identifier.tax_identifier

    @typed_hybrid_property
    def employer_fein(self) -> Optional[str]:
        if not self.employer:
            return None

        return self.employer.employer_fein

    @typed_hybrid_property
    def has_paid_payments(self) -> bool:
        # Joining to LatestStateLog filters out StateLogs
        # which are no longer the most recent state for a given payment
        paid_payments = (
            object_session(self)
            .query(func.count(Payment.payment_id))
            .join(StateLog)
            .join(LatestStateLog)
            .filter(Payment.claim_id == self.claim_id)
            .filter(StateLog.end_state_id.in_(SharedPaymentConstants.PAID_STATE_IDS))
            .scalar()
        )

        return paid_payments > 0


class BenefitYear(Base, TimestampMixin):
    __tablename__ = "benefit_year"

    benefit_year_id = Column(PostgreSQLUUID, primary_key=True, default=uuid_gen)

    employee_id = Column(
        PostgreSQLUUID, ForeignKey("employee.employee_id"), nullable=False, index=True
    )

    employee = cast(Optional["Employee"], relationship("Employee", back_populates="benefit_years"))

    start_date = Column(Date, nullable=False)

    end_date = Column(Date, nullable=False)

    # The base period used to calculate IAWW
    # in order to recalculate IAWW for other employers
    base_period_start_date = Column(Date)

    base_period_end_date = Column(Date)

    total_wages = Column(Numeric(asdecimal=True))

    contributions = cast(
        List["BenefitYearContribution"],
        relationship("BenefitYearContribution", cascade="all, delete-orphan"),
    )


class BenefitYearContribution(Base, TimestampMixin):
    __tablename__ = "benefit_year_contribution"
    benefit_year_contribution_id = Column(PostgreSQLUUID, primary_key=True, default=uuid_gen)

    benefit_year_id = Column(
        PostgreSQLUUID, ForeignKey("benefit_year.benefit_year_id"), nullable=False, index=True
    )
    benefit_year = relationship("BenefitYear", back_populates="contributions")

    employer_id = Column(
        PostgreSQLUUID, ForeignKey("employer.employer_id"), nullable=False, index=True
    )
    employer = relationship("Employer", back_populates="employee_benefit_year_contributions")

    employee_id = Column(
        PostgreSQLUUID, ForeignKey("employee.employee_id"), nullable=False, index=True
    )
    employee = relationship("Employee", back_populates="employer_benefit_year_contributions")

    average_weekly_wage = Column(Numeric(asdecimal=True), nullable=False)

    Index(
        "ix_benefit_year_id_employer_id_employee_id",
        benefit_year_id,
        employer_id,
        employee_id,
        unique=True,
    )


class Payment(Base, TimestampMixin):
    __tablename__ = "payment"
    payment_id = Column(PostgreSQLUUID, primary_key=True, default=uuid_gen)
    claim_id = Column(PostgreSQLUUID, ForeignKey("claim.claim_id"), index=True)
    # Attach the employee ID as well as some payments aren't associated with a claim
    employee_id = Column(PostgreSQLUUID, ForeignKey("employee.employee_id"), index=True)
    payment_transaction_type_id = Column(
        Integer, ForeignKey("lk_payment_transaction_type.payment_transaction_type_id")
    )
    period_start_date = Column(Date)
    period_end_date = Column(Date)
    payment_date = Column(Date)
    absence_case_creation_date = Column(Date)
    amount = Column(Numeric(asdecimal=True), nullable=False)
    fineos_pei_c_value = Column(Text, index=True)
    fineos_pei_i_value = Column(Text, index=True)
    is_adhoc_payment = Column(Boolean, default=False, server_default="FALSE")
    fineos_extraction_date = Column(Date)

    # Backfilled legacy MMARS payments use this for check number and EFT transaction number, all new payments leave null
    disb_check_eft_number = Column(Text)
    # Backfilled legacy MMARS payments use this for the paid date, all new payments leave null
    disb_check_eft_issue_date = Column(Date)

    disb_method_id = Column(Integer, ForeignKey("lk_payment_method.payment_method_id"))
    disb_amount = Column(Numeric(asdecimal=True))
    leave_request_decision = Column(Text)
    experian_address_pair_id = Column(
        PostgreSQLUUID, ForeignKey("link_experian_address_pair.fineos_address_id"), index=True
    )
    has_address_update = Column(Boolean, default=False, server_default="FALSE", nullable=False)
    has_eft_update = Column(Boolean, default=False, server_default="FALSE", nullable=False)
    fineos_extract_import_log_id = Column(
        Integer, ForeignKey("import_log.import_log_id"), index=True
    )
    pub_eft_id = Column(PostgreSQLUUID, ForeignKey("pub_eft.pub_eft_id"))
    payment_individual_id_seq: Sequence = Sequence("payment_individual_id_seq")
    pub_individual_id = Column(
        Integer,
        payment_individual_id_seq,
        index=True,
        server_default=payment_individual_id_seq.next_value(),
    )
    claim_type_id = Column(Integer, ForeignKey("lk_claim_type.claim_type_id"))
    leave_request_id = Column(PostgreSQLUUID, ForeignKey("absence_period.absence_period_id"))

    vpei_id = Column(PostgreSQLUUID, ForeignKey("fineos_extract_vpei.vpei_id"))
    exclude_from_payment_status = Column(
        Boolean, default=False, server_default="FALSE", nullable=False
    )

    fineos_leave_request_id = Column(Integer, index=True)
    fineos_employee_first_name = Column(Text)
    fineos_employee_middle_name = Column(Text)
    fineos_employee_last_name = Column(Text)

    claim = relationship("Claim", back_populates="payments")
    employee = relationship("Employee")
    claim_type = relationship(LkClaimType)
    payment_transaction_type = relationship(LkPaymentTransactionType)
    disb_method = relationship(LkPaymentMethod, foreign_keys=disb_method_id)
    pub_eft = relationship(PubEft)
    experian_address_pair = relationship(ExperianAddressPair, foreign_keys=experian_address_pair_id)
    fineos_extract_import_log = relationship("ImportLog")
    reference_files = relationship("PaymentReferenceFile", back_populates="payment")
    state_logs = relationship("StateLog", back_populates="payment")
    payment_details = cast(
        List["PaymentDetails"], relationship("PaymentDetails", back_populates="payment")
    )
    leave_request = relationship(AbsencePeriod)

    check = relationship("PaymentCheck", backref="payment", uselist=False)


class PaymentDetails(Base, TimestampMixin):
    __tablename__ = "payment_details"
    payment_details_id = Column(PostgreSQLUUID, primary_key=True, default=uuid_gen)
    payment_id = Column(PostgreSQLUUID, ForeignKey(Payment.payment_id), nullable=False, index=True)

    period_start_date = Column(Date)
    period_end_date = Column(Date)
    amount = Column(Numeric(asdecimal=True), nullable=False)
    business_net_amount = Column(Numeric(asdecimal=True), nullable=False)

    payment = relationship(Payment)


class PaymentCheck(Base, TimestampMixin):
    __tablename__ = "payment_check"
    payment_id = Column(PostgreSQLUUID, ForeignKey(Payment.payment_id), primary_key=True)
    check_number = Column(Integer, nullable=False, index=True, unique=True)
    check_posted_date = Column(Date)
    payment_check_status_id = Column(
        Integer, ForeignKey("lk_payment_check_status.payment_check_status_id")
    )

    payment_check_status = relationship(LkPaymentCheckStatus)


class AuthorizedRepEmployee(Base, TimestampMixin):
    __tablename__ = "link_authorized_rep_employee"
    authorized_representative_id = Column(
        PostgreSQLUUID,
        ForeignKey("authorized_representative.authorized_representative_id"),
        primary_key=True,
    )
    employee_id = Column(PostgreSQLUUID, ForeignKey("employee.employee_id"), primary_key=True)

    authorized_rep = relationship("AuthorizedRepresentative", back_populates="employees")
    employee = relationship("Employee", back_populates="authorized_reps")


class Address(Base, TimestampMixin):
    __tablename__ = "address"
    address_id = Column(PostgreSQLUUID, primary_key=True, default=uuid_gen)
    address_type_id = Column(Integer, ForeignKey("lk_address_type.address_type_id"))
    address_line_one = Column(Text)
    address_line_two = Column(Text)
    city = Column(Text)
    geo_state_id = Column(Integer, ForeignKey("lk_geo_state.geo_state_id"))
    geo_state_text = Column(Text)
    zip_code = Column(Text)
    country_id = Column(Integer, ForeignKey("lk_country.country_id"))

    address_type = relationship(LkAddressType)
    geo_state = relationship(LkGeoState)
    country = relationship(LkCountry)
    employees: "Query[EmployeeAddress]" = dynamic_loader(
        "EmployeeAddress", back_populates="address"
    )
    employers: "Query[EmployerAddress]" = dynamic_loader(
        "EmployerAddress", back_populates="address"
    )
    health_care_providers: "Query[HealthCareProviderAddress]" = dynamic_loader(
        "HealthCareProviderAddress", back_populates="address"
    )


class CtrDocumentIdentifier(Base, TimestampMixin):
    __tablename__ = "ctr_document_identifier"
    ctr_document_identifier_id = Column(PostgreSQLUUID, primary_key=True, default=uuid_gen)
    ctr_document_identifier = Column(Text, unique=True, index=True)
    document_date = Column(Date, nullable=False, index=True)
    document_counter = Column(Integer, nullable=False, index=True)

    payment_reference_files = relationship(
        "PaymentReferenceFile", back_populates="ctr_document_identifier"
    )
    employee_reference_files = relationship(
        "EmployeeReferenceFile", back_populates="ctr_document_identifier"
    )


class CtrBatchIdentifier(Base, TimestampMixin):
    __tablename__ = "ctr_batch_identifier"
    ctr_batch_identifier_id = Column(PostgreSQLUUID, primary_key=True, default=uuid_gen)
    ctr_batch_identifier = Column(Text, nullable=False)
    year = Column(Integer, nullable=False)
    batch_date = Column(Date, nullable=False)
    batch_counter = Column(Integer, nullable=False)
    inf_data = Column(JSON)

    Index("ix_year_ctr_batch_identifier", year, ctr_batch_identifier, unique=True)

    reference_files = relationship("ReferenceFile", back_populates="ctr_batch_identifier")


class EmployerAddress(Base, TimestampMixin):
    __tablename__ = "link_employer_address"
    employer_id = Column(
        PostgreSQLUUID, ForeignKey("employer.employer_id"), primary_key=True, unique=True
    )
    address_id = Column(
        PostgreSQLUUID, ForeignKey("address.address_id"), primary_key=True, unique=True
    )

    employer = relationship("Employer", back_populates="addresses")
    address = relationship("Address", back_populates="employers")


class HealthCareProviderAddress(Base, TimestampMixin):
    __tablename__ = "link_health_care_provider_address"
    health_care_provider_id = Column(
        PostgreSQLUUID,
        ForeignKey("health_care_provider.health_care_provider_id"),
        primary_key=True,
    )
    address_id = Column(PostgreSQLUUID, ForeignKey("address.address_id"), primary_key=True)

    health_care_provider = relationship("HealthCareProvider", back_populates="addresses")
    address = relationship("Address", back_populates="health_care_providers")


class User(Base, TimestampMixin):
    __tablename__ = "user"
    user_id = Column(PostgreSQLUUID, primary_key=True, default=uuid_gen)
    sub_id = Column(Text, index=True, unique=True)
    email_address = Column(Text, unique=True)
    consented_to_data_sharing = Column(Boolean, default=False, nullable=False)
    mfa_delivery_preference_id = Column(
        Integer, ForeignKey("lk_mfa_delivery_preference.mfa_delivery_preference_id")
    )
    mfa_phone_number = Column(Text)  # Formatted in E.164
    mfa_delivery_preference_updated_at = Column(TIMESTAMP(timezone=True))
    mfa_delivery_preference_updated_by_id = Column(
        Integer,
        ForeignKey("lk_mfa_delivery_preference_updated_by.mfa_delivery_preference_updated_by_id"),
    )

    roles = relationship("LkRole", secondary="link_user_role", uselist=True)
    user_leave_administrators = relationship(
        "UserLeaveAdministrator", back_populates="user", uselist=True
    )
    employers = relationship("Employer", secondary="link_user_leave_administrator", uselist=True)
    mfa_delivery_preference = relationship(LkMFADeliveryPreference)
    mfa_delivery_preference_updated_by = relationship(LkMFADeliveryPreferenceUpdatedBy)

    @hybrid_method
    def get_user_leave_admin_for_employer(
        self, employer: Employer
    ) -> Optional["UserLeaveAdministrator"]:
        # Return the UserLeaveAdministrator record associated with the Employer
        for user_leave_administrator in self.user_leave_administrators:
            if user_leave_administrator.employer == employer:
                return user_leave_administrator
        return None

    @hybrid_method
    def get_verified_leave_admin_org_units(self) -> list[OrganizationUnit]:
        organization_units: list[OrganizationUnit] = []
        for la in self.user_leave_administrators:
            if not la.verified:
                continue
            organization_units.extend(la.organization_units)
        return organization_units

    @hybrid_method
    def get_leave_admin_notifications(self) -> list[str]:
        """
        Check if notifications were sent to this leave admin
        in the last 24 hours, to prevent leave admins
        with notifications, but no org units assigned,
        from seeing a blank page in the employer dashboard
        """
        # This is imported here to prevent circular import error
        from massgov.pfml.db.models.applications import Notification

        a_day_ago = utcnow() - timedelta(days=1)
        notifications = (
            object_session(self)
            .query(Notification.fineos_absence_id)
            # Filtering by date first lowers query execution cost substantially
            .filter(Notification.created_at > a_day_ago)
            .filter(
                Notification.request_json.contains(
                    {
                        "recipients": [{"email_address": self.email_address}],
                        "recipient_type": "Leave Administrator",
                    }
                )
            )
            .distinct()
        )
        # claims that this leave admin was notified about in the last 24 hours
        return [n.fineos_absence_id for n in notifications]

    @hybrid_method
    def verified_employer(self, employer: Employer) -> bool:
        # Return the `verified` state of the Employer (from the UserLeaveAdministrator record)
        user_leave_administrator = self.get_user_leave_admin_for_employer(employer=employer)
        return user_leave_administrator.verified if user_leave_administrator else False

    @hybrid_method
    def mfa_preference_description(self) -> Optional[str]:
        """Helper method for accessing mfa_delivery_preference_description in a null-safe way"""
        # explicit cast to Optional to make linter happy
        mfa_preference: Optional[LkMFADeliveryPreference] = self.mfa_delivery_preference
        if mfa_preference is None:
            return None

        return mfa_preference.mfa_delivery_preference_description

    @hybrid_method
    def mfa_phone_number_last_four(self) -> Optional[str]:
        """Retrieves the last four digits of mfa_phone_number in a null-safe way"""
        if self.mfa_phone_number is None:
            return None

        return self.mfa_phone_number[-4:]

    @property
    def is_worker_user(self) -> bool:
        """
        Currently we do not populate a role for worker account users
        so for now we can rely on roles being empty to extrapolate

        See: create_user in users.py utility
        """
        return not self.roles


class UserRole(Base, TimestampMixin):
    __tablename__ = "link_user_role"
    user_id = Column(PostgreSQLUUID, ForeignKey("user.user_id"), primary_key=True)
    role_id = Column(Integer, ForeignKey("lk_role.role_id"), primary_key=True)

    user = relationship(User)
    role = relationship(LkRole)


class UserLeaveAdministratorOrgUnit(Base):
    __tablename__ = "link_user_leave_administrator_org_unit"
    user_leave_administrator_id = Column(
        PostgreSQLUUID,
        ForeignKey("link_user_leave_administrator.user_leave_administrator_id"),
        primary_key=True,
    )
    organization_unit_id = Column(
        PostgreSQLUUID, ForeignKey("organization_unit.organization_unit_id"), primary_key=True,
    )

    organization_unit = relationship(OrganizationUnit)

    def __init__(self, user_leave_administrator_id, organization_unit_id):
        self.user_leave_administrator_id = user_leave_administrator_id
        self.organization_unit_id = organization_unit_id


class UserLeaveAdministrator(Base, TimestampMixin):
    __tablename__ = "link_user_leave_administrator"
    __table_args__ = (UniqueConstraint("user_id", "employer_id"),)
    user_leave_administrator_id = Column(PostgreSQLUUID, primary_key=True, default=uuid_gen)
    user_id = Column(PostgreSQLUUID, ForeignKey("user.user_id"), nullable=False)
    employer_id = Column(PostgreSQLUUID, ForeignKey("employer.employer_id"), nullable=False)
    fineos_web_id = Column(Text)
    verification_id = Column(
        PostgreSQLUUID, ForeignKey("verification.verification_id"), nullable=True
    )

    user = relationship(User)
    employer = relationship(Employer)
    verification = relationship(Verification)

    @property
    def organization_units(self) -> list[OrganizationUnit]:
        return (
            object_session(self)
            .query(OrganizationUnit)
            .join(UserLeaveAdministratorOrgUnit)
            .filter(
                UserLeaveAdministratorOrgUnit.user_leave_administrator_id
                == self.user_leave_administrator_id,
                OrganizationUnit.employer_id == self.employer_id,
                OrganizationUnit.fineos_id.isnot(None),
            )
            .all()
        )

    @typed_hybrid_property
    def has_fineos_registration(self) -> bool:
        """Indicates whether the leave admin exists in Fineos yet, signalling if Fineos
        API calls can be called on behalf of this leave admin yet"""
        return bool(self.fineos_web_id)

    @typed_hybrid_property
    def verified(self) -> bool:
        return bool(self.verification_id)


<<<<<<< HEAD
class LkAzurePermission(Base):
    __tablename__ = "lk_azure_permission"
    azure_permission_id = Column(Integer, primary_key=True, autoincrement=True)
    azure_permission_description = Column(Text, nullable=False)
    azure_permission_resource = Column(Text, nullable=False)
    azure_permission_action = Column(Text, nullable=False)

    def __init__(
        self,
        azure_permission_id,
        azure_permission_description,
        azure_permission_resource,
        azure_permission_action,
    ):
        self.azure_permission_id = azure_permission_id
        self.azure_permission_description = azure_permission_description
        self.azure_permission_resource = azure_permission_resource
        self.azure_permission_action = azure_permission_action


class AzureGroupPermission(Base, TimestampMixin):
    __tablename__ = "link_azure_group_permission"
    azure_permission_id = Column(
        Integer, ForeignKey("lk_azure_permission.azure_permission_id"), primary_key=True
    )
    azure_group_id = Column(Integer, ForeignKey("lk_azure_group.azure_group_id"), primary_key=True)


class LkAzureGroup(Base):
    __tablename__ = "lk_azure_group"
    azure_group_id = Column(Integer, primary_key=True, autoincrement=True)
    azure_group_name = Column(Text, nullable=False)
    azure_group_guid = Column(Text, nullable=False)
    azure_group_parent_id = Column(
        Integer, ForeignKey("lk_azure_group.azure_group_id"), nullable=True
    )
    permissions = relationship(AzureGroupPermission, uselist=True)

    def __init__(self, azure_group_id, azure_group_name, azure_group_guid, azure_group_parent_id):
        self.azure_group_id = azure_group_id
        self.azure_group_name = azure_group_name
        self.azure_group_guid = azure_group_guid
        self.azure_group_parent_id = azure_group_parent_id


class UserAzurePermissionLog(Base, AzureLogMixin, TimestampMixin):
    __tablename__ = "user_azure_permission_log"
    user_azure_permission_log_id = Column(Integer, primary_key=True, autoincrement=True)
    azure_permission_id = Column(Integer, ForeignKey("lk_azure_permission.azure_permission_id"))
    azure_group_id = Column(Integer, ForeignKey("lk_azure_group.azure_group_id"))


=======
>>>>>>> b253aad0
class LkManagedRequirementStatus(Base):
    __tablename__ = "lk_managed_requirement_status"
    managed_requirement_status_id = Column(Integer, primary_key=True, autoincrement=True)
    managed_requirement_status_description = Column(Text, nullable=False)

    def __init__(self, managed_requirement_status_id, managed_requirement_status_description):
        self.managed_requirement_status_id = managed_requirement_status_id
        self.managed_requirement_status_description = managed_requirement_status_description


class LkManagedRequirementCategory(Base):
    __tablename__ = "lk_managed_requirement_category"
    managed_requirement_category_id = Column(Integer, primary_key=True, autoincrement=True)
    managed_requirement_category_description = Column(Text, nullable=False)

    def __init__(self, managed_requirement_category_id, managed_requirement_category_description):
        self.managed_requirement_category_id = managed_requirement_category_id
        self.managed_requirement_category_description = managed_requirement_category_description


class LkManagedRequirementType(Base):
    __tablename__ = "lk_managed_requirement_type"
    managed_requirement_type_id = Column(Integer, primary_key=True, autoincrement=True)
    managed_requirement_type_description = Column(Text, nullable=False)

    def __init__(self, managed_requirement_type_id, managed_requirement_type_description):
        self.managed_requirement_type_id = managed_requirement_type_id
        self.managed_requirement_type_description = managed_requirement_type_description


class ManagedRequirement(Base, TimestampMixin):
    """PFML-relevant data from a Managed Requirement in Fineos. Example managed requirement is an Employer info request."""

    __tablename__ = "managed_requirement"
    managed_requirement_id = Column(PostgreSQLUUID, primary_key=True, default=uuid_gen)
    claim_id = Column(PostgreSQLUUID, ForeignKey("claim.claim_id"), index=True, nullable=False)
    respondent_user_id = Column(PostgreSQLUUID, ForeignKey("user.user_id"))
    fineos_managed_requirement_id = Column(Text, unique=True, nullable=False)
    follow_up_date = Column(Date)
    responded_at = Column(TIMESTAMP(timezone=True))
    managed_requirement_status_id = Column(
        Integer,
        ForeignKey("lk_managed_requirement_status.managed_requirement_status_id"),
        nullable=False,
    )
    managed_requirement_category_id = Column(
        Integer,
        ForeignKey("lk_managed_requirement_category.managed_requirement_category_id"),
        nullable=False,
    )
    managed_requirement_type_id = Column(
        Integer,
        ForeignKey("lk_managed_requirement_type.managed_requirement_type_id"),
        nullable=False,
    )

    managed_requirement_status = relationship(LkManagedRequirementStatus)
    managed_requirement_category = relationship(LkManagedRequirementCategory)
    managed_requirement_type = relationship(LkManagedRequirementType)

    claim = relationship("Claim", back_populates="managed_requirements")
    respondent_user = relationship(User)


class WagesAndContributions(Base, TimestampMixin):
    __tablename__ = "wages_and_contributions"
    wage_and_contribution_id = Column(PostgreSQLUUID, primary_key=True, default=uuid_gen)
    account_key = Column(Text, nullable=False)
    filing_period = Column(Date, nullable=False, index=True)
    employee_id = Column(
        PostgreSQLUUID, ForeignKey("employee.employee_id"), nullable=False, index=True
    )
    employer_id = Column(
        PostgreSQLUUID, ForeignKey("employer.employer_id"), nullable=False, index=True
    )
    is_independent_contractor = Column(Boolean, nullable=False)
    is_opted_in = Column(Boolean, nullable=False)
    employee_ytd_wages = Column(Numeric(asdecimal=True), nullable=False)
    employee_qtr_wages = Column(Numeric(asdecimal=True), nullable=False)
    employee_med_contribution = Column(Numeric(asdecimal=True), nullable=False)
    employer_med_contribution = Column(Numeric(asdecimal=True), nullable=False)
    employee_fam_contribution = Column(Numeric(asdecimal=True), nullable=False)
    employer_fam_contribution = Column(Numeric(asdecimal=True), nullable=False)
    latest_import_log_id = Column(Integer, ForeignKey("import_log.import_log_id"), index=True)

    employee = relationship("Employee", back_populates="wages_and_contributions")
    employer = relationship("Employer", back_populates="wages_and_contributions")


class WagesAndContributionsHistory(Base, TimestampMixin):
    __tablename__ = "wages_and_contributions_history"
    wages_and_contributions_history_id = Column(PostgreSQLUUID, primary_key=True, default=uuid_gen)
    is_independent_contractor = Column(Boolean, nullable=False)
    is_opted_in = Column(Boolean, nullable=False)
    employee_ytd_wages = Column(Numeric(asdecimal=True), nullable=False)
    employee_qtr_wages = Column(Numeric(asdecimal=True), nullable=False)
    employee_med_contribution = Column(Numeric(asdecimal=True), nullable=False)
    employer_med_contribution = Column(Numeric(asdecimal=True), nullable=False)
    employee_fam_contribution = Column(Numeric(asdecimal=True), nullable=False)
    employer_fam_contribution = Column(Numeric(asdecimal=True), nullable=False)
    import_log_id = Column(
        Integer, ForeignKey("import_log.import_log_id"), index=True, nullable=True
    )
    wage_and_contribution_id = Column(
        PostgreSQLUUID,
        ForeignKey("wages_and_contributions.wage_and_contribution_id"),
        index=True,
        nullable=False,
    )

    wage_and_contribution = relationship("WagesAndContributions")


class EmployeeOccupation(Base, TimestampMixin):
    __tablename__ = "employee_occupation"

    employee_occupation_id = Column(PostgreSQLUUID, primary_key=True, default=uuid_gen)
    employee_id = Column(
        PostgreSQLUUID, ForeignKey("employee.employee_id"), nullable=False, index=True
    )
    employer_id = Column(
        PostgreSQLUUID, ForeignKey("employer.employer_id"), nullable=False, index=True
    )
    organization_unit_id = Column(
        PostgreSQLUUID,
        ForeignKey("organization_unit.organization_unit_id"),
        nullable=True,
        index=True,
    )
    job_title = Column(Text)
    date_of_hire = Column(Date)
    date_job_ended = Column(Date)
    employment_status = Column(Text)
    hours_worked_per_week = Column(Numeric)
    days_worked_per_week = Column(Numeric)
    manager_id = Column(Text)
    worksite_id = Column(Text)
    occupation_qualifier = Column(Text)

    Index("ix_employee_occupation_employee_id_employer_id", employee_id, employer_id, unique=True)

    employee = relationship("Employee", back_populates="employee_occupations")
    employer = relationship("Employer", back_populates="employer_occupations")
    organization_unit = relationship("OrganizationUnit")


class ImportLog(Base, TimestampMixin):
    __tablename__ = "import_log"
    import_log_id = Column(Integer, primary_key=True)
    source = Column(Text, index=True)
    import_type = Column(Text, index=True)
    status = Column(Text)
    report = Column(Text)
    start = Column(TIMESTAMP(timezone=True), index=True)
    end = Column(TIMESTAMP(timezone=True))


class ReferenceFile(Base, TimestampMixin):
    __tablename__ = "reference_file"
    reference_file_id = Column(PostgreSQLUUID, primary_key=True, default=uuid_gen)
    file_location = Column(Text, index=True, unique=True, nullable=False)
    reference_file_type_id = Column(
        Integer, ForeignKey("lk_reference_file_type.reference_file_type_id"), nullable=True
    )
    ctr_batch_identifier_id = Column(
        PostgreSQLUUID,
        ForeignKey("ctr_batch_identifier.ctr_batch_identifier_id"),
        nullable=True,
        index=True,
    )
    # When the data within the files was processed (as determined by the particular process)
    processed_import_log_id = Column(Integer, ForeignKey("import_log.import_log_id"), index=True)

    reference_file_type = relationship(LkReferenceFileType)
    payments = relationship("PaymentReferenceFile", back_populates="reference_file")
    employees = relationship("EmployeeReferenceFile", back_populates="reference_file")
    state_logs = relationship("StateLog", back_populates="reference_file")
    ctr_batch_identifier = relationship("CtrBatchIdentifier", back_populates="reference_files")
    dia_reduction_payment = relationship(
        "DiaReductionPaymentReferenceFile", back_populates="reference_file"
    )
    dua_reduction_payment = relationship(
        "DuaReductionPaymentReferenceFile", back_populates="reference_file"
    )


class PaymentReferenceFile(Base, TimestampMixin):
    __tablename__ = "link_payment_reference_file"
    payment_id = Column(PostgreSQLUUID, ForeignKey("payment.payment_id"), primary_key=True)
    reference_file_id = Column(
        PostgreSQLUUID, ForeignKey("reference_file.reference_file_id"), primary_key=True
    )
    ctr_document_identifier_id = Column(
        PostgreSQLUUID,
        ForeignKey("ctr_document_identifier.ctr_document_identifier_id"),
        index=True,
    )

    payment = relationship("Payment", back_populates="reference_files")
    reference_file = relationship("ReferenceFile", back_populates="payments")
    ctr_document_identifier = relationship(
        "CtrDocumentIdentifier", back_populates="payment_reference_files"
    )


class EmployeeReferenceFile(Base, TimestampMixin):
    __tablename__ = "link_employee_reference_file"
    employee_id = Column(PostgreSQLUUID, ForeignKey("employee.employee_id"), primary_key=True)
    reference_file_id = Column(
        PostgreSQLUUID, ForeignKey("reference_file.reference_file_id"), primary_key=True
    )
    ctr_document_identifier_id = Column(
        PostgreSQLUUID,
        ForeignKey("ctr_document_identifier.ctr_document_identifier_id"),
        index=True,
    )

    employee = relationship("Employee", back_populates="reference_files")
    reference_file = relationship("ReferenceFile", back_populates="employees")
    ctr_document_identifier = relationship(
        "CtrDocumentIdentifier", back_populates="employee_reference_files"
    )

    def __iter__(self):
        return self


class DuaReductionPaymentReferenceFile(Base, TimestampMixin):
    __tablename__ = "link_dua_reduction_payment_reference_file"
    dua_reduction_payment_id = Column(
        PostgreSQLUUID,
        ForeignKey("dua_reduction_payment.dua_reduction_payment_id"),
        primary_key=True,
    )
    reference_file_id = Column(
        PostgreSQLUUID, ForeignKey("reference_file.reference_file_id"), primary_key=True
    )

    dua_reduction_payment = relationship("DuaReductionPayment")
    reference_file = relationship("ReferenceFile")


class DiaReductionPaymentReferenceFile(Base, TimestampMixin):
    __tablename__ = "link_dia_reduction_payment_reference_file"
    dia_reduction_payment_id = Column(
        PostgreSQLUUID,
        ForeignKey("dia_reduction_payment.dia_reduction_payment_id"),
        primary_key=True,
    )
    reference_file_id = Column(
        PostgreSQLUUID, ForeignKey("reference_file.reference_file_id"), primary_key=True
    )

    dia_reduction_payment = relationship("DiaReductionPayment")
    reference_file = relationship("ReferenceFile")


class StateLog(Base, TimestampMixin):
    __tablename__ = "state_log"
    state_log_id = Column(PostgreSQLUUID, primary_key=True, default=uuid_gen)
    end_state_id = Column(Integer, ForeignKey("lk_state.state_id"), index=True)
    started_at = Column(TIMESTAMP(timezone=True))
    ended_at = Column(TIMESTAMP(timezone=True), index=True)
    outcome = Column(JSON)
    payment_id = Column(PostgreSQLUUID, ForeignKey("payment.payment_id"), index=True)
    reference_file_id = Column(
        PostgreSQLUUID, ForeignKey("reference_file.reference_file_id"), index=True
    )
    employee_id = Column(PostgreSQLUUID, ForeignKey("employee.employee_id"), index=True)
    claim_id = Column(PostgreSQLUUID, ForeignKey("claim.claim_id"), index=True)
    prev_state_log_id = Column(PostgreSQLUUID, ForeignKey("state_log.state_log_id"))
    associated_type = Column(Text, index=True)

    import_log_id = Column(
        Integer, ForeignKey("import_log.import_log_id"), index=True, nullable=True,
    )
    end_state = cast("Optional[LkState]", relationship(LkState, foreign_keys=[end_state_id]))
    payment = relationship("Payment", back_populates="state_logs")
    reference_file = relationship("ReferenceFile", back_populates="state_logs")
    employee = relationship("Employee", back_populates="state_logs")
    claim = relationship("Claim", back_populates="state_logs")
    prev_state_log = relationship("StateLog", uselist=False, remote_side=state_log_id)
    import_log = cast("Optional[ImportLog]", relationship(ImportLog, foreign_keys=[import_log_id]))


class LatestStateLog(Base, TimestampMixin):
    __tablename__ = "latest_state_log"
    latest_state_log_id = Column(PostgreSQLUUID, primary_key=True, default=uuid_gen)

    state_log_id = Column(
        PostgreSQLUUID, ForeignKey("state_log.state_log_id"), index=True, nullable=False
    )
    payment_id = Column(PostgreSQLUUID, ForeignKey("payment.payment_id"), index=True)
    employee_id = Column(PostgreSQLUUID, ForeignKey("employee.employee_id"), index=True)
    claim_id = Column(PostgreSQLUUID, ForeignKey("claim.claim_id"), index=True)
    reference_file_id = Column(
        PostgreSQLUUID, ForeignKey("reference_file.reference_file_id"), index=True
    )

    state_log = relationship("StateLog")
    payment = relationship("Payment")
    employee = relationship("Employee")
    claim = relationship("Claim")
    reference_file = relationship("ReferenceFile")


class DuaReductionPayment(Base, TimestampMixin):
    __tablename__ = "dua_reduction_payment"
    dua_reduction_payment_id = Column(PostgreSQLUUID, primary_key=True, default=uuid_gen)

    fineos_customer_number = Column(Text, nullable=False)
    employer_fein = Column(Text)
    payment_date = Column(Date)
    request_week_begin_date = Column(Date)
    gross_payment_amount_cents = Column(Integer)
    payment_amount_cents = Column(Integer)
    fraud_indicator = Column(Text)
    benefit_year_begin_date = Column(Date)
    benefit_year_end_date = Column(Date)

    # Each row should be unique. This enables us to load only new rows from a CSV and ensures that
    # we don't include payments twice as two different rows. Almost all fields are nullable so we
    # have to coalesce those null values to empty strings. We've manually adjusted the migration
    # that adds this unique constraint to coalesce those nullable fields.
    # See: 2021_01_29_15_51_16_14155f78d8e6_create_dua_reduction_payment_table.py


class DiaReductionPayment(Base, TimestampMixin):
    __tablename__ = "dia_reduction_payment"
    dia_reduction_payment_id = Column(PostgreSQLUUID, primary_key=True, default=uuid_gen)

    fineos_customer_number = Column(Text, nullable=False)
    board_no = Column(Text)
    event_id = Column(Text)
    event_description = Column(Text)
    eve_created_date = Column(Date)
    event_occurrence_date = Column(Date)
    award_id = Column(Text)
    award_code = Column(Text)
    award_amount = Column(Numeric(asdecimal=True))
    award_date = Column(Date)
    start_date = Column(Date)
    end_date = Column(Date)
    weekly_amount = Column(Numeric(asdecimal=True))
    award_created_date = Column(Date)
    termination_date = Column(Date)

    # Each row should be unique.

    Index(
        "ix_dia_reduction_payment_fineos_customer_number_board_no",
        fineos_customer_number,
        board_no,
        unique=False,
    )


class DuaEmployeeDemographics(Base, TimestampMixin):
    __tablename__ = "dua_employee_demographics"
    dua_employee_demographics_id = Column(PostgreSQLUUID, primary_key=True, default=uuid_gen)

    fineos_customer_number = Column(Text, nullable=True, index=True)
    date_of_birth = Column(Date, nullable=True)
    gender_code = Column(Text, nullable=True)
    occupation_code = Column(Text, nullable=True)
    occupation_description = Column(Text, nullable=True)
    employer_fein = Column(Text, nullable=True, index=True)
    employer_reporting_unit_number = Column(Text, nullable=True, index=True)

    # this Unique index is required since our test framework does not run migrations
    # it is excluded from migrations. see api/massgov/pfml/db/migrations/env.py
    Index(
        "dua_employee_demographics_unique_import_data_idx",
        fineos_customer_number,
        date_of_birth,
        gender_code,
        occupation_code,
        occupation_description,
        employer_fein,
        employer_reporting_unit_number,
        unique=True,
    )

    # Each row should be unique. This enables us to load only new rows from a CSV and ensures that
    # we don't include demographics twice as two different rows. Almost all fields are nullable so we
    # have to coalesce those null values to empty strings. We've manually adjusted the migration
    # that adds this unique constraint to coalesce those nullable fields.
    # See: 2021_10_04_13_30_03_95d3e464a5b2_add_dua_employee_demographics_table.py


class PubError(Base, TimestampMixin):
    __tablename__ = "pub_error"
    pub_error_id = Column(PostgreSQLUUID, primary_key=True, default=uuid_gen)

    pub_error_type_id = Column(
        Integer, ForeignKey("lk_pub_error_type.pub_error_type_id"), nullable=False
    )

    message = Column(Text, nullable=False)
    line_number = Column(Integer, nullable=False)
    type_code = Column(Integer)
    raw_data = Column(Text, nullable=False)
    details = Column(JSON)

    payment_id = Column(PostgreSQLUUID, ForeignKey("payment.payment_id"))
    pub_eft_id = Column(PostgreSQLUUID, ForeignKey("pub_eft.pub_eft_id"))

    import_log_id = Column(
        Integer, ForeignKey("import_log.import_log_id"), index=True, nullable=False
    )
    reference_file_id = Column(
        PostgreSQLUUID,
        ForeignKey("reference_file.reference_file_id"),
        primary_key=True,
        nullable=False,
    )

    pub_error_type = relationship("LkPubErrorType")
    payment = relationship("Payment")
    pub_eft = relationship("PubEft")
    import_log = relationship("ImportLog")
    reference_file = relationship("ReferenceFile")


class LkPubErrorType(Base):
    __tablename__ = "lk_pub_error_type"
    pub_error_type_id = Column(Integer, primary_key=True, autoincrement=True)
    pub_error_type_description = Column(Text, nullable=False)

    def __init__(self, pub_error_type_id, pub_error_type_description):
        self.pub_error_type_id = pub_error_type_id
        self.pub_error_type_description = pub_error_type_description


class PubErrorType(LookupTable):
    model = LkPubErrorType
    column_names = ("pub_error_type_id", "pub_error_type_description")

    ACH_WARNING = LkPubErrorType(1, "ACH Warning")
    ACH_RETURN = LkPubErrorType(2, "ACH Return")
    ACH_PRENOTE = LkPubErrorType(3, "ACH Prenote")
    ACH_NOTIFICATION = LkPubErrorType(4, "ACH Notification")
    ACH_SUCCESS_WITH_NOTIFICATION = LkPubErrorType(5, "ACH Success with Notification")
    CHECK_PAYMENT_LINE_ERROR = LkPubErrorType(6, "Check payment line error")
    CHECK_PAYMENT_ERROR = LkPubErrorType(7, "Check payment error")
    CHECK_PAYMENT_FAILED = LkPubErrorType(8, "Check payment failed")


class AbsenceStatus(LookupTable):
    model = LkAbsenceStatus
    column_names = ("absence_status_id", "absence_status_description", "sort_order")

    ADJUDICATION = LkAbsenceStatus(1, "Adjudication", 2)
    APPROVED = LkAbsenceStatus(2, "Approved", 5)
    CLOSED = LkAbsenceStatus(3, "Closed", 7)
    COMPLETED = LkAbsenceStatus(4, "Completed", 6)
    DECLINED = LkAbsenceStatus(5, "Declined", 4)
    IN_REVIEW = LkAbsenceStatus(6, "In Review", 3)
    INTAKE_IN_PROGRESS = LkAbsenceStatus(7, "Intake In Progress", 1)


class AddressType(LookupTable):
    model = LkAddressType
    column_names = ("address_type_id", "address_description")

    HOME = LkAddressType(1, "Home")
    BUSINESS = LkAddressType(2, "Business")
    MAILING = LkAddressType(3, "Mailing")
    RESIDENTIAL = LkAddressType(4, "Residential")


class AbsencePeriodType(LookupTable):
    model = LkAbsencePeriodType
    column_names = ("absence_period_type_id", "absence_period_type_description")

    TIME_OFF_PERIOD = LkAbsencePeriodType(1, "Time off period")
    REDUCED_SCHEDULE = LkAbsencePeriodType(2, "Reduced Schedule")
    EPISODIC = LkAbsencePeriodType(3, "Episodic")
    OFFICE_VISIT = LkAbsencePeriodType(4, "Office Visit")
    INCAPACITY = LkAbsencePeriodType(5, "Incapacity")
    OFFICE_VISIT_EPISODIC = LkAbsencePeriodType(6, "Office Visit Episodic")
    INCAPACITY_EPISODIC = LkAbsencePeriodType(7, "Incapacity Episodic")
    BLACKOUT_PERIOD = LkAbsencePeriodType(8, "Blackout Period")
    UNSPECIFIED = LkAbsencePeriodType(9, "Unspecified")
    CONTINUOUS = LkAbsencePeriodType(10, "Continuous")
    INTERMITTENT = LkAbsencePeriodType(11, "Intermittent")


class AbsenceReason(LookupTable):
    model = LkAbsenceReason
    column_names = ("absence_reason_id", "absence_reason_description")

    SERIOUS_HEALTH_CONDITION_EMPLOYEE = LkAbsenceReason(1, "Serious Health Condition - Employee")
    MEDICAL_DONATION_EMPLOYEE = LkAbsenceReason(2, "Medical Donation - Employee")
    PREVENTATIVE_CARE_EMPLOYEE = LkAbsenceReason(3, "Preventative Care - Employee")
    SICKENESS_NON_SERIOUS_HEALTH_CONDITION_EMPLOYEE = LkAbsenceReason(
        4, "Sickness - Non-Serious Health Condition - Employee"
    )
    PREGNANCY_MATERNITY = LkAbsenceReason(5, "Pregnancy/Maternity")
    CHILD_BONDING = LkAbsenceReason(6, "Child Bonding")
    CARE_OF_A_FAMILY_MEMBER = LkAbsenceReason(7, "Care for a Family Member")
    BEREAVEMENT = LkAbsenceReason(8, "Bereavement")
    EDUCATIONAL_ACTIVITY_FAMILY = LkAbsenceReason(9, "Educational Activity - Family")
    MEDICAL_DONATION_FAMILY = LkAbsenceReason(10, "Medical Donation - Family")
    MILITARY_CAREGIVER = LkAbsenceReason(11, "Military Caregiver")
    MILITARY_EXIGENCY_FAMILY = LkAbsenceReason(12, "Military Exigency Family")
    PREVENTATIVE_CARE_FAMILY_MEMBER = LkAbsenceReason(13, "Preventative Care - Family Member")
    PUBLIC_HEALTH_EMERGENCY_FAMILY = LkAbsenceReason(14, "Public Health Emergency - Family")
    MILITARY_EMPLOYEE = LkAbsenceReason(15, "Military - Employee")
    PERSONAL_EMPLOYEE = LkAbsenceReason(16, "Personal - Employee")


class AbsenceReasonQualifierOne(LookupTable):
    model = LkAbsenceReasonQualifierOne
    column_names = ("absence_reason_qualifier_one_id", "absence_reason_qualifier_one_description")

    NOT_WORK_RELATED = LkAbsenceReasonQualifierOne(1, "Not Work Related")
    WORK_RELATED = LkAbsenceReasonQualifierOne(2, "Work Related")
    BLOOD = LkAbsenceReasonQualifierOne(3, "Blood")
    BLOOD_STEM_CELL = LkAbsenceReasonQualifierOne(4, "Blood Stem Cell")
    BONE_MARROW = LkAbsenceReasonQualifierOne(5, "Bone Marrow")
    ORGAN = LkAbsenceReasonQualifierOne(6, "Organ")
    OTHER = LkAbsenceReasonQualifierOne(7, "Other")
    POSTNATAL_DISABILITY = LkAbsenceReasonQualifierOne(8, "Postnatal Disability")
    PRENATAL_CARE = LkAbsenceReasonQualifierOne(9, "Prenatal Care")
    PRENATAL_DISABILITY = LkAbsenceReasonQualifierOne(10, "Prenatal Disability")
    ADOPTION = LkAbsenceReasonQualifierOne(11, "Adoption")
    FOSTER_CARE = LkAbsenceReasonQualifierOne(12, "Foster Care")
    NEWBORN = LkAbsenceReasonQualifierOne(13, "Newborn")
    PREGNANCY_RELATED = LkAbsenceReasonQualifierOne(14, "Pregnancy Related")
    RIGHT_TO_LEAVE = LkAbsenceReasonQualifierOne(15, "Right to Leave")
    SERIOUS_HEALTH_CONDITION = LkAbsenceReasonQualifierOne(16, "Serious Health Condition")
    SICKNESS_NON_SERIOUS_HEALTH_CONDITION = LkAbsenceReasonQualifierOne(
        17, "Sickness - Non-Serious Health Condition"
    )
    CHILDCARE = LkAbsenceReasonQualifierOne(18, "Childcare")
    COUNSELING = LkAbsenceReasonQualifierOne(19, "Counseling")
    FINANCIAL_AND_LEGAL_ARRANGEMENTS = LkAbsenceReasonQualifierOne(
        20, "Financial & Legal Arrangements"
    )
    MILITARY_EVENTS_AND_RELATED_ACTIVITIES = LkAbsenceReasonQualifierOne(
        21, "Military Events & Related Activities"
    )
    OTHER_ADDITIONAL_ACTIVITIES = LkAbsenceReasonQualifierOne(22, "Other Additional Activities")
    PRENATAL_CARE = LkAbsenceReasonQualifierOne(23, "Prenatal Care")
    POST_DEPLOYMENT_ACTIVITES_INCLUDING_BEREAVEMENT = LkAbsenceReasonQualifierOne(
        24, "Post Deployment Activities - Including Bereavement"
    )
    REST_AND_RECUPERATION = LkAbsenceReasonQualifierOne(25, "Rest & Recuperation")
    SHORT_NOTICE_DEPLOYMENT = LkAbsenceReasonQualifierOne(26, "Short Notice Deployment")
    CLOSURE_OF_SCHOOL_CHILDCARE = LkAbsenceReasonQualifierOne(27, "Closure of School/Childcare")
    QUARANTINE_ISOLATION_NON_SICK = LkAbsenceReasonQualifierOne(
        28, "Quarantine/Isolation - Not Sick"
    )
    BIRTH_DISABILITY = LkAbsenceReasonQualifierOne(29, "Birth Disability")
    CHILDCARE_AND_SCHOOL_ACTIVITIES = LkAbsenceReasonQualifierOne(
        30, "Childcare and School Activities"
    )


class AbsenceReasonQualifierTwo(LookupTable):
    model = LkAbsenceReasonQualifierTwo
    column_names = ("absence_reason_qualifier_two_id", "absence_reason_qualifier_two_description")

    ACCIDENT_INJURY = LkAbsenceReasonQualifierTwo(1, "Accident / Injury")
    MEDICAL_RELATED = LkAbsenceReasonQualifierTwo(2, "Medical Related")
    NON_MEDICAL = LkAbsenceReasonQualifierTwo(3, "Non Medical")
    SICKNESS = LkAbsenceReasonQualifierTwo(4, "Sickness")


class ClaimType(LookupTable):
    model = LkClaimType
    column_names = ("claim_type_id", "claim_type_description")

    FAMILY_LEAVE = LkClaimType(1, "Family Leave")
    MEDICAL_LEAVE = LkClaimType(2, "Medical Leave")
    MILITARY_LEAVE = LkClaimType(3, "Military Leave")


class ManagedRequirementStatus(LookupTable):
    model = LkManagedRequirementStatus
    column_names = ("managed_requirement_status_id", "managed_requirement_status_description")

    OPEN = LkManagedRequirementStatus(1, "Open")
    COMPLETE = LkManagedRequirementStatus(2, "Complete")
    SUPPRESSED = LkManagedRequirementStatus(3, "Suppressed")


class ManagedRequirementCategory(LookupTable):
    model = LkManagedRequirementCategory
    column_names = ("managed_requirement_category_id", "managed_requirement_category_description")

    EMPLOYER_CONFIRMATION = LkManagedRequirementCategory(1, "Employer Confirmation")


class ManagedRequirementType(LookupTable):
    model = LkManagedRequirementType
    column_names = ("managed_requirement_type_id", "managed_requirement_type_description")

    EMPLOYER_CONFIRMATION = LkManagedRequirementType(1, "Employer Confirmation of Leave Data")


class Race(LookupTable):
    model = LkRace
    column_names = ("race_id", "race_description")

    BLACK = LkRace(1, "Black")
    HISPANIC = LkRace(2, "Hispanic")
    WHITE = LkRace(3, "White")


class MaritalStatus(LookupTable):
    model = LkMaritalStatus
    column_names = ("marital_status_id", "marital_status_description")

    SINGLE = LkMaritalStatus(1, "Single")
    MARRIED = LkMaritalStatus(2, "Married")
    DIVORCED = LkMaritalStatus(3, "Divorced")
    WIDOWED = LkMaritalStatus(4, "Widowed")


class Gender(LookupTable):
    model = LkGender
    column_names = ("gender_id", "gender_description", "fineos_gender_description")
    WOMAN = LkGender(1, "Woman", "Female")
    MAN = LkGender(2, "Man", "Male")
    NONBINARY = LkGender(3, "Non-binary", "Neutral")
    NOT_LISTED = LkGender(4, "Gender not listed", "Unknown")
    NO_ANSWER = LkGender(5, "Prefer not to answer", "Not Provided")


class Occupation(LookupTable):
    model = LkOccupation
    column_names = ("occupation_id", "occupation_description")

    HEALTH_CARE = LkOccupation(1, "Health Care")
    SALES_CLERK = LkOccupation(2, "Sales Clerk")
    ADMINISTRATIVE = LkOccupation(3, "Administrative")
    ENGINEER = LkOccupation(4, "Engineer")


class EducationLevel(LookupTable):
    model = LkEducationLevel
    column_names = ("education_level_id", "education_level_description")


class Role(LookupTable):
    model = LkRole
    column_names = ("role_id", "role_description")

    USER = LkRole(1, "User")
    FINEOS = LkRole(2, "Fineos")
    EMPLOYER = LkRole(3, "Employer")
    PFML_CRM = LkRole(4, "PFML_CRM")


class PaymentMethod(LookupTable):
    model = LkPaymentMethod
    column_names = ("payment_method_id", "payment_method_description")

    ACH = LkPaymentMethod(1, "Elec Funds Transfer")
    CHECK = LkPaymentMethod(2, "Check")
    DEBIT = LkPaymentMethod(3, "Debit")


class BankAccountType(LookupTable):
    model = LkBankAccountType
    column_names = ("bank_account_type_id", "bank_account_type_description")

    SAVINGS = LkBankAccountType(1, "Savings")
    CHECKING = LkBankAccountType(2, "Checking")


class PrenoteState(LookupTable):
    model = LkPrenoteState
    column_names = ("prenote_state_id", "prenote_state_description")

    PENDING_PRE_PUB = LkPrenoteState(1, "Pending - Needs to be sent to PUB")
    PENDING_WITH_PUB = LkPrenoteState(2, "Pending - Was sent to PUB")
    APPROVED = LkPrenoteState(3, "Approved")
    REJECTED = LkPrenoteState(4, "Rejected")


class SharedPaymentConstants:
    """
    A class to hold Payment-Specific constants relevant
    to more than one part of the application.
    Definining constants here allows them to be shared
    throughout the application without creating circular dependencies
    """

    # States that indicate we have sent a payment to PUB
    # and it has not yet errored.
    PAID_STATES = frozenset(
        [
            State.DELEGATED_PAYMENT_PUB_TRANSACTION_CHECK_SENT,
            State.DELEGATED_PAYMENT_PUB_TRANSACTION_EFT_SENT,
            State.DELEGATED_PAYMENT_COMPLETE,
            State.DELEGATED_PAYMENT_COMPLETE_WITH_CHANGE_NOTIFICATION,
        ]
    )
    PAID_STATE_IDS = frozenset([state.state_id for state in PAID_STATES])


class PaymentTransactionType(LookupTable):
    model = LkPaymentTransactionType
    column_names = ("payment_transaction_type_id", "payment_transaction_type_description")

    STANDARD = LkPaymentTransactionType(1, "Standard")
    ZERO_DOLLAR = LkPaymentTransactionType(2, "Zero Dollar")
    OVERPAYMENT = LkPaymentTransactionType(3, "Overpayment")
    CANCELLATION = LkPaymentTransactionType(4, "Cancellation")
    UNKNOWN = LkPaymentTransactionType(5, "Unknown")
    EMPLOYER_REIMBURSEMENT = LkPaymentTransactionType(6, "Employer Reimbursement")
    OVERPAYMENT_ACTUAL_RECOVERY = LkPaymentTransactionType(7, "Overpayment Actual Recovery")
    OVERPAYMENT_RECOVERY = LkPaymentTransactionType(8, "Overpayment Recovery")
    OVERPAYMENT_ADJUSTMENT = LkPaymentTransactionType(9, "Overpayment Adjustment")
    OVERPAYMENT_RECOVERY_REVERSE = LkPaymentTransactionType(10, "Overpayment Recovery Reverse")
    OVERPAYMENT_RECOVERY_CANCELLATION = LkPaymentTransactionType(
        11, "Overpayment Recovery Cancellation"
    )
    FEDERAL_TAX_WITHHOLDING = LkPaymentTransactionType(12, "Federal Tax Withholding")
    STATE_TAX_WITHHOLDING = LkPaymentTransactionType(13, "State Tax Withholding")
    STANDARD_LEGACY_MMARS = LkPaymentTransactionType(14, "Standard Legacy MMARS")

    OVERPAYMENT_ACTUAL_RECOVERY_CANCELLATION = LkPaymentTransactionType(
        15, "Overpayment Actual Recovery Cancellation"
    )
    OVERPAYMENT_ADJUSTMENT_CANCELLATION = LkPaymentTransactionType(
        16, "Overpayment Adjustment Cancellation"
    )


class PaymentCheckStatus(LookupTable):
    model = LkPaymentCheckStatus
    column_names = ("payment_check_status_id", "payment_check_status_description")

    PAID = LkPaymentCheckStatus(1, "Paid")
    OUTSTANDING = LkPaymentCheckStatus(2, "Outstanding")
    FUTURE = LkPaymentCheckStatus(3, "Future")
    VOID = LkPaymentCheckStatus(4, "Void")
    STALE = LkPaymentCheckStatus(5, "Stale")
    STOP = LkPaymentCheckStatus(6, "Stop")


class ReferenceFileType(LookupTable):
    model = LkReferenceFileType
    column_names = ("reference_file_type_id", "reference_file_type_description", "num_files_in_set")

    GAX = LkReferenceFileType(1, "GAX", 2)
    VCC = LkReferenceFileType(2, "VCC", 2)
    PAYMENT_EXTRACT = LkReferenceFileType(3, "Payment export", 3)
    VENDOR_CLAIM_EXTRACT = LkReferenceFileType(4, "Vendor export", 3)
    DUA_CLAIMANT_LIST = LkReferenceFileType(5, "DUA claimant list", 1)
    DIA_CLAIMANT_LIST = LkReferenceFileType(6, "DIA claimant list", 1)
    DUA_PAYMENT_LIST = LkReferenceFileType(7, "DUA payment list", 1)
    DIA_PAYMENT_LIST = LkReferenceFileType(8, "DIA payment list", 1)
    DUA_REDUCTION_REPORT_FOR_DFML = LkReferenceFileType(
        9, "DUA payments for DFML reduction report", 1
    )
    OUTBOUND_STATUS_RETURN = LkReferenceFileType(10, "Outbound Status Return", 1)
    OUTBOUND_VENDOR_CUSTOMER_RETURN = LkReferenceFileType(11, "Outbound Vendor Customer Return", 1)
    OUTBOUND_PAYMENT_RETURN = LkReferenceFileType(12, "Outbound Payment Return", 1)
    PEI_WRITEBACK = LkReferenceFileType(13, "PEI Writeback", 1)
    DIA_REDUCTION_REPORT_FOR_DFML = LkReferenceFileType(
        14, "DIA payments for DFML reduction report", 1
    )
    PUB_NACHA = LkReferenceFileType(15, "PUB NACHA file", 1)
    PUB_ACH_RETURN = LkReferenceFileType(16, "PUB ACH Return", 1)
    PUB_CHECK_RETURN = LkReferenceFileType(17, "PUB Check Return", 1)

    DELEGATED_PAYMENT_AUDIT_REPORT = LkReferenceFileType(20, "Payment Audit Report", 1)
    DELEGATED_PAYMENT_REJECTS = LkReferenceFileType(21, "Payment Rejects", 1)
    FINEOS_CLAIMANT_EXTRACT = LkReferenceFileType(24, "Claimant extract", 3)
    FINEOS_PAYMENT_EXTRACT = LkReferenceFileType(25, "Payment extract", 3)

    PUB_EZ_CHECK = LkReferenceFileType(26, "PUB EZ check file", 1)
    PUB_POSITIVE_PAYMENT = LkReferenceFileType(27, "PUB positive pay file", 1)

    DELEGATED_PAYMENT_REPORT_FILE = LkReferenceFileType(28, "SQL Report", 1)
    DIA_CONSOLIDATED_REDUCTION_REPORT = LkReferenceFileType(
        29, "Consolidated DIA payments for DFML reduction report", 1
    )
    DIA_CONSOLIDATED_REDUCTION_REPORT_ERRORS = LkReferenceFileType(
        30, "Consolidated DIA payments for DFML reduction report", 1
    )
    FINEOS_PAYMENT_RECONCILIATION_EXTRACT = LkReferenceFileType(
        31, "Payment reconciliation extract", 3
    )

    DUA_DEMOGRAPHICS_FILE = LkReferenceFileType(32, "DUA demographics", 1)

    DUA_DEMOGRAPHICS_REQUEST_FILE = LkReferenceFileType(33, "DUA demographics request", 1)

    IRS_1099_FILE = LkReferenceFileType(34, "IRS 1099 file", 1)

    FINEOS_IAWW_EXTRACT = LkReferenceFileType(35, "IAWW extract", 2)

    # Claimant Address Report
    CLAIMANT_ADDRESS_VALIDATION_REPORT = LkReferenceFileType(
        36, "Claimant Address validation Report", 1
    )

    DUA_EMPLOYERS_REQUEST_FILE = LkReferenceFileType(37, "DUA employers request", 1)
    FINEOS_1099_DATA_EXTRACT = LkReferenceFileType(38, "1099 extract", 1)

    DUA_EMPLOYER_FILE = LkReferenceFileType(39, "DUA employer", 1)
    DUA_EMPLOYER_UNIT_FILE = LkReferenceFileType(40, "DUA employer unit", 1)


class Title(LookupTable):
    model = LkTitle
    column_names = ("title_id", "title_description")

    UNKNOWN = LkTitle(1, "Unknown")
    MR = LkTitle(2, "Mr")
    MRS = LkTitle(3, "Mrs")
    MISS = LkTitle(4, "Miss")
    MS = LkTitle(5, "Ms")
    DR = LkTitle(6, "Dr")
    MADAM = LkTitle(7, "Madam")
    SIR = LkTitle(8, "Sir")


class LeaveRequestDecision(LookupTable):
    model = LkLeaveRequestDecision
    column_names = ("leave_request_decision_id", "leave_request_decision_description")

    PENDING = LkLeaveRequestDecision(1, "Pending")
    IN_REVIEW = LkLeaveRequestDecision(2, "In Review")
    APPROVED = LkLeaveRequestDecision(3, "Approved")
    DENIED = LkLeaveRequestDecision(4, "Denied")
    CANCELLED = LkLeaveRequestDecision(5, "Cancelled")
    WITHDRAWN = LkLeaveRequestDecision(6, "Withdrawn")
    PROJECTED = LkLeaveRequestDecision(7, "Projected")
    VOIDED = LkLeaveRequestDecision(8, "Voided")


class MFADeliveryPreference(LookupTable):
    model = LkMFADeliveryPreference
    column_names = ("mfa_delivery_preference_id", "mfa_delivery_preference_description")

    SMS = LkMFADeliveryPreference(1, "SMS")
    OPT_OUT = LkMFADeliveryPreference(2, "Opt Out")


class MFADeliveryPreferenceUpdatedBy(LookupTable):
    model = LkMFADeliveryPreferenceUpdatedBy
    column_names = (
        "mfa_delivery_preference_updated_by_id",
        "mfa_delivery_preference_updated_by_description",
    )

    USER = LkMFADeliveryPreferenceUpdatedBy(1, "User")
    ADMIN = LkMFADeliveryPreferenceUpdatedBy(2, "Admin")


def sync_lookup_tables(db_session):
    """Synchronize lookup tables to the database."""
    AbsencePeriodType.sync_to_database(db_session)
    AbsenceReason.sync_to_database(db_session)
    AbsenceReasonQualifierOne.sync_to_database(db_session)
    AbsenceReasonQualifierTwo.sync_to_database(db_session)
    AbsenceStatus.sync_to_database(db_session)
    AddressType.sync_to_database(db_session)
    ClaimType.sync_to_database(db_session)
    Race.sync_to_database(db_session)
    LeaveRequestDecision.sync_to_database(db_session)
    MaritalStatus.sync_to_database(db_session)
    Gender.sync_to_database(db_session)
    Occupation.sync_to_database(db_session)
    Role.sync_to_database(db_session)
    PaymentMethod.sync_to_database(db_session)
    BankAccountType.sync_to_database(db_session)
    ReferenceFileType.sync_to_database(db_session)
    Title.sync_to_database(db_session)
    ReferenceFileType.sync_to_database(db_session)
    PaymentTransactionType.sync_to_database(db_session)
    PaymentCheckStatus.sync_to_database(db_session)
    PrenoteState.sync_to_database(db_session)
    PubErrorType.sync_to_database(db_session)
    ManagedRequirementStatus.sync_to_database(db_session)
    ManagedRequirementCategory.sync_to_database(db_session)
    ManagedRequirementType.sync_to_database(db_session)
    MFADeliveryPreference.sync_to_database(db_session)
    MFADeliveryPreferenceUpdatedBy.sync_to_database(db_session)
    db_session.commit()<|MERGE_RESOLUTION|>--- conflicted
+++ resolved
@@ -40,7 +40,7 @@
 from massgov.pfml.util.datetime import utcnow
 
 from ..lookup import LookupTable
-from .base import AzureLogMixin, Base, TimestampMixin, utc_timestamp_gen, uuid_gen
+from .base import Base, TimestampMixin, utc_timestamp_gen, uuid_gen
 from .common import PostgreSQLUUID
 from .geo import LkCountry, LkGeoState
 from .industry_codes import LkIndustryCode
@@ -1440,61 +1440,6 @@
         return bool(self.verification_id)
 
 
-<<<<<<< HEAD
-class LkAzurePermission(Base):
-    __tablename__ = "lk_azure_permission"
-    azure_permission_id = Column(Integer, primary_key=True, autoincrement=True)
-    azure_permission_description = Column(Text, nullable=False)
-    azure_permission_resource = Column(Text, nullable=False)
-    azure_permission_action = Column(Text, nullable=False)
-
-    def __init__(
-        self,
-        azure_permission_id,
-        azure_permission_description,
-        azure_permission_resource,
-        azure_permission_action,
-    ):
-        self.azure_permission_id = azure_permission_id
-        self.azure_permission_description = azure_permission_description
-        self.azure_permission_resource = azure_permission_resource
-        self.azure_permission_action = azure_permission_action
-
-
-class AzureGroupPermission(Base, TimestampMixin):
-    __tablename__ = "link_azure_group_permission"
-    azure_permission_id = Column(
-        Integer, ForeignKey("lk_azure_permission.azure_permission_id"), primary_key=True
-    )
-    azure_group_id = Column(Integer, ForeignKey("lk_azure_group.azure_group_id"), primary_key=True)
-
-
-class LkAzureGroup(Base):
-    __tablename__ = "lk_azure_group"
-    azure_group_id = Column(Integer, primary_key=True, autoincrement=True)
-    azure_group_name = Column(Text, nullable=False)
-    azure_group_guid = Column(Text, nullable=False)
-    azure_group_parent_id = Column(
-        Integer, ForeignKey("lk_azure_group.azure_group_id"), nullable=True
-    )
-    permissions = relationship(AzureGroupPermission, uselist=True)
-
-    def __init__(self, azure_group_id, azure_group_name, azure_group_guid, azure_group_parent_id):
-        self.azure_group_id = azure_group_id
-        self.azure_group_name = azure_group_name
-        self.azure_group_guid = azure_group_guid
-        self.azure_group_parent_id = azure_group_parent_id
-
-
-class UserAzurePermissionLog(Base, AzureLogMixin, TimestampMixin):
-    __tablename__ = "user_azure_permission_log"
-    user_azure_permission_log_id = Column(Integer, primary_key=True, autoincrement=True)
-    azure_permission_id = Column(Integer, ForeignKey("lk_azure_permission.azure_permission_id"))
-    azure_group_id = Column(Integer, ForeignKey("lk_azure_group.azure_group_id"))
-
-
-=======
->>>>>>> b253aad0
 class LkManagedRequirementStatus(Base):
     __tablename__ = "lk_managed_requirement_status"
     managed_requirement_status_id = Column(Integer, primary_key=True, autoincrement=True)
