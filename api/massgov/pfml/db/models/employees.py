# ORM and serialization models for our employee data and API layers.
#
# A model's ORM representation should always match the database so we can
# properly read and write data. If you make a change, follow the instructions
# in the API README to generate an associated table migration.
#
# Generally, a model factory should be provided in the associated factories.py file.
# This allows us to build mock data and insert them easily in the database for tests
# and seeding.
#
import re
from datetime import date, timedelta
from typing import TYPE_CHECKING, List, Optional, cast

from bouncer.constants import EDIT, READ  # noqa: F401 F403
from dateutil.relativedelta import relativedelta
from sqlalchemy import (
    TIMESTAMP,
    Boolean,
    Column,
    Date,
    ForeignKey,
    Index,
    Integer,
    Numeric,
    Text,
    UniqueConstraint,
    and_,
    desc,
    or_,
    select,
)
from sqlalchemy.ext.hybrid import hybrid_method
from sqlalchemy.orm import Query, aliased, dynamic_loader, object_session, relationship, validates
from sqlalchemy.schema import Sequence
from sqlalchemy.sql.expression import func
from sqlalchemy.types import JSON

import massgov.pfml.util.logging
from massgov.pfml.util.datetime import utcnow

from ..lookup import LookupTable
from .absences import (
    LkAbsencePeriodType,
    LkAbsenceReason,
    LkAbsenceReasonQualifierOne,
    LkAbsenceReasonQualifierTwo,
    LkAbsenceStatus,
)
from .base import Base, TimestampMixin, utc_timestamp_gen, uuid_gen
from .common import PostgreSQLUUID
from .dua import DuaEmployeeDemographics
from .geo import LkCountry, LkGeoState
from .industry_codes import LkIndustryCode
from .state import LkState, State
from .verifications import Verification

# (typed_hybrid_property) https://github.com/dropbox/sqlalchemy-stubs/issues/98
if TYPE_CHECKING:
    # Use this to make hybrid_property's have the same typing as a normal property until stubs are improved.
    typed_hybrid_property = property
else:
    from sqlalchemy.ext.hybrid import hybrid_property as typed_hybrid_property


logger = massgov.pfml.util.logging.get_logger(__name__)


class LkAddressType(Base):
    __tablename__ = "lk_address_type"
    address_type_id = Column(Integer, primary_key=True, autoincrement=True)
    address_description = Column(Text, nullable=False)

    def __init__(self, address_type_id, address_description):
        self.address_type_id = address_type_id
        self.address_description = address_description


class LkClaimType(Base):
    __tablename__ = "lk_claim_type"
    claim_type_id = Column(Integer, primary_key=True, autoincrement=True)
    claim_type_description = Column(Text, nullable=False)

    def __init__(self, claim_type_id, claim_type_description):
        self.claim_type_id = claim_type_id
        self.claim_type_description = claim_type_description


class LkRace(Base):
    __tablename__ = "lk_race"
    race_id = Column(Integer, primary_key=True)
    race_description = Column(Text, nullable=False)

    def __init__(self, race_id, race_description):
        self.race_id = race_id
        self.race_description = race_description


class LkMaritalStatus(Base):
    __tablename__ = "lk_marital_status"
    marital_status_id = Column(Integer, primary_key=True, autoincrement=True)
    marital_status_description = Column(Text, nullable=False)

    def __init__(self, marital_status_id, marital_status_description):
        self.marital_status_id = marital_status_id
        self.marital_status_description = marital_status_description


class LkGender(Base):
    __tablename__ = "lk_gender"
    gender_id = Column(Integer, primary_key=True, autoincrement=True)
    gender_description = Column(Text, nullable=False)
    fineos_gender_description = Column(Text, nullable=True)

    def __init__(self, gender_id, gender_description, fineos_gender_description):
        self.gender_id = gender_id
        self.gender_description = gender_description
        self.fineos_gender_description = fineos_gender_description


class LkOccupation(Base):
    __tablename__ = "lk_occupation"
    occupation_id = Column(Integer, primary_key=True)
    occupation_description = Column(Text, nullable=False)

    def __init__(self, occupation_id, occupation_description):
        self.occupation_id = occupation_id
        self.occupation_description = occupation_description


class LkEducationLevel(Base):
    __tablename__ = "lk_education_level"
    education_level_id = Column(Integer, primary_key=True, autoincrement=True)
    education_level_description = Column(Text, nullable=False)

    def __init__(self, education_level_id, education_level_description):
        self.education_level_id = education_level_id
        self.education_level_description = education_level_description


class LkRole(Base):
    __tablename__ = "lk_role"
    role_id = Column(Integer, primary_key=True, autoincrement=True)
    role_description = Column(Text, nullable=False)

    def __init__(self, role_id, role_description):
        self.role_id = role_id
        self.role_description = role_description


class LkPaymentMethod(Base):
    __tablename__ = "lk_payment_method"
    payment_method_id = Column(Integer, primary_key=True, autoincrement=True)
    payment_method_description = Column(Text, nullable=False)

    def __init__(self, payment_method_id, payment_method_description):
        self.payment_method_id = payment_method_id
        self.payment_method_description = payment_method_description


class LkBankAccountType(Base):
    __tablename__ = "lk_bank_account_type"
    bank_account_type_id = Column(Integer, primary_key=True, autoincrement=True)
    bank_account_type_description = Column(Text, nullable=False)

    def __init__(self, bank_account_type_id, bank_account_type_description):
        self.bank_account_type_id = bank_account_type_id
        self.bank_account_type_description = bank_account_type_description


class LkPrenoteState(Base):
    __tablename__ = "lk_prenote_state"
    prenote_state_id = Column(Integer, primary_key=True, autoincrement=True)
    prenote_state_description = Column(Text, nullable=False)

    def __init__(self, prenote_state_id, prenote_state_description):
        self.prenote_state_id = prenote_state_id
        self.prenote_state_description = prenote_state_description


class LkPaymentTransactionType(Base):
    __tablename__ = "lk_payment_transaction_type"
    payment_transaction_type_id = Column(Integer, primary_key=True, autoincrement=True)
    payment_transaction_type_description = Column(Text, nullable=False)

    def __init__(self, payment_transaction_type_id, payment_transaction_type_description):
        self.payment_transaction_type_id = payment_transaction_type_id
        self.payment_transaction_type_description = payment_transaction_type_description


class LkPaymentCheckStatus(Base):
    __tablename__ = "lk_payment_check_status"
    payment_check_status_id = Column(Integer, primary_key=True, autoincrement=True)
    payment_check_status_description = Column(Text, nullable=False)

    def __init__(self, payment_check_status_id, payment_check_status_description):
        self.payment_check_status_id = payment_check_status_id
        self.payment_check_status_description = payment_check_status_description


class LkReferenceFileType(Base):
    __tablename__ = "lk_reference_file_type"
    reference_file_type_id = Column(Integer, primary_key=True, autoincrement=True)
    reference_file_type_description = Column(Text, nullable=False)
    num_files_in_set = Column(Integer)

    def __init__(self, reference_file_type_id, reference_file_type_description, num_files_in_set):
        self.reference_file_type_id = reference_file_type_id
        self.reference_file_type_description = reference_file_type_description
        self.num_files_in_set = num_files_in_set


class LkTitle(Base):
    __tablename__ = "lk_title"
    title_id = Column(Integer, primary_key=True, autoincrement=True)
    title_description = Column(Text, nullable=False)

    def __init__(self, title_id, title_description):
        self.title_id = title_id
        self.title_description = title_description


class LkLeaveRequestDecision(Base):
    __tablename__ = "lk_leave_request_decision"
    leave_request_decision_id = Column(Integer, primary_key=True, autoincrement=True)
    leave_request_decision_description = Column(Text, nullable=False)

    def __init__(self, leave_request_decision_id, leave_request_decision_description):
        self.leave_request_decision_id = leave_request_decision_id
        self.leave_request_decision_description = leave_request_decision_description


class LkMFADeliveryPreference(Base):
    __tablename__ = "lk_mfa_delivery_preference"
    mfa_delivery_preference_id = Column(Integer, primary_key=True, autoincrement=True)
    mfa_delivery_preference_description = Column(Text, nullable=False)

    def __init__(self, mfa_delivery_preference_id, mfa_delivery_preference_description):
        self.mfa_delivery_preference_id = mfa_delivery_preference_id
        self.mfa_delivery_preference_description = mfa_delivery_preference_description


class LkMFADeliveryPreferenceUpdatedBy(Base):
    __tablename__ = "lk_mfa_delivery_preference_updated_by"
    mfa_delivery_preference_updated_by_id = Column(Integer, primary_key=True, autoincrement=True)
    mfa_delivery_preference_updated_by_description = Column(Text, nullable=False)

    def __init__(
        self, mfa_delivery_preference_updated_by_id, mfa_delivery_preference_updated_by_description
    ):
        self.mfa_delivery_preference_updated_by_id = mfa_delivery_preference_updated_by_id
        self.mfa_delivery_preference_updated_by_description = (
            mfa_delivery_preference_updated_by_description
        )


class AbsencePeriod(Base, TimestampMixin):
    __tablename__ = "absence_period"
    __table_args__ = (
        UniqueConstraint(
            "fineos_absence_period_index_id",
            "fineos_absence_period_class_id",
            name="uix_absence_period_index_id_absence_period_class_id",
        ),
    )

    absence_period_id = Column(PostgreSQLUUID, primary_key=True, default=uuid_gen)
    absence_period_start_date = Column(Date)
    absence_period_end_date = Column(Date)
    absence_period_type_id = Column(
        Integer, ForeignKey("lk_absence_period_type.absence_period_type_id")
    )
    absence_reason_qualifier_one_id = Column(
        Integer, ForeignKey("lk_absence_reason_qualifier_one.absence_reason_qualifier_one_id")
    )
    absence_reason_qualifier_two_id = Column(
        Integer, ForeignKey("lk_absence_reason_qualifier_two.absence_reason_qualifier_two_id")
    )
    absence_reason_id = Column(Integer, ForeignKey("lk_absence_reason.absence_reason_id"))
    claim_id = Column(PostgreSQLUUID, ForeignKey("claim.claim_id"), index=True, nullable=False)
    fineos_absence_period_class_id = Column(Integer, nullable=False, index=True)
    fineos_absence_period_index_id = Column(Integer, nullable=False, index=True)
    fineos_leave_request_id = Column(Integer, index=True)
    fineos_average_weekly_wage = Column(Numeric(asdecimal=True))
    leave_request_decision_id = Column(
        Integer, ForeignKey("lk_leave_request_decision.leave_request_decision_id")
    )
    is_id_proofed = Column(Boolean)

    claim = relationship("Claim")
    absence_period_type = relationship(LkAbsencePeriodType)
    absence_reason = relationship(LkAbsenceReason)
    absence_reason_qualifier_one = relationship(LkAbsenceReasonQualifierOne)
    absence_reason_qualifier_two = relationship(LkAbsenceReasonQualifierTwo)
    leave_request_decision = relationship(LkLeaveRequestDecision)


class AuthorizedRepresentative(Base, TimestampMixin):
    __tablename__ = "authorized_representative"
    authorized_representative_id = Column(PostgreSQLUUID, primary_key=True, default=uuid_gen)
    first_name = Column(Text)
    last_name = Column(Text)

    employees = relationship("AuthorizedRepEmployee", back_populates="authorized_rep")


class HealthCareProvider(Base, TimestampMixin):
    __tablename__ = "health_care_provider"
    health_care_provider_id = Column(PostgreSQLUUID, primary_key=True, default=uuid_gen)
    provider_name = Column(Text)

    addresses = relationship("HealthCareProviderAddress", back_populates="health_care_provider")


class OrganizationUnit(Base, TimestampMixin):
    __tablename__ = "organization_unit"
    __table_args__ = (
        UniqueConstraint("name", "employer_id", name="uix_organization_unit_name_employer_id",),
    )
    organization_unit_id = Column(PostgreSQLUUID, primary_key=True, default=uuid_gen)
    fineos_id = Column(Text, nullable=True, unique=True)
    name = Column(Text, nullable=False)
    employer_id = Column(
        PostgreSQLUUID, ForeignKey("employer.employer_id"), nullable=False, index=True
    )

    employer = relationship("Employer")
    dua_reporting_units: "Query[DuaReportingUnit]" = dynamic_loader(
        "DuaReportingUnit", back_populates="organization_unit"
    )

    @validates("fineos_id")
    def validate_fineos_id(self, key: str, fineos_id: Optional[str]) -> Optional[str]:
        if not fineos_id:
            return fineos_id
        if not re.fullmatch(r"[A-Z]{2}:[0-9]{5}:[0-9]{10}", fineos_id):
            raise ValueError(
                f"Invalid fineos_id: {fineos_id}. Expected a format of AA:00001:0000000001"
            )
        return fineos_id


class EmployerQuarterlyContribution(Base, TimestampMixin):
    __tablename__ = "employer_quarterly_contribution"
    employer_id = Column(
        PostgreSQLUUID, ForeignKey("employer.employer_id"), index=True, primary_key=True
    )
    filing_period = Column(Date, primary_key=True)
    employer_total_pfml_contribution = Column(Numeric(asdecimal=True), nullable=False)
    pfm_account_id = Column(Text, nullable=False, index=True)
    dor_received_date = Column(TIMESTAMP(timezone=True))
    dor_updated_date = Column(TIMESTAMP(timezone=True))
    latest_import_log_id = Column(Integer, ForeignKey("import_log.import_log_id"), index=True)

    employer = relationship("Employer", back_populates="employer_quarterly_contribution")


class Employer(Base, TimestampMixin):
    __tablename__ = "employer"
    employer_id = Column(PostgreSQLUUID, primary_key=True, default=uuid_gen)
    account_key = Column(Text, index=True)
    employer_fein = Column(Text, nullable=False, index=True)
    employer_name = Column(Text)
    employer_dba = Column(Text)
    family_exemption = Column(Boolean)
    medical_exemption = Column(Boolean)
    exemption_commence_date = Column(Date)
    exemption_cease_date = Column(Date)
    dor_updated_date = Column(TIMESTAMP(timezone=True))
    latest_import_log_id = Column(Integer, ForeignKey("import_log.import_log_id"), index=True)
    fineos_employer_id = Column(Integer, index=True, unique=True)
    industry_code_id = Column(Integer, ForeignKey("lk_industry_code.industry_code_id"))

    claims = cast(Optional[List["Claim"]], relationship("Claim", back_populates="employer"))
    wages_and_contributions: "Query[WagesAndContributions]" = dynamic_loader(
        "WagesAndContributions", back_populates="employer"
    )
    addresses: "Query[EmployerAddress]" = dynamic_loader(
        "EmployerAddress", back_populates="employer"
    )
    employer_occupations: "Query[EmployeeOccupation]" = dynamic_loader(
        "EmployeeOccupation", back_populates="employer"
    )
    employer_quarterly_contribution = relationship(
        "EmployerQuarterlyContribution", back_populates="employer"
    )
    employee_benefit_year_contributions: "Query[BenefitYearContribution]" = dynamic_loader(
        "BenefitYearContribution", back_populates="employer"
    )

    lk_industry_code = relationship(LkIndustryCode)

    @property
    def organization_units(self) -> list[OrganizationUnit]:
        return (
            object_session(self)
            .query(OrganizationUnit)
            .filter(
                OrganizationUnit.employer_id == self.employer_id,
                OrganizationUnit.fineos_id.isnot(None),
            )
            .all()
        )

    @property
    def uses_organization_units(self):
        return any(self.organization_units)

    @typed_hybrid_property
    def verification_data(self) -> Optional[EmployerQuarterlyContribution]:
        """Get the most recent withholding data. Portal uses this data in order to verify a
        user can become a leave admin for this employer"""

        current_date = date.today()
        last_years_date = current_date - relativedelta(years=1)

        # Check the last four quarters. Does not include the current quarter, which would be a future filing period.
        non_zero_contribution = (
            object_session(self)
            .query(EmployerQuarterlyContribution)
            .filter(EmployerQuarterlyContribution.employer_id == self.employer_id)
            .filter(EmployerQuarterlyContribution.employer_total_pfml_contribution > 0)
            .filter(
                EmployerQuarterlyContribution.filing_period.between(last_years_date, current_date)
            )
            .order_by(desc(EmployerQuarterlyContribution.filing_period))
            .first()
        )

        if non_zero_contribution is None:
            # If this is a new or previously-exempt Employer to the program, we may not
            # have any non-zero contributions within the past year. We still want to support
            # verification for them, so for them we check future filing periods, which includes
            # the current quarter:
            non_zero_contribution = (
                object_session(self)
                .query(EmployerQuarterlyContribution)
                .filter(EmployerQuarterlyContribution.employer_id == self.employer_id)
                .filter(EmployerQuarterlyContribution.employer_total_pfml_contribution > 0)
                .filter(EmployerQuarterlyContribution.filing_period > current_date)
                .order_by(desc(EmployerQuarterlyContribution.filing_period))
                .first()
            )

        return non_zero_contribution

    @typed_hybrid_property
    def has_verification_data(self) -> bool:
        current_date = date.today()
        last_years_date = current_date - relativedelta(years=1)

        return any(
            quarter.employer_total_pfml_contribution > 0
            and quarter.filing_period >= last_years_date
            and quarter.filing_period <= current_date
            for quarter in self.employer_quarterly_contribution  # type: ignore
        ) or any(
            quarter.employer_total_pfml_contribution > 0 and quarter.filing_period > current_date
            for quarter in self.employer_quarterly_contribution  # type: ignore
        )

    @validates("employer_fein")
    def validate_employer_fein(self, key: str, employer_fein: str) -> str:
        fein = str(employer_fein)
        error = re.match(r"^[0-9]{9}$", fein) is None
        if error:
            raise ValueError(f"Invalid FEIN: {employer_fein}. Expected a 9-digit integer value")
        return employer_fein


class DuaReportingUnit(Base, TimestampMixin):
    __tablename__ = "dua_reporting_unit"
    dua_reporting_unit_id = Column(PostgreSQLUUID, primary_key=True, default=uuid_gen)
    dua_id = Column(Text, unique=True, nullable=False)  # The Reporting Unit Number from DUA
    dba = Column(Text, nullable=True)
    organization_unit_id = Column(
        PostgreSQLUUID,
        ForeignKey("organization_unit.organization_unit_id"),
        nullable=True,
        index=True,
    )

    organization_unit = relationship("OrganizationUnit", back_populates="dua_reporting_units")


class EmployerPushToFineosQueue(Base, TimestampMixin):
    __tablename__ = "employer_push_to_fineos_queue"
    employer_push_to_fineos_queue_id = Column(PostgreSQLUUID, primary_key=True, default=uuid_gen)
    employer_id = Column(PostgreSQLUUID, index=True)
    action = Column(Text, index=True)
    modified_at = Column(TIMESTAMP(timezone=True), default=utc_timestamp_gen)
    process_id = Column(Integer, index=True)
    family_exemption = Column(Boolean)
    medical_exemption = Column(Boolean)
    exemption_commence_date = Column(Date)
    exemption_cease_date = Column(Date)


class EFT(Base, TimestampMixin):
    __tablename__ = "eft"
    eft_id = Column(PostgreSQLUUID, primary_key=True, default=uuid_gen)
    routing_nbr = Column(Text, nullable=False)
    account_nbr = Column(Text, nullable=False)
    bank_account_type_id = Column(
        Integer, ForeignKey("lk_bank_account_type.bank_account_type_id"), nullable=False
    )
    employee_id = Column(PostgreSQLUUID, ForeignKey("employee.employee_id"), index=True)

    bank_account_type = relationship(LkBankAccountType)
    employee = relationship("Employee", back_populates="eft")


class PubEft(Base, TimestampMixin):
    __tablename__ = "pub_eft"
    pub_eft_id = Column(PostgreSQLUUID, primary_key=True, default=uuid_gen)
    routing_nbr = Column(Text, nullable=False)
    account_nbr = Column(Text, nullable=False)
    bank_account_type_id = Column(
        Integer, ForeignKey("lk_bank_account_type.bank_account_type_id"), nullable=False
    )
    prenote_state_id = Column(
        Integer, ForeignKey("lk_prenote_state.prenote_state_id"), nullable=False
    )
    prenote_approved_at = Column(TIMESTAMP(timezone=True))
    prenote_response_at = Column(TIMESTAMP(timezone=True))
    prenote_sent_at = Column(TIMESTAMP(timezone=True))
    prenote_response_reason_code = Column(Text)
    pub_eft_individual_id_seq: Sequence = Sequence("pub_eft_individual_id_seq")
    pub_individual_id = Column(
        Integer,
        pub_eft_individual_id_seq,
        index=True,
        server_default=pub_eft_individual_id_seq.next_value(),
    )

    fineos_employee_first_name = Column(Text)
    fineos_employee_middle_name = Column(Text)
    fineos_employee_last_name = Column(Text)

    bank_account_type = relationship(LkBankAccountType)
    prenote_state = relationship(LkPrenoteState)

    employees = relationship("EmployeePubEftPair", back_populates="pub_eft")


class TaxIdentifier(Base, TimestampMixin):
    __tablename__ = "tax_identifier"
    tax_identifier_id = Column(PostgreSQLUUID, primary_key=True, default=uuid_gen)
    tax_identifier = Column(Text, nullable=False, unique=True)

    employee = relationship("Employee", back_populates="tax_identifier")

    @typed_hybrid_property
    def tax_identifier_last4(self) -> str:
        return self.tax_identifier[-4:]

    @tax_identifier_last4.expression
    def tax_identifier_last4(self):
        return func.right(TaxIdentifier.tax_identifier, 4)


class CtrAddressPair(Base, TimestampMixin):
    __tablename__ = "link_ctr_address_pair"
    fineos_address_id = Column(
        PostgreSQLUUID, ForeignKey("address.address_id"), primary_key=True, unique=True
    )
    ctr_address_id = Column(
        PostgreSQLUUID, ForeignKey("address.address_id"), nullable=True, index=True
    )

    fineos_address = relationship("Address", foreign_keys=fineos_address_id)
    ctr_address = cast("Optional[Address]", relationship("Address", foreign_keys=ctr_address_id))


class ExperianAddressPair(Base, TimestampMixin):
    __tablename__ = "link_experian_address_pair"
    fineos_address_id = Column(
        PostgreSQLUUID, ForeignKey("address.address_id"), primary_key=True, unique=True
    )
    experian_address_id = Column(
        PostgreSQLUUID, ForeignKey("address.address_id"), nullable=True, index=True
    )

    fineos_address = relationship("Address", foreign_keys=fineos_address_id)
    experian_address = cast(
        "Optional[Address]", relationship("Address", foreign_keys=experian_address_id)
    )


class EmployeeAddress(Base, TimestampMixin):
    __tablename__ = "link_employee_address"
    employee_id = Column(PostgreSQLUUID, ForeignKey("employee.employee_id"), primary_key=True)
    address_id = Column(PostgreSQLUUID, ForeignKey("address.address_id"), primary_key=True)

    employee = relationship("Employee", back_populates="employee_addresses")
    address = relationship("Address", back_populates="employees")


class Employee(Base, TimestampMixin):
    __tablename__ = "employee"
    employee_id = Column(PostgreSQLUUID, primary_key=True, default=uuid_gen)
    tax_identifier_id = Column(
        PostgreSQLUUID, ForeignKey("tax_identifier.tax_identifier_id"), index=True, unique=True,
    )
    title_id = Column(Integer, ForeignKey("lk_title.title_id"))
    first_name = Column(Text, nullable=False)
    middle_name = Column(Text)
    last_name = Column(Text, nullable=False)
    other_name = Column(Text)
    email_address = Column(Text)
    phone_number = Column(Text)  # Formatted in E.164
    cell_phone_number = Column(Text)  # Formatted in E.164
    preferred_comm_method_type = Column(Text)
    date_of_birth = Column(Date)
    date_of_death = Column(Date)
    # https://lwd.atlassian.net/browse/PORTAL-439 will make this unique
    fineos_customer_number = Column(Text, nullable=True, index=True)
    race_id = Column(Integer, ForeignKey("lk_race.race_id"))
    marital_status_id = Column(Integer, ForeignKey("lk_marital_status.marital_status_id"))
    gender_id = Column(Integer, ForeignKey("lk_gender.gender_id"))
    occupation_id = Column(Integer, ForeignKey("lk_occupation.occupation_id"))
    education_level_id = Column(Integer, ForeignKey("lk_education_level.education_level_id"))
    latest_import_log_id = Column(Integer, ForeignKey("import_log.import_log_id"), index=True)
    payment_method_id = Column(Integer, ForeignKey("lk_payment_method.payment_method_id"))
    ctr_vendor_customer_code = Column(Text)
    ctr_address_pair_id = Column(
        PostgreSQLUUID, ForeignKey("link_ctr_address_pair.fineos_address_id"), index=True
    )

    fineos_employee_first_name = Column(Text)
    fineos_employee_middle_name = Column(Text)
    fineos_employee_last_name = Column(Text)

    title = relationship(LkTitle)
    race = relationship(LkRace)
    marital_status = relationship(LkMaritalStatus)
    gender = relationship(LkGender)
    # Note: We should move occupation to new EmployeeOccupation model
    # if this field relates to the function employee performs in a
    # specific employer. If it is a description of their profession
    # it should stay here.
    # Evaluate impact of change if it is appropriate to move.
    occupation = relationship(LkOccupation)
    education_level = relationship(LkEducationLevel)
    latest_import_log = relationship("ImportLog")
    claims = cast(Optional[List["Claim"]], relationship("Claim", back_populates="employee"))
    state_logs = relationship("StateLog", back_populates="employee")
    eft = relationship("EFT", back_populates="employee", uselist=False)
    pub_efts: "Query[EmployeePubEftPair]" = dynamic_loader(
        "EmployeePubEftPair", back_populates="employee"
    )
    reference_files = relationship("EmployeeReferenceFile", back_populates="employee")
    addresses = relationship("Address", secondary=EmployeeAddress.__table__)
    payment_method = relationship(LkPaymentMethod, foreign_keys=payment_method_id)
    tax_identifier = cast(
        Optional[TaxIdentifier], relationship("TaxIdentifier", back_populates="employee")
    )
    ctr_address_pair = cast(Optional[CtrAddressPair], relationship("CtrAddressPair"))
    authorized_reps: "Query[AuthorizedRepEmployee]" = dynamic_loader(
        "AuthorizedRepEmployee", back_populates="employee"
    )
    wages_and_contributions: "Query[WagesAndContributions]" = dynamic_loader(
        "WagesAndContributions", back_populates="employee"
    )
    employee_addresses: "Query[EmployeeAddress]" = dynamic_loader(
        "EmployeeAddress", back_populates="employee"
    )
    employee_occupations: "Query[EmployeeOccupation]" = dynamic_loader(
        "EmployeeOccupation", back_populates="employee"
    )

    benefit_years: "Query[BenefitYear]" = dynamic_loader("BenefitYear", back_populates="employee")
    employer_benefit_year_contributions: "Query[BenefitYearContribution]" = dynamic_loader(
        "BenefitYearContribution", back_populates="employee"
    )

    @property
    def mass_id_number(self) -> Optional[str]:
        # This is imported here to prevent circular import error
        from massgov.pfml.db.models.applications import Application

        application = (
            object_session(self)
            .query(Application)
            .join(Claim, Claim.claim_id == Application.claim_id)
            .filter(Claim.is_id_proofed, Claim.employee_id == self.employee_id)
            .order_by(desc(Claim.created_at))
            .first()
        )

        if application:
            return application.mass_id
        else:
            return None

    @hybrid_method
    def get_organization_units(self, employer: Employer) -> list[OrganizationUnit]:
        if not self.fineos_customer_number:
            return []
        return (
            object_session(self)
            .query(OrganizationUnit)
            .join(EmployeeOccupation)
            .join(DuaReportingUnit)
            .join(
                DuaEmployeeDemographics,
                DuaReportingUnit.dua_id == DuaEmployeeDemographics.employer_reporting_unit_number,
            )
            .filter(DuaEmployeeDemographics.fineos_customer_number == self.fineos_customer_number,)
            .filter(
                OrganizationUnit.fineos_id is not None,
                DuaReportingUnit.organization_unit_id is not None,
                DuaEmployeeDemographics.employer_fein == employer.employer_fein,
                EmployeeOccupation.employee_id == self.employee_id,
                EmployeeOccupation.employer_id == employer.employer_id,
            )
            .distinct()
            .all()
        )


class EmployeePushToFineosQueue(Base, TimestampMixin):
    __tablename__ = "employee_push_to_fineos_queue"
    employee_push_to_fineos_queue_id = Column(PostgreSQLUUID, primary_key=True, default=uuid_gen)
    employee_id = Column(PostgreSQLUUID, index=True)
    action = Column(Text, index=True)
    modified_at = Column(TIMESTAMP(timezone=True), default=utc_timestamp_gen)
    process_id = Column(Integer, index=True)
    employer_id = Column(PostgreSQLUUID, index=True)


class EmployeePubEftPair(Base, TimestampMixin):
    __tablename__ = "link_employee_pub_eft_pair"
    employee_id = Column(PostgreSQLUUID, ForeignKey("employee.employee_id"), primary_key=True)
    pub_eft_id = Column(PostgreSQLUUID, ForeignKey("pub_eft.pub_eft_id"), primary_key=True)

    employee = relationship("Employee", back_populates="pub_efts")
    pub_eft = relationship("PubEft", back_populates="employees")


class Claim(Base, TimestampMixin):
    __tablename__ = "claim"
    claim_id = Column(PostgreSQLUUID, primary_key=True, default=uuid_gen)
    claim_type_id = Column(Integer, ForeignKey("lk_claim_type.claim_type_id"))
    employer_id = Column(PostgreSQLUUID, ForeignKey("employer.employer_id"), index=True)
    employee_id = Column(PostgreSQLUUID, ForeignKey("employee.employee_id"), index=True)
    fineos_absence_id = Column(Text, index=True, unique=True)
    fineos_absence_status_id = Column(Integer, ForeignKey("lk_absence_status.absence_status_id"))
    absence_period_start_date = Column(Date)
    absence_period_end_date = Column(Date)
    fineos_notification_id = Column(Text)
    is_id_proofed = Column(Boolean)
    organization_unit_id = Column(
        PostgreSQLUUID, ForeignKey("organization_unit.organization_unit_id"), nullable=True
    )

    # Not sure if these are currently used.
    authorized_representative_id = Column(PostgreSQLUUID)
    benefit_amount = Column(Numeric(asdecimal=True))
    benefit_days = Column(Integer)

    claim_type = relationship(LkClaimType)
    fineos_absence_status = cast(Optional[LkAbsenceStatus], relationship(LkAbsenceStatus))
    employee = relationship("Employee", back_populates="claims")
    employer = relationship("Employer", back_populates="claims")
    state_logs = relationship("StateLog", back_populates="claim")
    payments: "Query[Payment]" = dynamic_loader("Payment", back_populates="claim")
    managed_requirements = cast(
        Optional[List["ManagedRequirement"]],
        relationship("ManagedRequirement", back_populates="claim"),
    )
    absence_periods = cast(
        Optional[List["AbsencePeriod"]], relationship("AbsencePeriod", back_populates="claim"),
    )
    organization_unit = relationship(OrganizationUnit)

    @typed_hybrid_property
    def soonest_open_requirement_date(self) -> Optional[date]:
        def _filter(requirement: ManagedRequirement) -> bool:
            valid_status = (
                requirement.managed_requirement_status_id
                == ManagedRequirementStatus.OPEN.managed_requirement_status_id
            )
            valid_type = (
                requirement.managed_requirement_type_id
                == ManagedRequirementType.EMPLOYER_CONFIRMATION.managed_requirement_type_id
            )
            not_expired = (
                requirement.follow_up_date is not None
                and requirement.follow_up_date >= date.today()
            )
            return valid_status and valid_type and not_expired

        if not self.managed_requirements:
            return None
        filtered_requirements = filter(_filter, self.managed_requirements)
        requirements = sorted(filtered_requirements, key=lambda x: x.follow_up_date)  # type: ignore
        if len(requirements):
            return requirements[0].follow_up_date
        return None

    @soonest_open_requirement_date.expression
    def soonest_open_requirement_date(cls):  # noqa: B902
        aliasManagedRequirement = aliased(ManagedRequirement)
        status_id = aliasManagedRequirement.managed_requirement_status_id
        type_id = aliasManagedRequirement.managed_requirement_type_id
        filters = and_(
            aliasManagedRequirement.claim_id == cls.claim_id,
            status_id == ManagedRequirementStatus.OPEN.managed_requirement_status_id,
            type_id == ManagedRequirementType.EMPLOYER_CONFIRMATION.managed_requirement_type_id,
            aliasManagedRequirement.follow_up_date >= date.today(),
        )
        return (
            select([func.min(aliasManagedRequirement.follow_up_date)])
            .where(filters)
            .label("follow_up_date")
        )

    @typed_hybrid_property
    def latest_follow_up_date(self) -> Optional[date]:
        """
        Note that this property (for use in our dashboard sorting),
        returns the latest_follow_up_date only when the requirement is not open,
        as well as a few other filters.
        """

        def _filter(requirement: ManagedRequirement) -> bool:
            not_open_status = (
                requirement.managed_requirement_status_id
                != ManagedRequirementStatus.OPEN.managed_requirement_status_id
            )
            valid_type = (
                requirement.managed_requirement_type_id
                == ManagedRequirementType.EMPLOYER_CONFIRMATION.managed_requirement_type_id
            )
            expired = (
                requirement.follow_up_date is not None and requirement.follow_up_date < date.today()
            )
            return valid_type and (not_open_status or expired)

        if not self.managed_requirements:
            return None
        filtered_requirements = filter(_filter, self.managed_requirements)
        requirements = sorted(filtered_requirements, key=lambda x: x.follow_up_date, reverse=True)  # type: ignore
        if len(requirements):
            return requirements[0].follow_up_date
        return None

    @latest_follow_up_date.expression
    def latest_follow_up_date(cls):  # noqa: B902
        aliasManagedRequirement = aliased(ManagedRequirement)
        type_id = aliasManagedRequirement.managed_requirement_type_id
        status_id = aliasManagedRequirement.managed_requirement_status_id

        filters = and_(
            aliasManagedRequirement.claim_id == cls.claim_id,
            type_id == ManagedRequirementType.EMPLOYER_CONFIRMATION.managed_requirement_type_id,
            or_(
                status_id != ManagedRequirementStatus.OPEN.managed_requirement_status_id,
                aliasManagedRequirement.follow_up_date < date.today(),
            ),
        )
        return (
            select([func.max(aliasManagedRequirement.follow_up_date)])
            .where(filters)
            .label("follow_up_date")
        )

    @typed_hybrid_property
    def employee_tax_identifier(self) -> Optional[str]:
        if not self.employee:
            return None

        if self.employee.tax_identifier is None:
            return None

        return self.employee.tax_identifier.tax_identifier

    @typed_hybrid_property
    def employer_fein(self) -> Optional[str]:
        if not self.employer:
            return None

        return self.employer.employer_fein

    @typed_hybrid_property
    def has_paid_payments(self) -> bool:
        # Joining to LatestStateLog filters out StateLogs
        # which are no longer the most recent state for a given payment
        paid_payments = (
            object_session(self)
            .query(func.count(Payment.payment_id))
            .join(StateLog)
            .join(LatestStateLog)
            .filter(Payment.claim_id == self.claim_id)
            .filter(StateLog.end_state_id.in_(SharedPaymentConstants.PAID_STATE_IDS))
            .scalar()
        )

        return paid_payments > 0


class BenefitYear(Base, TimestampMixin):
    __tablename__ = "benefit_year"

    benefit_year_id = Column(PostgreSQLUUID, primary_key=True, default=uuid_gen)

    employee_id = Column(
        PostgreSQLUUID, ForeignKey("employee.employee_id"), nullable=False, index=True
    )

    employee = cast(Optional["Employee"], relationship("Employee", back_populates="benefit_years"))

    start_date = Column(Date, nullable=False)

    end_date = Column(Date, nullable=False)

    # The base period used to calculate IAWW
    # in order to recalculate IAWW for other employers
    base_period_start_date = Column(Date)

    base_period_end_date = Column(Date)

    total_wages = Column(Numeric(asdecimal=True))

    contributions = cast(
        List["BenefitYearContribution"],
        relationship("BenefitYearContribution", cascade="all, delete-orphan"),
    )


class BenefitYearContribution(Base, TimestampMixin):
    __tablename__ = "benefit_year_contribution"
    benefit_year_contribution_id = Column(PostgreSQLUUID, primary_key=True, default=uuid_gen)

    benefit_year_id = Column(
        PostgreSQLUUID, ForeignKey("benefit_year.benefit_year_id"), nullable=False, index=True
    )
    benefit_year = relationship("BenefitYear", back_populates="contributions")

    employer_id = Column(
        PostgreSQLUUID, ForeignKey("employer.employer_id"), nullable=False, index=True
    )
    employer = relationship("Employer", back_populates="employee_benefit_year_contributions")

    employee_id = Column(
        PostgreSQLUUID, ForeignKey("employee.employee_id"), nullable=False, index=True
    )
    employee = relationship("Employee", back_populates="employer_benefit_year_contributions")

    average_weekly_wage = Column(Numeric(asdecimal=True), nullable=False)

    Index(
        "ix_benefit_year_id_employer_id_employee_id",
        benefit_year_id,
        employer_id,
        employee_id,
        unique=True,
    )


class Payment(Base, TimestampMixin):
    __tablename__ = "payment"
    payment_id = Column(PostgreSQLUUID, primary_key=True, default=uuid_gen)
    claim_id = Column(PostgreSQLUUID, ForeignKey("claim.claim_id"), index=True)
    # Attach the employee ID as well as some payments aren't associated with a claim
    employee_id = Column(PostgreSQLUUID, ForeignKey("employee.employee_id"), index=True)
    payment_transaction_type_id = Column(
        Integer, ForeignKey("lk_payment_transaction_type.payment_transaction_type_id")
    )
    period_start_date = Column(Date)
    period_end_date = Column(Date)
    payment_date = Column(Date)
    absence_case_creation_date = Column(Date)
    amount = Column(Numeric(asdecimal=True), nullable=False)
    fineos_pei_c_value = Column(Text, index=True)
    fineos_pei_i_value = Column(Text, index=True)
    is_adhoc_payment = Column(Boolean, default=False, server_default="FALSE")
    fineos_extraction_date = Column(Date)

    # Backfilled legacy MMARS payments use this for check number and EFT transaction number, all new payments leave null
    disb_check_eft_number = Column(Text)
    # Backfilled legacy MMARS payments use this for the paid date, all new payments leave null
    disb_check_eft_issue_date = Column(Date)

    disb_method_id = Column(Integer, ForeignKey("lk_payment_method.payment_method_id"))
    disb_amount = Column(Numeric(asdecimal=True))
    leave_request_decision = Column(Text)
    experian_address_pair_id = Column(
        PostgreSQLUUID, ForeignKey("link_experian_address_pair.fineos_address_id"), index=True
    )
    has_address_update = Column(Boolean, default=False, server_default="FALSE", nullable=False)
    has_eft_update = Column(Boolean, default=False, server_default="FALSE", nullable=False)
    fineos_extract_import_log_id = Column(
        Integer, ForeignKey("import_log.import_log_id"), index=True
    )
    pub_eft_id = Column(PostgreSQLUUID, ForeignKey("pub_eft.pub_eft_id"))
    payment_individual_id_seq: Sequence = Sequence("payment_individual_id_seq")
    pub_individual_id = Column(
        Integer,
        payment_individual_id_seq,
        index=True,
        server_default=payment_individual_id_seq.next_value(),
    )
    claim_type_id = Column(Integer, ForeignKey("lk_claim_type.claim_type_id"))
    leave_request_id = Column(PostgreSQLUUID, ForeignKey("absence_period.absence_period_id"))

    vpei_id = Column(PostgreSQLUUID, ForeignKey("fineos_extract_vpei.vpei_id"))
    exclude_from_payment_status = Column(
        Boolean, default=False, server_default="FALSE", nullable=False
    )

    fineos_leave_request_id = Column(Integer, index=True)
    fineos_employee_first_name = Column(Text)
    fineos_employee_middle_name = Column(Text)
    fineos_employee_last_name = Column(Text)

    claim = relationship("Claim", back_populates="payments")
    employee = relationship("Employee")
    claim_type = relationship(LkClaimType)
    payment_transaction_type = relationship(LkPaymentTransactionType)
    disb_method = relationship(LkPaymentMethod, foreign_keys=disb_method_id)
    pub_eft = relationship(PubEft)
    experian_address_pair = relationship(ExperianAddressPair, foreign_keys=experian_address_pair_id)
    fineos_extract_import_log = relationship("ImportLog")
    reference_files = relationship("PaymentReferenceFile", back_populates="payment")
    state_logs = relationship("StateLog", back_populates="payment")
    payment_details = cast(
        List["PaymentDetails"], relationship("PaymentDetails", back_populates="payment")
    )
    leave_request = relationship(AbsencePeriod)

    check = relationship("PaymentCheck", backref="payment", uselist=False)


class PaymentDetails(Base, TimestampMixin):
    __tablename__ = "payment_details"
    payment_details_id = Column(PostgreSQLUUID, primary_key=True, default=uuid_gen)
    payment_id = Column(PostgreSQLUUID, ForeignKey(Payment.payment_id), nullable=False, index=True)

    period_start_date = Column(Date)
    period_end_date = Column(Date)
    amount = Column(Numeric(asdecimal=True), nullable=False)
    business_net_amount = Column(Numeric(asdecimal=True), nullable=False)

    payment = relationship(Payment)


class PaymentCheck(Base, TimestampMixin):
    __tablename__ = "payment_check"
    payment_id = Column(PostgreSQLUUID, ForeignKey(Payment.payment_id), primary_key=True)
    check_number = Column(Integer, nullable=False, index=True, unique=True)
    check_posted_date = Column(Date)
    payment_check_status_id = Column(
        Integer, ForeignKey("lk_payment_check_status.payment_check_status_id")
    )

    payment_check_status = relationship(LkPaymentCheckStatus)


class AuthorizedRepEmployee(Base, TimestampMixin):
    __tablename__ = "link_authorized_rep_employee"
    authorized_representative_id = Column(
        PostgreSQLUUID,
        ForeignKey("authorized_representative.authorized_representative_id"),
        primary_key=True,
    )
    employee_id = Column(PostgreSQLUUID, ForeignKey("employee.employee_id"), primary_key=True)

    authorized_rep = relationship("AuthorizedRepresentative", back_populates="employees")
    employee = relationship("Employee", back_populates="authorized_reps")


class Address(Base, TimestampMixin):
    __tablename__ = "address"
    address_id = Column(PostgreSQLUUID, primary_key=True, default=uuid_gen)
    address_type_id = Column(Integer, ForeignKey("lk_address_type.address_type_id"))
    address_line_one = Column(Text)
    address_line_two = Column(Text)
    city = Column(Text)
    geo_state_id = Column(Integer, ForeignKey("lk_geo_state.geo_state_id"))
    geo_state_text = Column(Text)
    zip_code = Column(Text)
    country_id = Column(Integer, ForeignKey("lk_country.country_id"))

    address_type = relationship(LkAddressType)
    geo_state = relationship(LkGeoState)
    country = relationship(LkCountry)
    employees: "Query[EmployeeAddress]" = dynamic_loader(
        "EmployeeAddress", back_populates="address"
    )
    employers: "Query[EmployerAddress]" = dynamic_loader(
        "EmployerAddress", back_populates="address"
    )
    health_care_providers: "Query[HealthCareProviderAddress]" = dynamic_loader(
        "HealthCareProviderAddress", back_populates="address"
    )


class CtrDocumentIdentifier(Base, TimestampMixin):
    __tablename__ = "ctr_document_identifier"
    ctr_document_identifier_id = Column(PostgreSQLUUID, primary_key=True, default=uuid_gen)
    ctr_document_identifier = Column(Text, unique=True, index=True)
    document_date = Column(Date, nullable=False, index=True)
    document_counter = Column(Integer, nullable=False, index=True)

    payment_reference_files = relationship(
        "PaymentReferenceFile", back_populates="ctr_document_identifier"
    )
    employee_reference_files = relationship(
        "EmployeeReferenceFile", back_populates="ctr_document_identifier"
    )


class CtrBatchIdentifier(Base, TimestampMixin):
    __tablename__ = "ctr_batch_identifier"
    ctr_batch_identifier_id = Column(PostgreSQLUUID, primary_key=True, default=uuid_gen)
    ctr_batch_identifier = Column(Text, nullable=False)
    year = Column(Integer, nullable=False)
    batch_date = Column(Date, nullable=False)
    batch_counter = Column(Integer, nullable=False)
    inf_data = Column(JSON)

    Index("ix_year_ctr_batch_identifier", year, ctr_batch_identifier, unique=True)

    reference_files = relationship("ReferenceFile", back_populates="ctr_batch_identifier")


class EmployerAddress(Base, TimestampMixin):
    __tablename__ = "link_employer_address"
    employer_id = Column(
        PostgreSQLUUID, ForeignKey("employer.employer_id"), primary_key=True, unique=True
    )
    address_id = Column(
        PostgreSQLUUID, ForeignKey("address.address_id"), primary_key=True, unique=True
    )

    employer = relationship("Employer", back_populates="addresses")
    address = relationship("Address", back_populates="employers")


class HealthCareProviderAddress(Base, TimestampMixin):
    __tablename__ = "link_health_care_provider_address"
    health_care_provider_id = Column(
        PostgreSQLUUID,
        ForeignKey("health_care_provider.health_care_provider_id"),
        primary_key=True,
    )
    address_id = Column(PostgreSQLUUID, ForeignKey("address.address_id"), primary_key=True)

    health_care_provider = relationship("HealthCareProvider", back_populates="addresses")
    address = relationship("Address", back_populates="health_care_providers")


class User(Base, TimestampMixin):
    __tablename__ = "user"
    user_id = Column(PostgreSQLUUID, primary_key=True, default=uuid_gen)
    sub_id = Column(Text, index=True, unique=True)
    email_address = Column(Text, unique=True)
    consented_to_data_sharing = Column(Boolean, default=False, nullable=False)
    mfa_delivery_preference_id = Column(
        Integer, ForeignKey("lk_mfa_delivery_preference.mfa_delivery_preference_id")
    )
    mfa_phone_number = Column(Text)  # Formatted in E.164
    mfa_delivery_preference_updated_at = Column(TIMESTAMP(timezone=True))
    mfa_delivery_preference_updated_by_id = Column(
        Integer,
        ForeignKey("lk_mfa_delivery_preference_updated_by.mfa_delivery_preference_updated_by_id"),
    )

    roles = relationship("LkRole", secondary="link_user_role", uselist=True)
    user_leave_administrators = relationship(
        "UserLeaveAdministrator", back_populates="user", uselist=True
    )
    employers = relationship("Employer", secondary="link_user_leave_administrator", uselist=True)
    mfa_delivery_preference = relationship(LkMFADeliveryPreference)
    mfa_delivery_preference_updated_by = relationship(LkMFADeliveryPreferenceUpdatedBy)

    @hybrid_method
    def get_user_leave_admin_for_employer(
        self, employer: Employer
    ) -> Optional["UserLeaveAdministrator"]:
        # Return the UserLeaveAdministrator record associated with the Employer
        for user_leave_administrator in self.user_leave_administrators:
            if user_leave_administrator.employer == employer:
                return user_leave_administrator
        return None

    @hybrid_method
    def get_verified_leave_admin_org_units(self) -> list[OrganizationUnit]:
        organization_units: list[OrganizationUnit] = []
        for la in self.user_leave_administrators:
            if not la.verified:
                continue
            organization_units.extend(la.organization_units)
        return organization_units

    @hybrid_method
    def get_leave_admin_notifications(self) -> list[str]:
        """
        Check if notifications were sent to this leave admin
        in the last 24 hours, to prevent leave admins
        with notifications, but no org units assigned,
        from seeing a blank page in the employer dashboard
        """
        # This is imported here to prevent circular import error
        from massgov.pfml.db.models.applications import Notification

        a_day_ago = utcnow() - timedelta(days=1)
        notifications = (
            object_session(self)
            .query(Notification.fineos_absence_id)
            # Filtering by date first lowers query execution cost substantially
            .filter(Notification.created_at > a_day_ago)
            .filter(
                Notification.request_json.contains(
                    {
                        "recipients": [{"email_address": self.email_address}],
                        "recipient_type": "Leave Administrator",
                    }
                )
            )
            .distinct()
        )
        # claims that this leave admin was notified about in the last 24 hours
        return [n.fineos_absence_id for n in notifications]

    @hybrid_method
    def verified_employer(self, employer: Employer) -> bool:
        # Return the `verified` state of the Employer (from the UserLeaveAdministrator record)
        user_leave_administrator = self.get_user_leave_admin_for_employer(employer=employer)
        return user_leave_administrator.verified if user_leave_administrator else False

    @hybrid_method
    def mfa_preference_description(self) -> Optional[str]:
        """Helper method for accessing mfa_delivery_preference_description in a null-safe way"""
        # explicit cast to Optional to make linter happy
        mfa_preference: Optional[LkMFADeliveryPreference] = self.mfa_delivery_preference
        if mfa_preference is None:
            return None

        return mfa_preference.mfa_delivery_preference_description

    @hybrid_method
    def mfa_phone_number_last_four(self) -> Optional[str]:
        """Retrieves the last four digits of mfa_phone_number in a null-safe way"""
        if self.mfa_phone_number is None:
            return None

        return self.mfa_phone_number[-4:]

    @property
    def is_worker_user(self) -> bool:
        """
        Currently we do not populate a role for worker account users
        so for now we can rely on roles being empty to extrapolate

        See: create_user in users.py utility
        """
        return not self.roles


class UserRole(Base, TimestampMixin):
    __tablename__ = "link_user_role"
    user_id = Column(PostgreSQLUUID, ForeignKey("user.user_id"), primary_key=True)
    role_id = Column(Integer, ForeignKey("lk_role.role_id"), primary_key=True)

    user = relationship(User)
    role = relationship(LkRole)


class UserLeaveAdministratorOrgUnit(Base):
    __tablename__ = "link_user_leave_administrator_org_unit"
    user_leave_administrator_id = Column(
        PostgreSQLUUID,
        ForeignKey("link_user_leave_administrator.user_leave_administrator_id"),
        primary_key=True,
    )
    organization_unit_id = Column(
        PostgreSQLUUID, ForeignKey("organization_unit.organization_unit_id"), primary_key=True,
    )

    organization_unit = relationship(OrganizationUnit)

    def __init__(self, user_leave_administrator_id, organization_unit_id):
        self.user_leave_administrator_id = user_leave_administrator_id
        self.organization_unit_id = organization_unit_id


class UserLeaveAdministrator(Base, TimestampMixin):
    __tablename__ = "link_user_leave_administrator"
    __table_args__ = (UniqueConstraint("user_id", "employer_id"),)
    user_leave_administrator_id = Column(PostgreSQLUUID, primary_key=True, default=uuid_gen)
    user_id = Column(PostgreSQLUUID, ForeignKey("user.user_id"), nullable=False)
    employer_id = Column(PostgreSQLUUID, ForeignKey("employer.employer_id"), nullable=False)
    fineos_web_id = Column(Text)
    verification_id = Column(
        PostgreSQLUUID, ForeignKey("verification.verification_id"), nullable=True
    )

    user = relationship(User)
    employer = relationship(Employer)
    verification = relationship(Verification)

    @property
    def organization_units(self) -> list[OrganizationUnit]:
        return (
            object_session(self)
            .query(OrganizationUnit)
            .join(UserLeaveAdministratorOrgUnit)
            .filter(
                UserLeaveAdministratorOrgUnit.user_leave_administrator_id
                == self.user_leave_administrator_id,
                OrganizationUnit.employer_id == self.employer_id,
                OrganizationUnit.fineos_id.isnot(None),
            )
            .all()
        )

    @typed_hybrid_property
    def has_fineos_registration(self) -> bool:
        """Indicates whether the leave admin exists in Fineos yet, signalling if Fineos
        API calls can be called on behalf of this leave admin yet"""
        return bool(self.fineos_web_id)

    @typed_hybrid_property
    def verified(self) -> bool:
        return bool(self.verification_id)


class LkManagedRequirementStatus(Base):
    __tablename__ = "lk_managed_requirement_status"
    managed_requirement_status_id = Column(Integer, primary_key=True, autoincrement=True)
    managed_requirement_status_description = Column(Text, nullable=False)

    def __init__(self, managed_requirement_status_id, managed_requirement_status_description):
        self.managed_requirement_status_id = managed_requirement_status_id
        self.managed_requirement_status_description = managed_requirement_status_description


class LkManagedRequirementCategory(Base):
    __tablename__ = "lk_managed_requirement_category"
    managed_requirement_category_id = Column(Integer, primary_key=True, autoincrement=True)
    managed_requirement_category_description = Column(Text, nullable=False)

    def __init__(self, managed_requirement_category_id, managed_requirement_category_description):
        self.managed_requirement_category_id = managed_requirement_category_id
        self.managed_requirement_category_description = managed_requirement_category_description


class LkManagedRequirementType(Base):
    __tablename__ = "lk_managed_requirement_type"
    managed_requirement_type_id = Column(Integer, primary_key=True, autoincrement=True)
    managed_requirement_type_description = Column(Text, nullable=False)

    def __init__(self, managed_requirement_type_id, managed_requirement_type_description):
        self.managed_requirement_type_id = managed_requirement_type_id
        self.managed_requirement_type_description = managed_requirement_type_description


class ManagedRequirement(Base, TimestampMixin):
    """PFML-relevant data from a Managed Requirement in Fineos. Example managed requirement is an Employer info request."""

    __tablename__ = "managed_requirement"
    managed_requirement_id = Column(PostgreSQLUUID, primary_key=True, default=uuid_gen)
    claim_id = Column(PostgreSQLUUID, ForeignKey("claim.claim_id"), index=True, nullable=False)
    respondent_user_id = Column(PostgreSQLUUID, ForeignKey("user.user_id"))
    fineos_managed_requirement_id = Column(Text, unique=True, nullable=False)
    follow_up_date = Column(Date)
    responded_at = Column(TIMESTAMP(timezone=True))
    managed_requirement_status_id = Column(
        Integer,
        ForeignKey("lk_managed_requirement_status.managed_requirement_status_id"),
        nullable=False,
    )
    managed_requirement_category_id = Column(
        Integer,
        ForeignKey("lk_managed_requirement_category.managed_requirement_category_id"),
        nullable=False,
    )
    managed_requirement_type_id = Column(
        Integer,
        ForeignKey("lk_managed_requirement_type.managed_requirement_type_id"),
        nullable=False,
    )

    managed_requirement_status = relationship(LkManagedRequirementStatus)
    managed_requirement_category = relationship(LkManagedRequirementCategory)
    managed_requirement_type = relationship(LkManagedRequirementType)

    claim = relationship("Claim", back_populates="managed_requirements")
    respondent_user = relationship(User)


class WagesAndContributions(Base, TimestampMixin):
    __tablename__ = "wages_and_contributions"
    wage_and_contribution_id = Column(PostgreSQLUUID, primary_key=True, default=uuid_gen)
    account_key = Column(Text, nullable=False)
    filing_period = Column(Date, nullable=False, index=True)
    employee_id = Column(
        PostgreSQLUUID, ForeignKey("employee.employee_id"), nullable=False, index=True
    )
    employer_id = Column(
        PostgreSQLUUID, ForeignKey("employer.employer_id"), nullable=False, index=True
    )
    is_independent_contractor = Column(Boolean, nullable=False)
    is_opted_in = Column(Boolean, nullable=False)
    employee_ytd_wages = Column(Numeric(asdecimal=True), nullable=False)
    employee_qtr_wages = Column(Numeric(asdecimal=True), nullable=False)
    employee_med_contribution = Column(Numeric(asdecimal=True), nullable=False)
    employer_med_contribution = Column(Numeric(asdecimal=True), nullable=False)
    employee_fam_contribution = Column(Numeric(asdecimal=True), nullable=False)
    employer_fam_contribution = Column(Numeric(asdecimal=True), nullable=False)
    latest_import_log_id = Column(Integer, ForeignKey("import_log.import_log_id"), index=True)

    employee = relationship("Employee", back_populates="wages_and_contributions")
    employer = relationship("Employer", back_populates="wages_and_contributions")


class WagesAndContributionsHistory(Base, TimestampMixin):
    __tablename__ = "wages_and_contributions_history"
    wages_and_contributions_history_id = Column(PostgreSQLUUID, primary_key=True, default=uuid_gen)
    is_independent_contractor = Column(Boolean, nullable=False)
    is_opted_in = Column(Boolean, nullable=False)
    employee_ytd_wages = Column(Numeric(asdecimal=True), nullable=False)
    employee_qtr_wages = Column(Numeric(asdecimal=True), nullable=False)
    employee_med_contribution = Column(Numeric(asdecimal=True), nullable=False)
    employer_med_contribution = Column(Numeric(asdecimal=True), nullable=False)
    employee_fam_contribution = Column(Numeric(asdecimal=True), nullable=False)
    employer_fam_contribution = Column(Numeric(asdecimal=True), nullable=False)
    import_log_id = Column(
        Integer, ForeignKey("import_log.import_log_id"), index=True, nullable=True
    )
    wage_and_contribution_id = Column(
        PostgreSQLUUID,
        ForeignKey("wages_and_contributions.wage_and_contribution_id"),
        index=True,
        nullable=False,
    )

    wage_and_contribution = relationship("WagesAndContributions")


class EmployeeOccupation(Base, TimestampMixin):
    __tablename__ = "employee_occupation"

    employee_occupation_id = Column(PostgreSQLUUID, primary_key=True, default=uuid_gen)
    employee_id = Column(
        PostgreSQLUUID, ForeignKey("employee.employee_id"), nullable=False, index=True
    )
    employer_id = Column(
        PostgreSQLUUID, ForeignKey("employer.employer_id"), nullable=False, index=True
    )
    organization_unit_id = Column(
        PostgreSQLUUID,
        ForeignKey("organization_unit.organization_unit_id"),
        nullable=True,
        index=True,
    )
    job_title = Column(Text)
    date_of_hire = Column(Date)
    date_job_ended = Column(Date)
    employment_status = Column(Text)
    hours_worked_per_week = Column(Numeric)
    days_worked_per_week = Column(Numeric)
    manager_id = Column(Text)
    worksite_id = Column(Text)
    occupation_qualifier = Column(Text)

    Index("ix_employee_occupation_employee_id_employer_id", employee_id, employer_id, unique=True)

    employee = relationship("Employee", back_populates="employee_occupations")
    employer = relationship("Employer", back_populates="employer_occupations")
    organization_unit = relationship("OrganizationUnit")


class ImportLog(Base, TimestampMixin):
    __tablename__ = "import_log"
    import_log_id = Column(Integer, primary_key=True)
    source = Column(Text, index=True)
    import_type = Column(Text, index=True)
    status = Column(Text)
    report = Column(Text)
    start = Column(TIMESTAMP(timezone=True), index=True)
    end = Column(TIMESTAMP(timezone=True))


class ReferenceFile(Base, TimestampMixin):
    __tablename__ = "reference_file"
    reference_file_id = Column(PostgreSQLUUID, primary_key=True, default=uuid_gen)
    file_location = Column(Text, index=True, unique=True, nullable=False)
    reference_file_type_id = Column(
        Integer, ForeignKey("lk_reference_file_type.reference_file_type_id"), nullable=True
    )
    ctr_batch_identifier_id = Column(
        PostgreSQLUUID,
        ForeignKey("ctr_batch_identifier.ctr_batch_identifier_id"),
        nullable=True,
        index=True,
    )
    # When the data within the files was processed (as determined by the particular process)
    processed_import_log_id = Column(Integer, ForeignKey("import_log.import_log_id"), index=True)

    reference_file_type = relationship(LkReferenceFileType)
    payments = relationship("PaymentReferenceFile", back_populates="reference_file")
    employees = relationship("EmployeeReferenceFile", back_populates="reference_file")
    state_logs = relationship("StateLog", back_populates="reference_file")
    ctr_batch_identifier = relationship("CtrBatchIdentifier", back_populates="reference_files")
    dia_reduction_payment = relationship(
        "DiaReductionPaymentReferenceFile", back_populates="reference_file"
    )
    dua_reduction_payment = relationship(
        "DuaReductionPaymentReferenceFile", back_populates="reference_file"
    )


class PaymentReferenceFile(Base, TimestampMixin):
    __tablename__ = "link_payment_reference_file"
    payment_id = Column(PostgreSQLUUID, ForeignKey("payment.payment_id"), primary_key=True)
    reference_file_id = Column(
        PostgreSQLUUID, ForeignKey("reference_file.reference_file_id"), primary_key=True
    )
    ctr_document_identifier_id = Column(
        PostgreSQLUUID,
        ForeignKey("ctr_document_identifier.ctr_document_identifier_id"),
        index=True,
    )

    payment = relationship("Payment", back_populates="reference_files")
    reference_file = relationship("ReferenceFile", back_populates="payments")
    ctr_document_identifier = relationship(
        "CtrDocumentIdentifier", back_populates="payment_reference_files"
    )


class EmployeeReferenceFile(Base, TimestampMixin):
    __tablename__ = "link_employee_reference_file"
    employee_id = Column(PostgreSQLUUID, ForeignKey("employee.employee_id"), primary_key=True)
    reference_file_id = Column(
        PostgreSQLUUID, ForeignKey("reference_file.reference_file_id"), primary_key=True
    )
    ctr_document_identifier_id = Column(
        PostgreSQLUUID,
        ForeignKey("ctr_document_identifier.ctr_document_identifier_id"),
        index=True,
    )

    employee = relationship("Employee", back_populates="reference_files")
    reference_file = relationship("ReferenceFile", back_populates="employees")
    ctr_document_identifier = relationship(
        "CtrDocumentIdentifier", back_populates="employee_reference_files"
    )

    def __iter__(self):
        return self


class DuaReductionPaymentReferenceFile(Base, TimestampMixin):
    __tablename__ = "link_dua_reduction_payment_reference_file"
    dua_reduction_payment_id = Column(
        PostgreSQLUUID,
        ForeignKey("dua_reduction_payment.dua_reduction_payment_id"),
        primary_key=True,
    )
    reference_file_id = Column(
        PostgreSQLUUID, ForeignKey("reference_file.reference_file_id"), primary_key=True
    )

    dua_reduction_payment = relationship("DuaReductionPayment")
    reference_file = relationship("ReferenceFile")


class DiaReductionPaymentReferenceFile(Base, TimestampMixin):
    __tablename__ = "link_dia_reduction_payment_reference_file"
    dia_reduction_payment_id = Column(
        PostgreSQLUUID,
        ForeignKey("dia_reduction_payment.dia_reduction_payment_id"),
        primary_key=True,
    )
    reference_file_id = Column(
        PostgreSQLUUID, ForeignKey("reference_file.reference_file_id"), primary_key=True
    )

    dia_reduction_payment = relationship("DiaReductionPayment")
    reference_file = relationship("ReferenceFile")


class StateLog(Base, TimestampMixin):
    __tablename__ = "state_log"
    state_log_id = Column(PostgreSQLUUID, primary_key=True, default=uuid_gen)
    end_state_id = Column(Integer, ForeignKey("lk_state.state_id"), index=True)
    started_at = Column(TIMESTAMP(timezone=True))
    ended_at = Column(TIMESTAMP(timezone=True), index=True)
    outcome = Column(JSON)
    payment_id = Column(PostgreSQLUUID, ForeignKey("payment.payment_id"), index=True)
    reference_file_id = Column(
        PostgreSQLUUID, ForeignKey("reference_file.reference_file_id"), index=True
    )
    employee_id = Column(PostgreSQLUUID, ForeignKey("employee.employee_id"), index=True)
    claim_id = Column(PostgreSQLUUID, ForeignKey("claim.claim_id"), index=True)
    prev_state_log_id = Column(PostgreSQLUUID, ForeignKey("state_log.state_log_id"))
    associated_type = Column(Text, index=True)

    import_log_id = Column(
        Integer, ForeignKey("import_log.import_log_id"), index=True, nullable=True,
    )
    end_state = cast("Optional[LkState]", relationship(LkState, foreign_keys=[end_state_id]))
    payment = relationship("Payment", back_populates="state_logs")
    reference_file = relationship("ReferenceFile", back_populates="state_logs")
    employee = relationship("Employee", back_populates="state_logs")
    claim = relationship("Claim", back_populates="state_logs")
    prev_state_log = relationship("StateLog", uselist=False, remote_side=state_log_id)
    import_log = cast("Optional[ImportLog]", relationship(ImportLog, foreign_keys=[import_log_id]))


class LatestStateLog(Base, TimestampMixin):
    __tablename__ = "latest_state_log"
    latest_state_log_id = Column(PostgreSQLUUID, primary_key=True, default=uuid_gen)

    state_log_id = Column(
        PostgreSQLUUID, ForeignKey("state_log.state_log_id"), index=True, nullable=False
    )
    payment_id = Column(PostgreSQLUUID, ForeignKey("payment.payment_id"), index=True)
    employee_id = Column(PostgreSQLUUID, ForeignKey("employee.employee_id"), index=True)
    claim_id = Column(PostgreSQLUUID, ForeignKey("claim.claim_id"), index=True)
    reference_file_id = Column(
        PostgreSQLUUID, ForeignKey("reference_file.reference_file_id"), index=True
    )

    state_log = relationship("StateLog")
    payment = relationship("Payment")
    employee = relationship("Employee")
    claim = relationship("Claim")
    reference_file = relationship("ReferenceFile")


class DuaReductionPayment(Base, TimestampMixin):
    __tablename__ = "dua_reduction_payment"
    dua_reduction_payment_id = Column(PostgreSQLUUID, primary_key=True, default=uuid_gen)

    fineos_customer_number = Column(Text, nullable=False)
    employer_fein = Column(Text)
    payment_date = Column(Date)
    request_week_begin_date = Column(Date)
    gross_payment_amount_cents = Column(Integer)
    payment_amount_cents = Column(Integer)
    fraud_indicator = Column(Text)
    benefit_year_begin_date = Column(Date)
    benefit_year_end_date = Column(Date)

    # Each row should be unique. This enables us to load only new rows from a CSV and ensures that
    # we don't include payments twice as two different rows. Almost all fields are nullable so we
    # have to coalesce those null values to empty strings. We've manually adjusted the migration
    # that adds this unique constraint to coalesce those nullable fields.
    # See: 2021_01_29_15_51_16_14155f78d8e6_create_dua_reduction_payment_table.py


class DiaReductionPayment(Base, TimestampMixin):
    __tablename__ = "dia_reduction_payment"
    dia_reduction_payment_id = Column(PostgreSQLUUID, primary_key=True, default=uuid_gen)

    fineos_customer_number = Column(Text, nullable=False)
    board_no = Column(Text)
    event_id = Column(Text)
    event_description = Column(Text)
    eve_created_date = Column(Date)
    event_occurrence_date = Column(Date)
    award_id = Column(Text)
    award_code = Column(Text)
    award_amount = Column(Numeric(asdecimal=True))
    award_date = Column(Date)
    start_date = Column(Date)
    end_date = Column(Date)
    weekly_amount = Column(Numeric(asdecimal=True))
    award_created_date = Column(Date)
    termination_date = Column(Date)

    # Each row should be unique.

    Index(
        "ix_dia_reduction_payment_fineos_customer_number_board_no",
        fineos_customer_number,
        board_no,
        unique=False,
    )


class PubError(Base, TimestampMixin):
    __tablename__ = "pub_error"
    pub_error_id = Column(PostgreSQLUUID, primary_key=True, default=uuid_gen)

    pub_error_type_id = Column(
        Integer, ForeignKey("lk_pub_error_type.pub_error_type_id"), nullable=False
    )

    message = Column(Text, nullable=False)
    line_number = Column(Integer, nullable=False)
    type_code = Column(Integer)
    raw_data = Column(Text, nullable=False)
    details = Column(JSON)

    payment_id = Column(PostgreSQLUUID, ForeignKey("payment.payment_id"))
    pub_eft_id = Column(PostgreSQLUUID, ForeignKey("pub_eft.pub_eft_id"))

    import_log_id = Column(
        Integer, ForeignKey("import_log.import_log_id"), index=True, nullable=False
    )
    reference_file_id = Column(
        PostgreSQLUUID,
        ForeignKey("reference_file.reference_file_id"),
        primary_key=True,
        nullable=False,
    )

    pub_error_type = relationship("LkPubErrorType")
    payment = relationship("Payment")
    pub_eft = relationship("PubEft")
    import_log = relationship("ImportLog")
    reference_file = relationship("ReferenceFile")


class LkPubErrorType(Base):
    __tablename__ = "lk_pub_error_type"
    pub_error_type_id = Column(Integer, primary_key=True, autoincrement=True)
    pub_error_type_description = Column(Text, nullable=False)

    def __init__(self, pub_error_type_id, pub_error_type_description):
        self.pub_error_type_id = pub_error_type_id
        self.pub_error_type_description = pub_error_type_description


class PubErrorType(LookupTable):
    model = LkPubErrorType
    column_names = ("pub_error_type_id", "pub_error_type_description")

    ACH_WARNING = LkPubErrorType(1, "ACH Warning")
    ACH_RETURN = LkPubErrorType(2, "ACH Return")
    ACH_PRENOTE = LkPubErrorType(3, "ACH Prenote")
    ACH_NOTIFICATION = LkPubErrorType(4, "ACH Notification")
    ACH_SUCCESS_WITH_NOTIFICATION = LkPubErrorType(5, "ACH Success with Notification")
    CHECK_PAYMENT_LINE_ERROR = LkPubErrorType(6, "Check payment line error")
    CHECK_PAYMENT_ERROR = LkPubErrorType(7, "Check payment error")
    CHECK_PAYMENT_FAILED = LkPubErrorType(8, "Check payment failed")


class AddressType(LookupTable):
    model = LkAddressType
    column_names = ("address_type_id", "address_description")

    HOME = LkAddressType(1, "Home")
    BUSINESS = LkAddressType(2, "Business")
    MAILING = LkAddressType(3, "Mailing")
    RESIDENTIAL = LkAddressType(4, "Residential")


class ClaimType(LookupTable):
    model = LkClaimType
    column_names = ("claim_type_id", "claim_type_description")

    FAMILY_LEAVE = LkClaimType(1, "Family Leave")
    MEDICAL_LEAVE = LkClaimType(2, "Medical Leave")
    MILITARY_LEAVE = LkClaimType(3, "Military Leave")


class ManagedRequirementStatus(LookupTable):
    model = LkManagedRequirementStatus
    column_names = ("managed_requirement_status_id", "managed_requirement_status_description")

    OPEN = LkManagedRequirementStatus(1, "Open")
    COMPLETE = LkManagedRequirementStatus(2, "Complete")
    SUPPRESSED = LkManagedRequirementStatus(3, "Suppressed")


class ManagedRequirementCategory(LookupTable):
    model = LkManagedRequirementCategory
    column_names = ("managed_requirement_category_id", "managed_requirement_category_description")

    EMPLOYER_CONFIRMATION = LkManagedRequirementCategory(1, "Employer Confirmation")


class ManagedRequirementType(LookupTable):
    model = LkManagedRequirementType
    column_names = ("managed_requirement_type_id", "managed_requirement_type_description")

    EMPLOYER_CONFIRMATION = LkManagedRequirementType(1, "Employer Confirmation of Leave Data")


class Race(LookupTable):
    model = LkRace
    column_names = ("race_id", "race_description")

    BLACK = LkRace(1, "Black")
    HISPANIC = LkRace(2, "Hispanic")
    WHITE = LkRace(3, "White")


class MaritalStatus(LookupTable):
    model = LkMaritalStatus
    column_names = ("marital_status_id", "marital_status_description")

    SINGLE = LkMaritalStatus(1, "Single")
    MARRIED = LkMaritalStatus(2, "Married")
    DIVORCED = LkMaritalStatus(3, "Divorced")
    WIDOWED = LkMaritalStatus(4, "Widowed")


class Gender(LookupTable):
    model = LkGender
    column_names = ("gender_id", "gender_description", "fineos_gender_description")
    WOMAN = LkGender(1, "Woman", "Female")
    MAN = LkGender(2, "Man", "Male")
    NONBINARY = LkGender(3, "Non-binary", "Neutral")
    NOT_LISTED = LkGender(4, "Gender not listed", "Unknown")
    NO_ANSWER = LkGender(5, "Prefer not to answer", "Not Provided")


class Occupation(LookupTable):
    model = LkOccupation
    column_names = ("occupation_id", "occupation_description")

    HEALTH_CARE = LkOccupation(1, "Health Care")
    SALES_CLERK = LkOccupation(2, "Sales Clerk")
    ADMINISTRATIVE = LkOccupation(3, "Administrative")
    ENGINEER = LkOccupation(4, "Engineer")


class EducationLevel(LookupTable):
    model = LkEducationLevel
    column_names = ("education_level_id", "education_level_description")


class Role(LookupTable):
    model = LkRole
    column_names = ("role_id", "role_description")

    USER = LkRole(1, "User")
    FINEOS = LkRole(2, "Fineos")
    EMPLOYER = LkRole(3, "Employer")
    PFML_CRM = LkRole(4, "PFML_CRM")


class PaymentMethod(LookupTable):
    model = LkPaymentMethod
    column_names = ("payment_method_id", "payment_method_description")

    ACH = LkPaymentMethod(1, "Elec Funds Transfer")
    CHECK = LkPaymentMethod(2, "Check")
    DEBIT = LkPaymentMethod(3, "Debit")


class BankAccountType(LookupTable):
    model = LkBankAccountType
    column_names = ("bank_account_type_id", "bank_account_type_description")

    SAVINGS = LkBankAccountType(1, "Savings")
    CHECKING = LkBankAccountType(2, "Checking")


class PrenoteState(LookupTable):
    model = LkPrenoteState
    column_names = ("prenote_state_id", "prenote_state_description")

    PENDING_PRE_PUB = LkPrenoteState(1, "Pending - Needs to be sent to PUB")
    PENDING_WITH_PUB = LkPrenoteState(2, "Pending - Was sent to PUB")
    APPROVED = LkPrenoteState(3, "Approved")
    REJECTED = LkPrenoteState(4, "Rejected")


<<<<<<< HEAD
class Flow(LookupTable):
    model = LkFlow
    column_names = ("flow_id", "flow_description")

    PAYMENT = LkFlow(1, "Payment")
    DUA_CLAIMANT_LIST = LkFlow(2, "DUA claimant list")
    DIA_CLAIMANT_LIST = LkFlow(3, "DIA claimant list")
    DUA_PAYMENT_LIST = LkFlow(4, "DUA payment list")
    DIA_PAYMENT_LIST = LkFlow(5, "DIA payment list")
    DFML_AGENCY_REDUCTION_REPORT = LkFlow(6, "DFML agency reduction report")
    VENDOR_CHECK = LkFlow(7, "Vendor check")
    VENDOR_EFT = LkFlow(8, "Vendor EFT")
    UNUSED = LkFlow(9, "Unused flow")
    PEI_WRITEBACK_FILES = LkFlow(10, "PEI Writeback files")
    DFML_DUA_REDUCTION_REPORT = LkFlow(11, "DUA agency reduction report")
    DFML_DIA_REDUCTION_REPORT = LkFlow(12, "DIA agency reduction report")

    # ==============================
    # Delegated Payments Flows
    # ==============================
    DELEGATED_CLAIMANT = LkFlow(20, "Claimant")
    DELEGATED_PAYMENT = LkFlow(21, "Payment")
    DELEGATED_EFT = LkFlow(22, "EFT")
    DELEGATED_CLAIM_VALIDATION = LkFlow(23, "Claim Validation")
    DELEGATED_PEI_WRITEBACK = LkFlow(24, "Payment PEI Writeback")

    LEGACY_MMARS_PAYMENTS = LkFlow(25, "Legacy MMARS Payment")


class State(LookupTable):
    model = LkState
    column_names = ("state_id", "state_description", "flow_id")

    VERIFY_VENDOR_STATUS = LkState(1, "Verify vendor status", Flow.UNUSED.flow_id)  # Not used
    DIA_CLAIMANT_LIST_CREATED = LkState(
        2, "Create claimant list for DIA", Flow.DIA_CLAIMANT_LIST.flow_id
    )
    DIA_CLAIMANT_LIST_SUBMITTED = LkState(
        3, "Submit claimant list to DIA", Flow.DIA_CLAIMANT_LIST.flow_id
    )
    PAYMENTS_RETRIEVED = LkState(4, "Payments retrieved", Flow.UNUSED.flow_id)  # Not used
    PAYMENTS_STORED_IN_DB = LkState(5, "Payments stored in db", Flow.UNUSED.flow_id)  # Not used
    DUA_REPORT_FOR_DFML_CREATED = LkState(
        6, "Create DUA report for DFML", Flow.DFML_AGENCY_REDUCTION_REPORT.flow_id
    )
    # not used, see DUA_REDUCTIONS_REPORT_SENT
    DUA_REPORT_FOR_DFML_SUBMITTED = LkState(
        7, "Submit DUA report for DFML", Flow.DFML_AGENCY_REDUCTION_REPORT.flow_id
    )

    # Payments State Machine LucidChart: https://app.lucidchart.com/lucidchart/invitations/accept/8ae0d129-b21e-4678-8f98-0b0feafb9ace
    # States for Payment flow
    PAYMENT_PROCESS_INITIATED = LkState(8, "Payment process initiated", Flow.PAYMENT.flow_id)
    ADD_TO_PAYMENT_EXPORT_ERROR_REPORT = LkState(
        9, "Add to payment export error report", Flow.PAYMENT.flow_id
    )
    PAYMENT_EXPORT_ERROR_REPORT_SENT = LkState(
        10, "Payment export error report sent", Flow.PAYMENT.flow_id
    )
    MARK_AS_EXTRACTED_IN_FINEOS = LkState(11, "Mark as extracted in FINEOS", Flow.PAYMENT.flow_id)
    CONFIRM_VENDOR_STATUS_IN_MMARS = LkState(
        12, "Confirm vendor status in MMARS", Flow.PAYMENT.flow_id
    )
    PAYMENT_ALLOWABLE_TIME_IN_STATE_EXCEEDED = LkState(
        13, "Payment: allowable time in state exceeded", Flow.PAYMENT.flow_id
    )
    ADD_TO_GAX = LkState(14, "Add to GAX", Flow.PAYMENT.flow_id)
    GAX_SENT = LkState(15, "GAX sent", Flow.PAYMENT.flow_id)
    ADD_TO_GAX_ERROR_REPORT = LkState(16, "Add to GAX error report", Flow.PAYMENT.flow_id)
    GAX_ERROR_REPORT_SENT = LkState(17, "GAX error report sent", Flow.PAYMENT.flow_id)
    CONFIRM_PAYMENT = LkState(18, "Confirm payment", Flow.PAYMENT.flow_id)
    SEND_PAYMENT_DETAILS_TO_FINEOS = LkState(
        19, "Send payment details to FINEOS", Flow.PAYMENT.flow_id
    )
    PAYMENT_COMPLETE = LkState(20, "Payment complete", Flow.PAYMENT.flow_id)

    # States for Vendor Check flow
    VENDOR_CHECK_INITIATED_BY_VENDOR_EXPORT = LkState(
        21, "Vendor check initiated by vendor export", Flow.VENDOR_CHECK.flow_id
    )
    ADD_TO_VENDOR_EXPORT_ERROR_REPORT = LkState(
        22, "Add to vendor export error report", Flow.VENDOR_CHECK.flow_id
    )
    VENDOR_EXPORT_ERROR_REPORT_SENT = LkState(
        23, "Vendor export error report sent", Flow.VENDOR_CHECK.flow_id
    )
    VENDOR_CHECK_INITIATED_BY_PAYMENT_EXPORT = LkState(
        24, "Vendor check initiated by payment export", Flow.VENDOR_CHECK.flow_id
    )
    IDENTIFY_MMARS_STATUS = LkState(25, "Identify MMARS status", Flow.VENDOR_CHECK.flow_id)
    ADD_TO_VCM_REPORT = LkState(26, "Add to VCM report", Flow.VENDOR_CHECK.flow_id)
    VCM_REPORT_SENT = LkState(27, "VCM report sent", Flow.VENDOR_CHECK.flow_id)
    VENDOR_ALLOWABLE_TIME_IN_STATE_EXCEEDED = LkState(
        28, "Vendor: allowable time in state exceeded", Flow.VENDOR_CHECK.flow_id
    )
    ADD_TO_VCC = LkState(29, "Add to VCC", Flow.VENDOR_CHECK.flow_id)
    VCC_SENT = LkState(30, "VCC sent", Flow.VENDOR_CHECK.flow_id)
    ADD_TO_VCC_ERROR_REPORT = LkState(31, "Add to VCC error report", Flow.VENDOR_CHECK.flow_id)
    VCC_ERROR_REPORT_SENT = LkState(32, "VCC error report sent", Flow.VENDOR_CHECK.flow_id)
    MMARS_STATUS_CONFIRMED = LkState(33, "MMARS status confirmed", Flow.VENDOR_CHECK.flow_id)

    # States for Vendor EFT flow
    EFT_DETECTED_IN_VENDOR_EXPORT = LkState(
        34, "EFT detected in vendor export", Flow.VENDOR_EFT.flow_id
    )
    EFT_DETECTED_IN_PAYMENT_EXPORT = LkState(
        35, "EFT detected in payment export", Flow.VENDOR_EFT.flow_id
    )
    EFT_REQUEST_RECEIVED = LkState(36, "EFT request received", Flow.VENDOR_EFT.flow_id)
    EFT_PENDING = LkState(37, "EFT pending", Flow.VENDOR_EFT.flow_id)
    ADD_TO_EFT_ERROR_REPORT = LkState(38, "Add to EFT error report", Flow.VENDOR_EFT.flow_id)
    EFT_ERROR_REPORT_SENT = LkState(39, "EFT error report sent", Flow.VENDOR_EFT.flow_id)
    EFT_ALLOWABLE_TIME_IN_STATE_EXCEEDED = LkState(
        40, "EFT: allowable time in state exceeded", Flow.VENDOR_EFT.flow_id
    )
    EFT_ELIGIBLE = LkState(41, "EFT eligible", Flow.VENDOR_EFT.flow_id)

    # State for sending the PEI writeback file to FINEOS.
    # https://app.lucidchart.com/lucidchart/3ad90c37-4cbb-467e-bfcf-bc98504c98f2/edit
    SEND_PEI_WRITEBACK = LkState(42, "Send PEI writeback", Flow.PEI_WRITEBACK_FILES.flow_id)
    PEI_WRITEBACK_SENT = LkState(
        43, "PEI writeback sent to FINEOS", Flow.PEI_WRITEBACK_FILES.flow_id
    )

    # DUA payment list retrieval.
    DUA_PAYMENT_LIST_SAVED_TO_S3 = LkState(
        44, "DUA payment list saved to S3", Flow.DUA_PAYMENT_LIST.flow_id
    )
    DUA_PAYMENT_LIST_SAVED_TO_DB = LkState(
        45, "New DUA payments stored in database", Flow.DUA_PAYMENT_LIST.flow_id
    )

    # DUA claimant list operations.
    DUA_CLAIMANT_LIST_CREATED = LkState(
        46, "Created claimant list for DUA", Flow.DUA_CLAIMANT_LIST.flow_id
    )
    DUA_CLAIMANT_LIST_SUBMITTED = LkState(
        47, "Submitted claimant list to DIA", Flow.DUA_CLAIMANT_LIST.flow_id
    )

    # DIA payment list retrieval.
    DIA_PAYMENT_LIST_SAVED_TO_S3 = LkState(
        48, "DIA payment list saved to S3", Flow.DIA_PAYMENT_LIST.flow_id
    )
    DIA_PAYMENT_LIST_SAVED_TO_DB = LkState(
        49, "New DIA payments stored in database", Flow.DIA_PAYMENT_LIST.flow_id
    )

    # State for sending new reductions payments to DFML
    DIA_REDUCTIONS_REPORT_SENT = LkState(
        50,
        "New DIA reductions payments report sent to DFML",
        Flow.DFML_DIA_REDUCTION_REPORT.flow_id,
    )
    DUA_REDUCTIONS_REPORT_SENT = LkState(
        51,
        "New DUA reductions payments report sent to DFML",
        Flow.DFML_DUA_REDUCTION_REPORT.flow_id,
    )

    DIA_REPORT_FOR_DFML_CREATED = LkState(
        162, "Create DIA report for DFML", Flow.DFML_AGENCY_REDUCTION_REPORT.flow_id
    )

    # ==============================
    # Delegated Payments States
    # https://lucid.app/lucidchart/edf54a33-1a3f-432d-82b7-157cf02667a4/edit?useCachedRole=false&shared=true&page=NnnYFBRiym9J#
    # ==============================

    # == Claimant States

    DELEGATED_CLAIMANT_EXTRACTED_FROM_FINEOS = LkState(
        100, "Claimant extracted from FINEOS", Flow.DELEGATED_CLAIMANT.flow_id
    )
    DELEGATED_CLAIMANT_ADD_TO_CLAIMANT_EXTRACT_ERROR_REPORT = LkState(
        101, "Add to Claimant Extract Error Report", Flow.DELEGATED_CLAIMANT.flow_id
    )
    DEPRECATED_DELEGATED_CLAIMANT_EXTRACT_ERROR_REPORT_SENT = LkState(
        102,
        "DEPRECATED STATE - Claimant Extract Error Report sent",
        Flow.DELEGATED_CLAIMANT.flow_id,
    )

    # == EFT States

    DELEGATED_EFT_SEND_PRENOTE = LkState(110, "Send EFT Prenote", Flow.DELEGATED_EFT.flow_id)
    DELEGATED_EFT_PRENOTE_SENT = LkState(111, "EFT Prenote Sent", Flow.DELEGATED_EFT.flow_id)
    DEPRECATED_DELEGATED_EFT_ALLOWABLE_TIME_IN_PRENOTE_STATE_EXCEEDED = LkState(
        112,
        "DEPRECATED STATE - EFT alllowable time in Prenote state exceeded",
        Flow.DELEGATED_EFT.flow_id,
    )
    DEPRECATED_DELEGATED_EFT_ELIGIBLE = LkState(
        113, "DEPRECATED STATE - EFT eligible", Flow.DELEGATED_EFT.flow_id
    )
    DEPRECATED_DELEGATED_EFT_ADD_TO_ERROR_REPORT = LkState(
        114, "DEPRECATED STATE - Add to EFT Error Report", Flow.DELEGATED_EFT.flow_id
    )
    DEPRECATED_DELEGATED_EFT_ERROR_REPORT_SENT = LkState(
        115, "DEPRECATED STATE - EFT Error Report sent", Flow.DELEGATED_EFT.flow_id
    )

    # == Payment States

    # FINEOS Extract stage
    DELEGATED_PAYMENT_ADD_TO_PAYMENT_ERROR_REPORT = LkState(
        120, "Add to Payment Error Report", Flow.DELEGATED_PAYMENT.flow_id
    )
    DEPRECATED_DELEGATED_PAYMENT_ERROR_REPORT_SENT = LkState(
        121, "DEPRECATED STATE - Payment Error Report sent", Flow.DELEGATED_PAYMENT.flow_id
    )

    DELEGATED_PAYMENT_PROCESSED_ZERO_PAYMENT = LkState(
        122, "Processed - $0 payment", Flow.DELEGATED_PAYMENT.flow_id,
    )
    DEPRECATED_DELEGATED_PAYMENT_ADD_ZERO_PAYMENT_TO_FINEOS_WRITEBACK = LkState(
        123, "DEPRECATED STATE - Add $0 payment to FINEOS Writeback", Flow.DELEGATED_PAYMENT.flow_id
    )
    DEPRECATED_DELEGATED_PAYMENT_ZERO_PAYMENT_FINEOS_WRITEBACK_SENT = LkState(
        124, "DEPRECATED STATE - $0 payment FINEOS Writeback sent", Flow.DELEGATED_PAYMENT.flow_id
    )

    DELEGATED_PAYMENT_PROCESSED_OVERPAYMENT = LkState(
        125, "Processed - overpayment", Flow.DELEGATED_PAYMENT.flow_id,
    )
    DEPRECATED_DELEGATED_PAYMENT_ADD_OVERPAYMENT_TO_FINEOS_WRITEBACK = LkState(
        126,
        "DEPRECATED STATE - Add overpayment to FINEOS Writeback",
        Flow.DELEGATED_PAYMENT.flow_id,
    )
    DEPREACTED_DELEGATED_PAYMENT_OVERPAYMENT_FINEOS_WRITEBACK_SENT = LkState(
        127, "DEPRECATED STATE - Overpayment FINEOS Writeback sent", Flow.DELEGATED_PAYMENT.flow_id
    )

    DELEGATED_PAYMENT_STAGED_FOR_PAYMENT_AUDIT_REPORT_SAMPLING = LkState(
        128, "Staged for Payment Audit Report sampling", Flow.DELEGATED_PAYMENT.flow_id
    )
    DELEGATED_PAYMENT_ADD_TO_PAYMENT_AUDIT_REPORT = LkState(
        129, "Add to Payment Audit Report", Flow.DELEGATED_PAYMENT.flow_id
    )
    DELEGATED_PAYMENT_PAYMENT_AUDIT_REPORT_SENT = LkState(
        130, "Payment Audit Report sent", Flow.DELEGATED_PAYMENT.flow_id
    )
    DELEGATED_PAYMENT_WAITING_FOR_PAYMENT_AUDIT_RESPONSE_NOT_SAMPLED = LkState(
        131,
        "Waiting for Payment Audit Report response - not sampled",
        Flow.DELEGATED_PAYMENT.flow_id,
    )

    # Payment Rejects processing stage
    DELEGATED_PAYMENT_ADD_TO_PAYMENT_REJECT_REPORT = LkState(
        132, "Add to Payment Reject Report", Flow.DELEGATED_PAYMENT.flow_id
    )

    DEPRECATED_DELEGATED_PAYMENT_ADD_ACCEPTED_PAYMENT_TO_FINEOS_WRITEBACK = LkState(
        134,
        "DEPRECATED STATE - Add accepted payment to FINEOS Writeback",
        Flow.DELEGATED_PAYMENT.flow_id,
    )
    DEPRECATED_DELEGATED_PAYMENT_ACCEPTED_PAYMENT_FINEOS_WRITEBACK_SENT = LkState(
        135,
        "DEPRECATED STATE - Accepted payment FINEOS Writeback sent",
        Flow.DELEGATED_PAYMENT.flow_id,
    )

    DELEGATED_PAYMENT_VALIDATED = LkState(157, "Payment Validated", Flow.DELEGATED_PAYMENT.flow_id)

    DELEGATED_PAYMENT_ADD_TO_PUB_TRANSACTION_CHECK = LkState(
        136, "Add to PUB Transaction - Check", Flow.DELEGATED_PAYMENT.flow_id
    )
    DELEGATED_PAYMENT_PUB_TRANSACTION_CHECK_SENT = LkState(
        137, "PUB Transaction sent - Check", Flow.DELEGATED_PAYMENT.flow_id
    )

    DELEGATED_PAYMENT_ADD_TO_PUB_TRANSACTION_EFT = LkState(
        138, "Add to PUB Transaction - EFT", Flow.DELEGATED_PAYMENT.flow_id
    )
    DELEGATED_PAYMENT_PUB_TRANSACTION_EFT_SENT = LkState(
        139, "PUB Transaction sent - EFT", Flow.DELEGATED_PAYMENT.flow_id
    )

    DEPRECATED_DELEGATED_PAYMENT_FINEOS_WRITEBACK_CHECK_SENT = LkState(
        158, "FINEOS Writeback sent - Check", Flow.DELEGATED_PAYMENT.flow_id
    )

    DEPRECATED_DELEGATED_PAYMENT_FINEOS_WRITEBACK_EFT_SENT = LkState(
        159, "FINEOS Writeback sent - EFT", Flow.DELEGATED_PAYMENT.flow_id
    )

    # PUB Status Return stage
    DEPRECATED_DELEGATED_PAYMENT_ADD_TO_PUB_ERROR_REPORT = LkState(
        140, "DEPRECATED STATE - Add to PUB Error Report", Flow.DELEGATED_PAYMENT.flow_id
    )
    DEPRECATED_DELEGATED_PAYMENT_PUB_ERROR_REPORT_SENT = LkState(
        141, "DEPRECATED STATE - PUB Error Report sent", Flow.DELEGATED_PAYMENT.flow_id
    )

    DEPRECATED_DELEGATED_PAYMENT_ADD_TO_PUB_PAYMENT_FINEOS_WRITEBACK = LkState(
        142,
        "DEPRECATED STATE - Add to PUB payment FINEOS Writeback",
        Flow.DELEGATED_PAYMENT.flow_id,
    )
    DEPRECATED_DELEGATED_PAYMENT_PUB_PAYMENT_FINEOS_WRITEBACK_SENT = LkState(
        143, "DEPRECATED STATE - PUB payment FINEOS Writeback sent", Flow.DELEGATED_PAYMENT.flow_id
    )
    DELEGATED_PAYMENT_COMPLETE = LkState(144, "Payment complete", Flow.DELEGATED_PAYMENT.flow_id)

    # Delegated payment states for cancellations (similar to 122-127)
    DELEGATED_PAYMENT_PROCESSED_CANCELLATION = LkState(
        145, "Processed - Cancellation", Flow.DELEGATED_PAYMENT.flow_id,
    )
    DEPRECATED_DELEGATED_PAYMENT_ADD_CANCELLATION_PAYMENT_TO_FINEOS_WRITEBACK = LkState(
        146,
        "DEPRECATED STATE - Add cancellation payment to FINEOS Writeback",
        Flow.DELEGATED_PAYMENT.flow_id,
    )
    DEPRECATED_DELEGATED_PAYMENT_CANCELLATION_PAYMENT_FINEOS_WRITEBACK_SENT = LkState(
        147,
        "DEPRECATED STATE - cancellation payment FINEOS Writeback sent",
        Flow.DELEGATED_PAYMENT.flow_id,
    )

    # Report states for employer reimbursement payment states
    DELEGATED_PAYMENT_PROCESSED_EMPLOYER_REIMBURSEMENT = LkState(
        148, "Processed - Employer Reimbursement", Flow.DELEGATED_PAYMENT.flow_id,
    )
    DEPRECATED_DELEGATED_PAYMENT_ADD_EMPLOYER_REIMBURSEMENT_PAYMENT_TO_FINEOS_WRITEBACK = LkState(
        149,
        "DEPRECATED STATE - Add employer reimbursement payment to FINEOS Writeback",
        Flow.DELEGATED_PAYMENT.flow_id,
    )
    DEPRECATED_DELEGATED_PAYMENT_EMPLOYER_REIMBURSEMENT_PAYMENT_FINEOS_WRITEBACK_SENT = LkState(
        150,
        "DEPRECATED STATE - Employer reimbursement payment FINEOS Writeback sent",
        Flow.DELEGATED_PAYMENT.flow_id,
    )

    # PEI WRITE BACK ERROR TO FINEOS
    # These states are not retryable because this is erroring after we've sent a payment to PUB
    # If there was an error, it will require a manual effort to fix.
    DEPRECATED_ADD_TO_ERRORED_PEI_WRITEBACK = LkState(
        151, "DEPRECATED STATE - Add to Errored PEI writeback", Flow.DELEGATED_PAYMENT.flow_id
    )

    DEPREACTED_ERRORED_PEI_WRITEBACK_SENT = LkState(
        152,
        "DEPRECATED STATE - Errored PEI write back sent to FINEOS",
        Flow.DELEGATED_PAYMENT.flow_id,
    )

    # Delegated payments address validation states.
    DEPRECATED_CLAIMANT_READY_FOR_ADDRESS_VALIDATION = LkState(
        153,
        "DEPRECATED STATE - Claimant ready for address validation",
        Flow.DELEGATED_CLAIMANT.flow_id,
    )
    DEPRECATED_CLAIMANT_FAILED_ADDRESS_VALIDATION = LkState(
        154,
        "DEPRECATED STATE - Claimant failed address validation",
        Flow.DELEGATED_CLAIMANT.flow_id,
    )
    PAYMENT_READY_FOR_ADDRESS_VALIDATION = LkState(
        155, "Payment ready for address validation", Flow.DELEGATED_PAYMENT.flow_id
    )
    PAYMENT_FAILED_ADDRESS_VALIDATION = LkState(
        156, "Payment failed address validation", Flow.DELEGATED_PAYMENT.flow_id,
    )

    # 2nd writeback to FINEOS for successful checks
    DEPRECATED_DELEGATED_PAYMENT_FINEOS_WRITEBACK_2_ADD_CHECK = LkState(
        160, "DEPRECATED STATE - Add to FINEOS Writeback #2 - Check", Flow.DELEGATED_PAYMENT.flow_id
    )
    DEPRECATED_DELEGATED_PAYMENT_FINEOS_WRITEBACK_2_SENT_CHECK = LkState(
        161, "DEPRECATED STATE - FINEOS Writeback #2 sent - Check", Flow.DELEGATED_PAYMENT.flow_id
    )

    DELEGATED_PAYMENT_POST_PROCESSING_CHECK = LkState(
        163, "Delegated payment post processing check", Flow.DELEGATED_PAYMENT.flow_id
    )

    DELEGATED_CLAIM_EXTRACTED_FROM_FINEOS = LkState(
        164, "Claim extracted from FINEOS", Flow.DELEGATED_CLAIM_VALIDATION.flow_id
    )
    DELEGATED_CLAIM_ADD_TO_CLAIM_EXTRACT_ERROR_REPORT = LkState(
        165, "Add to Claim Extract Error Report", Flow.DELEGATED_CLAIM_VALIDATION.flow_id
    )

    ### Generic states used to send payment transaction statuses back to FINEOS
    ###  without preventing us from receiving them again in subsequent extracts
    DELEGATED_ADD_TO_FINEOS_WRITEBACK = LkState(
        170, "Add to FINEOS writeback", Flow.DELEGATED_PEI_WRITEBACK.flow_id,
    )
    DELEGATED_FINEOS_WRITEBACK_SENT = LkState(
        171, "FINEOS writeback sent", Flow.DELEGATED_PEI_WRITEBACK.flow_id,
    )

    # Deprecated writeback states
    DEPRECATED_ADD_AUDIT_REJECT_TO_FINEOS_WRITEBACK = LkState(
        172,
        "DEPRECATED STATE - Add audit reject to FINEOS writeback",
        Flow.DELEGATED_PEI_WRITEBACK.flow_id,
    )
    DEPRECATED_AUDIT_REJECT_FINEOS_WRITEBACK_SENT = LkState(
        173,
        "DEPRECATED STATE - Audit reject FINEOS writeback sent",
        Flow.DELEGATED_PEI_WRITEBACK.flow_id,
    )
    DEPRECATED_ADD_AUTOMATED_VALIDATION_ERROR_TO_FINEOS_WRITEBACK = LkState(
        174,
        "DEPRECATED STATE - Add automated validation error to FINEOS writeback",
        Flow.DELEGATED_PEI_WRITEBACK.flow_id,
    )
    DEPRECATED_AUTOMATED_VALIDATION_ERROR_FINEOS_WRITEBACK_SENT = LkState(
        175,
        "DEPRECATED STATE - Automated validation error FINEOS writeback sent",
        Flow.DELEGATED_PEI_WRITEBACK.flow_id,
    )
    DEPRECATED_ADD_PENDING_PRENOTE_TO_FINEOS_WRITEBACK = LkState(
        176,
        "DEPRECATED STATE - Add pending prenote to FINEOS writeback",
        Flow.DELEGATED_PEI_WRITEBACK.flow_id,
    )
    DEPRECATED_PENDING_PRENOTE_FINEOS_WRITEBACK_SENT = LkState(
        177,
        "DEPRECATED STATE - Pending prenote FINEOS writeback sent",
        Flow.DELEGATED_PEI_WRITEBACK.flow_id,
    )
    DEPRECATED_ADD_PRENOTE_REJECTED_ERROR_TO_FINEOS_WRITEBACK = LkState(
        178,
        "DEPRECATED STATE - Add prenote rejected error to FINEOS writeback",
        Flow.DELEGATED_PEI_WRITEBACK.flow_id,
    )
    DEPRECATED_PRENOTE_REJECTED_ERROR_FINEOS_WRITEBACK_SENT = LkState(
        179,
        "DEPRECATED STATE - Prenote rejected error FINEOS writeback sent",
        Flow.DELEGATED_PEI_WRITEBACK.flow_id,
    )

    # Restartable error states. Payments in these states will be accepted
    # on subsequent runs of processing (assuming no other issues).
    DELEGATED_PAYMENT_ADD_TO_PAYMENT_ERROR_REPORT_RESTARTABLE = LkState(
        180, "Add to Payment Error Report - RESTARTABLE", Flow.DELEGATED_PAYMENT.flow_id
    )

    DELEGATED_PAYMENT_ADD_TO_PAYMENT_REJECT_REPORT_RESTARTABLE = LkState(
        181, "Add to Payment Reject Report - RESTARTABLE", Flow.DELEGATED_PAYMENT.flow_id
    )

    # Payment was rejected as part of a PUB ACH or Check return file processing
    # Replaces deprecated DEPRECATED_ADD_TO_ERRORED_PEI_WRITEBACK and DEPREACTED_ERRORED_PEI_WRITEBACK_SENT states as part of transition to generic writeback flow
    DELEGATED_PAYMENT_ERROR_FROM_BANK = LkState(
        182, "Payment Errored from Bank", Flow.DELEGATED_PAYMENT.flow_id
    )

    # This state signifies that a payment was successfully sent, but the
    # bank told us it had issues that may prevent payment in the future
    DELEGATED_PAYMENT_COMPLETE_WITH_CHANGE_NOTIFICATION = LkState(
        183, "Payment Complete with change notification", Flow.DELEGATED_PAYMENT.flow_id
    )

    DIA_REDUCTIONS_REPORT_ERROR = LkState(
        184,
        "Error sending DIA reductions payments report to DFML",
        Flow.DFML_DIA_REDUCTION_REPORT.flow_id,
    )

    DUA_REDUCTIONS_REPORT_ERROR = LkState(
        185,
        "Error sending DUA reductions payments report to DFML",
        Flow.DFML_DUA_REDUCTION_REPORT.flow_id,
    )

    DIA_PAYMENT_LIST_ERROR_SAVE_TO_DB = LkState(
        186, "Error saving new DIA payments in database", Flow.DIA_PAYMENT_LIST.flow_id
    )

    DUA_PAYMENT_LIST_ERROR_SAVE_TO_DB = LkState(
        187, "Error saving new DUA payments in database", Flow.DUA_PAYMENT_LIST.flow_id
    )

    DIA_CONSOLIDATED_REPORT_CREATED = LkState(
        188, "Create consolidated report for DFML", Flow.DFML_DIA_REDUCTION_REPORT.flow_id
    )
    DIA_CONSOLIDATED_REPORT_SENT = LkState(
        189, "Send consolidated DIA report for DFML", Flow.DFML_DIA_REDUCTION_REPORT.flow_id
    )

    DIA_CONSOLIDATED_REPORT_ERROR = LkState(
        190, "Consolidated DIA report for DFML error", Flow.DFML_DIA_REDUCTION_REPORT.flow_id
    )

    # Tax Withholding States
    STATE_WITHHOLDING_READY_FOR_PROCESSING = LkState(
        191, "State Withholding ready for processing", Flow.DELEGATED_PAYMENT.flow_id
    )

    STATE_WITHHOLDING_ORPHANED_PENDING_AUDIT = LkState(
        192, "State Withholding awaiting Audit Report", Flow.DELEGATED_PAYMENT.flow_id
    )

    STATE_WITHHOLDING_ERROR = LkState(
        193, "State Withholding Rejected", Flow.DELEGATED_PAYMENT.flow_id
    )

    STATE_WITHHOLDING_SEND_FUNDS = LkState(
        194, "State Withholding send funds to DOR", Flow.DELEGATED_PAYMENT.flow_id
    )

    FEDERAL_WITHHOLDING_READY_FOR_PROCESSING = LkState(
        195, "Federal Withholding ready for processing", Flow.DELEGATED_PAYMENT.flow_id
    )

    FEDERAL_WITHHOLDING_ORPHANED_PENDING_AUDIT = LkState(
        196, "Federal Withholding awaiting Audit Report", Flow.DELEGATED_PAYMENT.flow_id
    )

    FEDERAL_WITHHOLDING_ERROR = LkState(
        197, "Federal Withholding Rejected", Flow.DELEGATED_PAYMENT.flow_id
    )

    FEDERAL_WITHHOLDING_SEND_FUNDS = LkState(
        198, "Federal Withholding send funds to IRS", Flow.DELEGATED_PAYMENT.flow_id
    )

    PAYMENT_READY_FOR_MAX_WEEKLY_BENEFIT_AMOUNT_VALIDATION = LkState(
        199,
        "Payment ready for max weekly benefit amount validation",
        Flow.DELEGATED_PAYMENT.flow_id,
    )

    PAYMENT_FAILED_MAX_WEEKLY_BENEFIT_AMOUNT_VALIDATION = LkState(
        200, "Payment failed max weekly benefit amount validation", Flow.DELEGATED_PAYMENT.flow_id,
    )

    STATE_WITHHOLDING_ADD_TO_PAYMENT_REJECT_REPORT_RESTARTABLE = LkState(
        201,
        "Add State Withholding to Payment Reject Report - RESTARTABLE",
        Flow.DELEGATED_PAYMENT.flow_id,
    )

    FEDERAL_WITHHOLDING_ADD_TO_PAYMENT_REJECT_REPORT_RESTARTABLE = LkState(
        202,
        "Add Federal Withholding to Payment Reject Report - RESTARTABLE",
        Flow.DELEGATED_PAYMENT.flow_id,
    )

    STATE_WITHHOLDING_RELATED_PENDING_AUDIT = LkState(
        203, "State Withholding Related Pending Audit", Flow.DELEGATED_PAYMENT.flow_id
    )

    FEDERAL_WITHHOLDING_RELATED_PENDING_AUDIT = LkState(
        204, "Federal Withholding Related Pending Audit", Flow.DELEGATED_PAYMENT.flow_id
    )

    STATE_WITHHOLDING_ERROR_RESTARTABLE = LkState(
        205, "State Withholding Error Restartable", Flow.DELEGATED_PAYMENT.flow_id
    )

    FEDERAL_WITHHOLDING_ERROR_RESTARTABLE = LkState(
        206, "Federal Withholding Error Restartable", Flow.DELEGATED_PAYMENT.flow_id
    )

    STATE_WITHHOLDING_FUNDS_SENT = LkState(
        207, "State Withholding Funds Sent", Flow.DELEGATED_PAYMENT.flow_id
    )

    FEDERAL_WITHHOLDING_FUNDS_SENT = LkState(
        208, "Federal Withholding Funds Sent", Flow.DELEGATED_PAYMENT.flow_id
    )

    LEGACY_MMARS_PAYMENT_PAID = LkState(
        210, "Legacy MMARS Payment Paid", Flow.LEGACY_MMARS_PAYMENTS.flow_id
    )

    EMPLOYER_REIMBURSEMENT_READY_FOR_PROCESSING = LkState(
        211, "Employer Reimbursement Ready For Processing", Flow.DELEGATED_PAYMENT.flow_id
    )

    EMPLOYER_REIMBURSEMENT_RELATED_PENDING_AUDIT = LkState(
        212, "Employer Reimbursement Related Pending Audit", Flow.DELEGATED_PAYMENT.flow_id
    )

    EMPLOYER_REIMBURSEMENT_PENDING_AUDIT = LkState(
        213, "Employer Reimbursement Pending Audit", Flow.DELEGATED_PAYMENT.flow_id
    )

    EMPLOYER_REIMBURSEMENT_ERROR = LkState(
        214, "Employer Reimbursement Error", Flow.DELEGATED_PAYMENT.flow_id
    )


=======
>>>>>>> a228101a
class SharedPaymentConstants:
    """
    A class to hold Payment-Specific constants relevant
    to more than one part of the application.
    Definining constants here allows them to be shared
    throughout the application without creating circular dependencies
    """

    # States that indicate we have sent a payment to PUB
    # and it has not yet errored.
    PAID_STATES = frozenset(
        [
            State.DELEGATED_PAYMENT_PUB_TRANSACTION_CHECK_SENT,
            State.DELEGATED_PAYMENT_PUB_TRANSACTION_EFT_SENT,
            State.DELEGATED_PAYMENT_COMPLETE,
            State.DELEGATED_PAYMENT_COMPLETE_WITH_CHANGE_NOTIFICATION,
        ]
    )
    PAID_STATE_IDS = frozenset([state.state_id for state in PAID_STATES])


class PaymentTransactionType(LookupTable):
    model = LkPaymentTransactionType
    column_names = ("payment_transaction_type_id", "payment_transaction_type_description")

    STANDARD = LkPaymentTransactionType(1, "Standard")
    ZERO_DOLLAR = LkPaymentTransactionType(2, "Zero Dollar")
    OVERPAYMENT = LkPaymentTransactionType(3, "Overpayment")
    CANCELLATION = LkPaymentTransactionType(4, "Cancellation")
    UNKNOWN = LkPaymentTransactionType(5, "Unknown")
    EMPLOYER_REIMBURSEMENT = LkPaymentTransactionType(6, "Employer Reimbursement")
    OVERPAYMENT_ACTUAL_RECOVERY = LkPaymentTransactionType(7, "Overpayment Actual Recovery")
    OVERPAYMENT_RECOVERY = LkPaymentTransactionType(8, "Overpayment Recovery")
    OVERPAYMENT_ADJUSTMENT = LkPaymentTransactionType(9, "Overpayment Adjustment")
    OVERPAYMENT_RECOVERY_REVERSE = LkPaymentTransactionType(10, "Overpayment Recovery Reverse")
    OVERPAYMENT_RECOVERY_CANCELLATION = LkPaymentTransactionType(
        11, "Overpayment Recovery Cancellation"
    )
    FEDERAL_TAX_WITHHOLDING = LkPaymentTransactionType(12, "Federal Tax Withholding")
    STATE_TAX_WITHHOLDING = LkPaymentTransactionType(13, "State Tax Withholding")
    STANDARD_LEGACY_MMARS = LkPaymentTransactionType(14, "Standard Legacy MMARS")

    OVERPAYMENT_ACTUAL_RECOVERY_CANCELLATION = LkPaymentTransactionType(
        15, "Overpayment Actual Recovery Cancellation"
    )
    OVERPAYMENT_ADJUSTMENT_CANCELLATION = LkPaymentTransactionType(
        16, "Overpayment Adjustment Cancellation"
    )


class PaymentCheckStatus(LookupTable):
    model = LkPaymentCheckStatus
    column_names = ("payment_check_status_id", "payment_check_status_description")

    PAID = LkPaymentCheckStatus(1, "Paid")
    OUTSTANDING = LkPaymentCheckStatus(2, "Outstanding")
    FUTURE = LkPaymentCheckStatus(3, "Future")
    VOID = LkPaymentCheckStatus(4, "Void")
    STALE = LkPaymentCheckStatus(5, "Stale")
    STOP = LkPaymentCheckStatus(6, "Stop")


class ReferenceFileType(LookupTable):
    model = LkReferenceFileType
    column_names = ("reference_file_type_id", "reference_file_type_description", "num_files_in_set")

    GAX = LkReferenceFileType(1, "GAX", 2)
    VCC = LkReferenceFileType(2, "VCC", 2)
    PAYMENT_EXTRACT = LkReferenceFileType(3, "Payment export", 3)
    VENDOR_CLAIM_EXTRACT = LkReferenceFileType(4, "Vendor export", 3)
    DUA_CLAIMANT_LIST = LkReferenceFileType(5, "DUA claimant list", 1)
    DIA_CLAIMANT_LIST = LkReferenceFileType(6, "DIA claimant list", 1)
    DUA_PAYMENT_LIST = LkReferenceFileType(7, "DUA payment list", 1)
    DIA_PAYMENT_LIST = LkReferenceFileType(8, "DIA payment list", 1)
    DUA_REDUCTION_REPORT_FOR_DFML = LkReferenceFileType(
        9, "DUA payments for DFML reduction report", 1
    )
    OUTBOUND_STATUS_RETURN = LkReferenceFileType(10, "Outbound Status Return", 1)
    OUTBOUND_VENDOR_CUSTOMER_RETURN = LkReferenceFileType(11, "Outbound Vendor Customer Return", 1)
    OUTBOUND_PAYMENT_RETURN = LkReferenceFileType(12, "Outbound Payment Return", 1)
    PEI_WRITEBACK = LkReferenceFileType(13, "PEI Writeback", 1)
    DIA_REDUCTION_REPORT_FOR_DFML = LkReferenceFileType(
        14, "DIA payments for DFML reduction report", 1
    )
    PUB_NACHA = LkReferenceFileType(15, "PUB NACHA file", 1)
    PUB_ACH_RETURN = LkReferenceFileType(16, "PUB ACH Return", 1)
    PUB_CHECK_RETURN = LkReferenceFileType(17, "PUB Check Return", 1)

    DELEGATED_PAYMENT_AUDIT_REPORT = LkReferenceFileType(20, "Payment Audit Report", 1)
    DELEGATED_PAYMENT_REJECTS = LkReferenceFileType(21, "Payment Rejects", 1)
    FINEOS_CLAIMANT_EXTRACT = LkReferenceFileType(24, "Claimant extract", 3)
    FINEOS_PAYMENT_EXTRACT = LkReferenceFileType(25, "Payment extract", 3)

    PUB_EZ_CHECK = LkReferenceFileType(26, "PUB EZ check file", 1)
    PUB_POSITIVE_PAYMENT = LkReferenceFileType(27, "PUB positive pay file", 1)

    DELEGATED_PAYMENT_REPORT_FILE = LkReferenceFileType(28, "SQL Report", 1)
    DIA_CONSOLIDATED_REDUCTION_REPORT = LkReferenceFileType(
        29, "Consolidated DIA payments for DFML reduction report", 1
    )
    DIA_CONSOLIDATED_REDUCTION_REPORT_ERRORS = LkReferenceFileType(
        30, "Consolidated DIA payments for DFML reduction report", 1
    )
    FINEOS_PAYMENT_RECONCILIATION_EXTRACT = LkReferenceFileType(
        31, "Payment reconciliation extract", 3
    )

    DUA_DEMOGRAPHICS_FILE = LkReferenceFileType(32, "DUA demographics", 1)

    DUA_DEMOGRAPHICS_REQUEST_FILE = LkReferenceFileType(33, "DUA demographics request", 1)

    IRS_1099_FILE = LkReferenceFileType(34, "IRS 1099 file", 1)

    FINEOS_IAWW_EXTRACT = LkReferenceFileType(35, "IAWW extract", 2)

    # Claimant Address Report
    CLAIMANT_ADDRESS_VALIDATION_REPORT = LkReferenceFileType(
        36, "Claimant Address validation Report", 1
    )

    DUA_EMPLOYERS_REQUEST_FILE = LkReferenceFileType(37, "DUA employers request", 1)
    FINEOS_1099_DATA_EXTRACT = LkReferenceFileType(38, "1099 extract", 1)

    DUA_EMPLOYER_FILE = LkReferenceFileType(39, "DUA employer", 1)
    DUA_EMPLOYER_UNIT_FILE = LkReferenceFileType(40, "DUA employer unit", 1)


class Title(LookupTable):
    model = LkTitle
    column_names = ("title_id", "title_description")

    UNKNOWN = LkTitle(1, "Unknown")
    MR = LkTitle(2, "Mr")
    MRS = LkTitle(3, "Mrs")
    MISS = LkTitle(4, "Miss")
    MS = LkTitle(5, "Ms")
    DR = LkTitle(6, "Dr")
    MADAM = LkTitle(7, "Madam")
    SIR = LkTitle(8, "Sir")


class LeaveRequestDecision(LookupTable):
    model = LkLeaveRequestDecision
    column_names = ("leave_request_decision_id", "leave_request_decision_description")

    PENDING = LkLeaveRequestDecision(1, "Pending")
    IN_REVIEW = LkLeaveRequestDecision(2, "In Review")
    APPROVED = LkLeaveRequestDecision(3, "Approved")
    DENIED = LkLeaveRequestDecision(4, "Denied")
    CANCELLED = LkLeaveRequestDecision(5, "Cancelled")
    WITHDRAWN = LkLeaveRequestDecision(6, "Withdrawn")
    PROJECTED = LkLeaveRequestDecision(7, "Projected")
    VOIDED = LkLeaveRequestDecision(8, "Voided")


class MFADeliveryPreference(LookupTable):
    model = LkMFADeliveryPreference
    column_names = ("mfa_delivery_preference_id", "mfa_delivery_preference_description")

    SMS = LkMFADeliveryPreference(1, "SMS")
    OPT_OUT = LkMFADeliveryPreference(2, "Opt Out")


class MFADeliveryPreferenceUpdatedBy(LookupTable):
    model = LkMFADeliveryPreferenceUpdatedBy
    column_names = (
        "mfa_delivery_preference_updated_by_id",
        "mfa_delivery_preference_updated_by_description",
    )

    USER = LkMFADeliveryPreferenceUpdatedBy(1, "User")
    ADMIN = LkMFADeliveryPreferenceUpdatedBy(2, "Admin")


def sync_lookup_tables(db_session):
    """Synchronize lookup tables to the database."""
    AddressType.sync_to_database(db_session)
    ClaimType.sync_to_database(db_session)
    Race.sync_to_database(db_session)
    LeaveRequestDecision.sync_to_database(db_session)
    MaritalStatus.sync_to_database(db_session)
    Gender.sync_to_database(db_session)
    Occupation.sync_to_database(db_session)
    Role.sync_to_database(db_session)
    PaymentMethod.sync_to_database(db_session)
    BankAccountType.sync_to_database(db_session)
    ReferenceFileType.sync_to_database(db_session)
    Title.sync_to_database(db_session)
    ReferenceFileType.sync_to_database(db_session)
    PaymentTransactionType.sync_to_database(db_session)
    PaymentCheckStatus.sync_to_database(db_session)
    PrenoteState.sync_to_database(db_session)
    PubErrorType.sync_to_database(db_session)
    ManagedRequirementStatus.sync_to_database(db_session)
    ManagedRequirementCategory.sync_to_database(db_session)
    ManagedRequirementType.sync_to_database(db_session)
    MFADeliveryPreference.sync_to_database(db_session)
    MFADeliveryPreferenceUpdatedBy.sync_to_database(db_session)
    db_session.commit()<|MERGE_RESOLUTION|>--- conflicted
+++ resolved
@@ -1866,600 +1866,6 @@
     REJECTED = LkPrenoteState(4, "Rejected")
 
 
-<<<<<<< HEAD
-class Flow(LookupTable):
-    model = LkFlow
-    column_names = ("flow_id", "flow_description")
-
-    PAYMENT = LkFlow(1, "Payment")
-    DUA_CLAIMANT_LIST = LkFlow(2, "DUA claimant list")
-    DIA_CLAIMANT_LIST = LkFlow(3, "DIA claimant list")
-    DUA_PAYMENT_LIST = LkFlow(4, "DUA payment list")
-    DIA_PAYMENT_LIST = LkFlow(5, "DIA payment list")
-    DFML_AGENCY_REDUCTION_REPORT = LkFlow(6, "DFML agency reduction report")
-    VENDOR_CHECK = LkFlow(7, "Vendor check")
-    VENDOR_EFT = LkFlow(8, "Vendor EFT")
-    UNUSED = LkFlow(9, "Unused flow")
-    PEI_WRITEBACK_FILES = LkFlow(10, "PEI Writeback files")
-    DFML_DUA_REDUCTION_REPORT = LkFlow(11, "DUA agency reduction report")
-    DFML_DIA_REDUCTION_REPORT = LkFlow(12, "DIA agency reduction report")
-
-    # ==============================
-    # Delegated Payments Flows
-    # ==============================
-    DELEGATED_CLAIMANT = LkFlow(20, "Claimant")
-    DELEGATED_PAYMENT = LkFlow(21, "Payment")
-    DELEGATED_EFT = LkFlow(22, "EFT")
-    DELEGATED_CLAIM_VALIDATION = LkFlow(23, "Claim Validation")
-    DELEGATED_PEI_WRITEBACK = LkFlow(24, "Payment PEI Writeback")
-
-    LEGACY_MMARS_PAYMENTS = LkFlow(25, "Legacy MMARS Payment")
-
-
-class State(LookupTable):
-    model = LkState
-    column_names = ("state_id", "state_description", "flow_id")
-
-    VERIFY_VENDOR_STATUS = LkState(1, "Verify vendor status", Flow.UNUSED.flow_id)  # Not used
-    DIA_CLAIMANT_LIST_CREATED = LkState(
-        2, "Create claimant list for DIA", Flow.DIA_CLAIMANT_LIST.flow_id
-    )
-    DIA_CLAIMANT_LIST_SUBMITTED = LkState(
-        3, "Submit claimant list to DIA", Flow.DIA_CLAIMANT_LIST.flow_id
-    )
-    PAYMENTS_RETRIEVED = LkState(4, "Payments retrieved", Flow.UNUSED.flow_id)  # Not used
-    PAYMENTS_STORED_IN_DB = LkState(5, "Payments stored in db", Flow.UNUSED.flow_id)  # Not used
-    DUA_REPORT_FOR_DFML_CREATED = LkState(
-        6, "Create DUA report for DFML", Flow.DFML_AGENCY_REDUCTION_REPORT.flow_id
-    )
-    # not used, see DUA_REDUCTIONS_REPORT_SENT
-    DUA_REPORT_FOR_DFML_SUBMITTED = LkState(
-        7, "Submit DUA report for DFML", Flow.DFML_AGENCY_REDUCTION_REPORT.flow_id
-    )
-
-    # Payments State Machine LucidChart: https://app.lucidchart.com/lucidchart/invitations/accept/8ae0d129-b21e-4678-8f98-0b0feafb9ace
-    # States for Payment flow
-    PAYMENT_PROCESS_INITIATED = LkState(8, "Payment process initiated", Flow.PAYMENT.flow_id)
-    ADD_TO_PAYMENT_EXPORT_ERROR_REPORT = LkState(
-        9, "Add to payment export error report", Flow.PAYMENT.flow_id
-    )
-    PAYMENT_EXPORT_ERROR_REPORT_SENT = LkState(
-        10, "Payment export error report sent", Flow.PAYMENT.flow_id
-    )
-    MARK_AS_EXTRACTED_IN_FINEOS = LkState(11, "Mark as extracted in FINEOS", Flow.PAYMENT.flow_id)
-    CONFIRM_VENDOR_STATUS_IN_MMARS = LkState(
-        12, "Confirm vendor status in MMARS", Flow.PAYMENT.flow_id
-    )
-    PAYMENT_ALLOWABLE_TIME_IN_STATE_EXCEEDED = LkState(
-        13, "Payment: allowable time in state exceeded", Flow.PAYMENT.flow_id
-    )
-    ADD_TO_GAX = LkState(14, "Add to GAX", Flow.PAYMENT.flow_id)
-    GAX_SENT = LkState(15, "GAX sent", Flow.PAYMENT.flow_id)
-    ADD_TO_GAX_ERROR_REPORT = LkState(16, "Add to GAX error report", Flow.PAYMENT.flow_id)
-    GAX_ERROR_REPORT_SENT = LkState(17, "GAX error report sent", Flow.PAYMENT.flow_id)
-    CONFIRM_PAYMENT = LkState(18, "Confirm payment", Flow.PAYMENT.flow_id)
-    SEND_PAYMENT_DETAILS_TO_FINEOS = LkState(
-        19, "Send payment details to FINEOS", Flow.PAYMENT.flow_id
-    )
-    PAYMENT_COMPLETE = LkState(20, "Payment complete", Flow.PAYMENT.flow_id)
-
-    # States for Vendor Check flow
-    VENDOR_CHECK_INITIATED_BY_VENDOR_EXPORT = LkState(
-        21, "Vendor check initiated by vendor export", Flow.VENDOR_CHECK.flow_id
-    )
-    ADD_TO_VENDOR_EXPORT_ERROR_REPORT = LkState(
-        22, "Add to vendor export error report", Flow.VENDOR_CHECK.flow_id
-    )
-    VENDOR_EXPORT_ERROR_REPORT_SENT = LkState(
-        23, "Vendor export error report sent", Flow.VENDOR_CHECK.flow_id
-    )
-    VENDOR_CHECK_INITIATED_BY_PAYMENT_EXPORT = LkState(
-        24, "Vendor check initiated by payment export", Flow.VENDOR_CHECK.flow_id
-    )
-    IDENTIFY_MMARS_STATUS = LkState(25, "Identify MMARS status", Flow.VENDOR_CHECK.flow_id)
-    ADD_TO_VCM_REPORT = LkState(26, "Add to VCM report", Flow.VENDOR_CHECK.flow_id)
-    VCM_REPORT_SENT = LkState(27, "VCM report sent", Flow.VENDOR_CHECK.flow_id)
-    VENDOR_ALLOWABLE_TIME_IN_STATE_EXCEEDED = LkState(
-        28, "Vendor: allowable time in state exceeded", Flow.VENDOR_CHECK.flow_id
-    )
-    ADD_TO_VCC = LkState(29, "Add to VCC", Flow.VENDOR_CHECK.flow_id)
-    VCC_SENT = LkState(30, "VCC sent", Flow.VENDOR_CHECK.flow_id)
-    ADD_TO_VCC_ERROR_REPORT = LkState(31, "Add to VCC error report", Flow.VENDOR_CHECK.flow_id)
-    VCC_ERROR_REPORT_SENT = LkState(32, "VCC error report sent", Flow.VENDOR_CHECK.flow_id)
-    MMARS_STATUS_CONFIRMED = LkState(33, "MMARS status confirmed", Flow.VENDOR_CHECK.flow_id)
-
-    # States for Vendor EFT flow
-    EFT_DETECTED_IN_VENDOR_EXPORT = LkState(
-        34, "EFT detected in vendor export", Flow.VENDOR_EFT.flow_id
-    )
-    EFT_DETECTED_IN_PAYMENT_EXPORT = LkState(
-        35, "EFT detected in payment export", Flow.VENDOR_EFT.flow_id
-    )
-    EFT_REQUEST_RECEIVED = LkState(36, "EFT request received", Flow.VENDOR_EFT.flow_id)
-    EFT_PENDING = LkState(37, "EFT pending", Flow.VENDOR_EFT.flow_id)
-    ADD_TO_EFT_ERROR_REPORT = LkState(38, "Add to EFT error report", Flow.VENDOR_EFT.flow_id)
-    EFT_ERROR_REPORT_SENT = LkState(39, "EFT error report sent", Flow.VENDOR_EFT.flow_id)
-    EFT_ALLOWABLE_TIME_IN_STATE_EXCEEDED = LkState(
-        40, "EFT: allowable time in state exceeded", Flow.VENDOR_EFT.flow_id
-    )
-    EFT_ELIGIBLE = LkState(41, "EFT eligible", Flow.VENDOR_EFT.flow_id)
-
-    # State for sending the PEI writeback file to FINEOS.
-    # https://app.lucidchart.com/lucidchart/3ad90c37-4cbb-467e-bfcf-bc98504c98f2/edit
-    SEND_PEI_WRITEBACK = LkState(42, "Send PEI writeback", Flow.PEI_WRITEBACK_FILES.flow_id)
-    PEI_WRITEBACK_SENT = LkState(
-        43, "PEI writeback sent to FINEOS", Flow.PEI_WRITEBACK_FILES.flow_id
-    )
-
-    # DUA payment list retrieval.
-    DUA_PAYMENT_LIST_SAVED_TO_S3 = LkState(
-        44, "DUA payment list saved to S3", Flow.DUA_PAYMENT_LIST.flow_id
-    )
-    DUA_PAYMENT_LIST_SAVED_TO_DB = LkState(
-        45, "New DUA payments stored in database", Flow.DUA_PAYMENT_LIST.flow_id
-    )
-
-    # DUA claimant list operations.
-    DUA_CLAIMANT_LIST_CREATED = LkState(
-        46, "Created claimant list for DUA", Flow.DUA_CLAIMANT_LIST.flow_id
-    )
-    DUA_CLAIMANT_LIST_SUBMITTED = LkState(
-        47, "Submitted claimant list to DIA", Flow.DUA_CLAIMANT_LIST.flow_id
-    )
-
-    # DIA payment list retrieval.
-    DIA_PAYMENT_LIST_SAVED_TO_S3 = LkState(
-        48, "DIA payment list saved to S3", Flow.DIA_PAYMENT_LIST.flow_id
-    )
-    DIA_PAYMENT_LIST_SAVED_TO_DB = LkState(
-        49, "New DIA payments stored in database", Flow.DIA_PAYMENT_LIST.flow_id
-    )
-
-    # State for sending new reductions payments to DFML
-    DIA_REDUCTIONS_REPORT_SENT = LkState(
-        50,
-        "New DIA reductions payments report sent to DFML",
-        Flow.DFML_DIA_REDUCTION_REPORT.flow_id,
-    )
-    DUA_REDUCTIONS_REPORT_SENT = LkState(
-        51,
-        "New DUA reductions payments report sent to DFML",
-        Flow.DFML_DUA_REDUCTION_REPORT.flow_id,
-    )
-
-    DIA_REPORT_FOR_DFML_CREATED = LkState(
-        162, "Create DIA report for DFML", Flow.DFML_AGENCY_REDUCTION_REPORT.flow_id
-    )
-
-    # ==============================
-    # Delegated Payments States
-    # https://lucid.app/lucidchart/edf54a33-1a3f-432d-82b7-157cf02667a4/edit?useCachedRole=false&shared=true&page=NnnYFBRiym9J#
-    # ==============================
-
-    # == Claimant States
-
-    DELEGATED_CLAIMANT_EXTRACTED_FROM_FINEOS = LkState(
-        100, "Claimant extracted from FINEOS", Flow.DELEGATED_CLAIMANT.flow_id
-    )
-    DELEGATED_CLAIMANT_ADD_TO_CLAIMANT_EXTRACT_ERROR_REPORT = LkState(
-        101, "Add to Claimant Extract Error Report", Flow.DELEGATED_CLAIMANT.flow_id
-    )
-    DEPRECATED_DELEGATED_CLAIMANT_EXTRACT_ERROR_REPORT_SENT = LkState(
-        102,
-        "DEPRECATED STATE - Claimant Extract Error Report sent",
-        Flow.DELEGATED_CLAIMANT.flow_id,
-    )
-
-    # == EFT States
-
-    DELEGATED_EFT_SEND_PRENOTE = LkState(110, "Send EFT Prenote", Flow.DELEGATED_EFT.flow_id)
-    DELEGATED_EFT_PRENOTE_SENT = LkState(111, "EFT Prenote Sent", Flow.DELEGATED_EFT.flow_id)
-    DEPRECATED_DELEGATED_EFT_ALLOWABLE_TIME_IN_PRENOTE_STATE_EXCEEDED = LkState(
-        112,
-        "DEPRECATED STATE - EFT alllowable time in Prenote state exceeded",
-        Flow.DELEGATED_EFT.flow_id,
-    )
-    DEPRECATED_DELEGATED_EFT_ELIGIBLE = LkState(
-        113, "DEPRECATED STATE - EFT eligible", Flow.DELEGATED_EFT.flow_id
-    )
-    DEPRECATED_DELEGATED_EFT_ADD_TO_ERROR_REPORT = LkState(
-        114, "DEPRECATED STATE - Add to EFT Error Report", Flow.DELEGATED_EFT.flow_id
-    )
-    DEPRECATED_DELEGATED_EFT_ERROR_REPORT_SENT = LkState(
-        115, "DEPRECATED STATE - EFT Error Report sent", Flow.DELEGATED_EFT.flow_id
-    )
-
-    # == Payment States
-
-    # FINEOS Extract stage
-    DELEGATED_PAYMENT_ADD_TO_PAYMENT_ERROR_REPORT = LkState(
-        120, "Add to Payment Error Report", Flow.DELEGATED_PAYMENT.flow_id
-    )
-    DEPRECATED_DELEGATED_PAYMENT_ERROR_REPORT_SENT = LkState(
-        121, "DEPRECATED STATE - Payment Error Report sent", Flow.DELEGATED_PAYMENT.flow_id
-    )
-
-    DELEGATED_PAYMENT_PROCESSED_ZERO_PAYMENT = LkState(
-        122, "Processed - $0 payment", Flow.DELEGATED_PAYMENT.flow_id,
-    )
-    DEPRECATED_DELEGATED_PAYMENT_ADD_ZERO_PAYMENT_TO_FINEOS_WRITEBACK = LkState(
-        123, "DEPRECATED STATE - Add $0 payment to FINEOS Writeback", Flow.DELEGATED_PAYMENT.flow_id
-    )
-    DEPRECATED_DELEGATED_PAYMENT_ZERO_PAYMENT_FINEOS_WRITEBACK_SENT = LkState(
-        124, "DEPRECATED STATE - $0 payment FINEOS Writeback sent", Flow.DELEGATED_PAYMENT.flow_id
-    )
-
-    DELEGATED_PAYMENT_PROCESSED_OVERPAYMENT = LkState(
-        125, "Processed - overpayment", Flow.DELEGATED_PAYMENT.flow_id,
-    )
-    DEPRECATED_DELEGATED_PAYMENT_ADD_OVERPAYMENT_TO_FINEOS_WRITEBACK = LkState(
-        126,
-        "DEPRECATED STATE - Add overpayment to FINEOS Writeback",
-        Flow.DELEGATED_PAYMENT.flow_id,
-    )
-    DEPREACTED_DELEGATED_PAYMENT_OVERPAYMENT_FINEOS_WRITEBACK_SENT = LkState(
-        127, "DEPRECATED STATE - Overpayment FINEOS Writeback sent", Flow.DELEGATED_PAYMENT.flow_id
-    )
-
-    DELEGATED_PAYMENT_STAGED_FOR_PAYMENT_AUDIT_REPORT_SAMPLING = LkState(
-        128, "Staged for Payment Audit Report sampling", Flow.DELEGATED_PAYMENT.flow_id
-    )
-    DELEGATED_PAYMENT_ADD_TO_PAYMENT_AUDIT_REPORT = LkState(
-        129, "Add to Payment Audit Report", Flow.DELEGATED_PAYMENT.flow_id
-    )
-    DELEGATED_PAYMENT_PAYMENT_AUDIT_REPORT_SENT = LkState(
-        130, "Payment Audit Report sent", Flow.DELEGATED_PAYMENT.flow_id
-    )
-    DELEGATED_PAYMENT_WAITING_FOR_PAYMENT_AUDIT_RESPONSE_NOT_SAMPLED = LkState(
-        131,
-        "Waiting for Payment Audit Report response - not sampled",
-        Flow.DELEGATED_PAYMENT.flow_id,
-    )
-
-    # Payment Rejects processing stage
-    DELEGATED_PAYMENT_ADD_TO_PAYMENT_REJECT_REPORT = LkState(
-        132, "Add to Payment Reject Report", Flow.DELEGATED_PAYMENT.flow_id
-    )
-
-    DEPRECATED_DELEGATED_PAYMENT_ADD_ACCEPTED_PAYMENT_TO_FINEOS_WRITEBACK = LkState(
-        134,
-        "DEPRECATED STATE - Add accepted payment to FINEOS Writeback",
-        Flow.DELEGATED_PAYMENT.flow_id,
-    )
-    DEPRECATED_DELEGATED_PAYMENT_ACCEPTED_PAYMENT_FINEOS_WRITEBACK_SENT = LkState(
-        135,
-        "DEPRECATED STATE - Accepted payment FINEOS Writeback sent",
-        Flow.DELEGATED_PAYMENT.flow_id,
-    )
-
-    DELEGATED_PAYMENT_VALIDATED = LkState(157, "Payment Validated", Flow.DELEGATED_PAYMENT.flow_id)
-
-    DELEGATED_PAYMENT_ADD_TO_PUB_TRANSACTION_CHECK = LkState(
-        136, "Add to PUB Transaction - Check", Flow.DELEGATED_PAYMENT.flow_id
-    )
-    DELEGATED_PAYMENT_PUB_TRANSACTION_CHECK_SENT = LkState(
-        137, "PUB Transaction sent - Check", Flow.DELEGATED_PAYMENT.flow_id
-    )
-
-    DELEGATED_PAYMENT_ADD_TO_PUB_TRANSACTION_EFT = LkState(
-        138, "Add to PUB Transaction - EFT", Flow.DELEGATED_PAYMENT.flow_id
-    )
-    DELEGATED_PAYMENT_PUB_TRANSACTION_EFT_SENT = LkState(
-        139, "PUB Transaction sent - EFT", Flow.DELEGATED_PAYMENT.flow_id
-    )
-
-    DEPRECATED_DELEGATED_PAYMENT_FINEOS_WRITEBACK_CHECK_SENT = LkState(
-        158, "FINEOS Writeback sent - Check", Flow.DELEGATED_PAYMENT.flow_id
-    )
-
-    DEPRECATED_DELEGATED_PAYMENT_FINEOS_WRITEBACK_EFT_SENT = LkState(
-        159, "FINEOS Writeback sent - EFT", Flow.DELEGATED_PAYMENT.flow_id
-    )
-
-    # PUB Status Return stage
-    DEPRECATED_DELEGATED_PAYMENT_ADD_TO_PUB_ERROR_REPORT = LkState(
-        140, "DEPRECATED STATE - Add to PUB Error Report", Flow.DELEGATED_PAYMENT.flow_id
-    )
-    DEPRECATED_DELEGATED_PAYMENT_PUB_ERROR_REPORT_SENT = LkState(
-        141, "DEPRECATED STATE - PUB Error Report sent", Flow.DELEGATED_PAYMENT.flow_id
-    )
-
-    DEPRECATED_DELEGATED_PAYMENT_ADD_TO_PUB_PAYMENT_FINEOS_WRITEBACK = LkState(
-        142,
-        "DEPRECATED STATE - Add to PUB payment FINEOS Writeback",
-        Flow.DELEGATED_PAYMENT.flow_id,
-    )
-    DEPRECATED_DELEGATED_PAYMENT_PUB_PAYMENT_FINEOS_WRITEBACK_SENT = LkState(
-        143, "DEPRECATED STATE - PUB payment FINEOS Writeback sent", Flow.DELEGATED_PAYMENT.flow_id
-    )
-    DELEGATED_PAYMENT_COMPLETE = LkState(144, "Payment complete", Flow.DELEGATED_PAYMENT.flow_id)
-
-    # Delegated payment states for cancellations (similar to 122-127)
-    DELEGATED_PAYMENT_PROCESSED_CANCELLATION = LkState(
-        145, "Processed - Cancellation", Flow.DELEGATED_PAYMENT.flow_id,
-    )
-    DEPRECATED_DELEGATED_PAYMENT_ADD_CANCELLATION_PAYMENT_TO_FINEOS_WRITEBACK = LkState(
-        146,
-        "DEPRECATED STATE - Add cancellation payment to FINEOS Writeback",
-        Flow.DELEGATED_PAYMENT.flow_id,
-    )
-    DEPRECATED_DELEGATED_PAYMENT_CANCELLATION_PAYMENT_FINEOS_WRITEBACK_SENT = LkState(
-        147,
-        "DEPRECATED STATE - cancellation payment FINEOS Writeback sent",
-        Flow.DELEGATED_PAYMENT.flow_id,
-    )
-
-    # Report states for employer reimbursement payment states
-    DELEGATED_PAYMENT_PROCESSED_EMPLOYER_REIMBURSEMENT = LkState(
-        148, "Processed - Employer Reimbursement", Flow.DELEGATED_PAYMENT.flow_id,
-    )
-    DEPRECATED_DELEGATED_PAYMENT_ADD_EMPLOYER_REIMBURSEMENT_PAYMENT_TO_FINEOS_WRITEBACK = LkState(
-        149,
-        "DEPRECATED STATE - Add employer reimbursement payment to FINEOS Writeback",
-        Flow.DELEGATED_PAYMENT.flow_id,
-    )
-    DEPRECATED_DELEGATED_PAYMENT_EMPLOYER_REIMBURSEMENT_PAYMENT_FINEOS_WRITEBACK_SENT = LkState(
-        150,
-        "DEPRECATED STATE - Employer reimbursement payment FINEOS Writeback sent",
-        Flow.DELEGATED_PAYMENT.flow_id,
-    )
-
-    # PEI WRITE BACK ERROR TO FINEOS
-    # These states are not retryable because this is erroring after we've sent a payment to PUB
-    # If there was an error, it will require a manual effort to fix.
-    DEPRECATED_ADD_TO_ERRORED_PEI_WRITEBACK = LkState(
-        151, "DEPRECATED STATE - Add to Errored PEI writeback", Flow.DELEGATED_PAYMENT.flow_id
-    )
-
-    DEPREACTED_ERRORED_PEI_WRITEBACK_SENT = LkState(
-        152,
-        "DEPRECATED STATE - Errored PEI write back sent to FINEOS",
-        Flow.DELEGATED_PAYMENT.flow_id,
-    )
-
-    # Delegated payments address validation states.
-    DEPRECATED_CLAIMANT_READY_FOR_ADDRESS_VALIDATION = LkState(
-        153,
-        "DEPRECATED STATE - Claimant ready for address validation",
-        Flow.DELEGATED_CLAIMANT.flow_id,
-    )
-    DEPRECATED_CLAIMANT_FAILED_ADDRESS_VALIDATION = LkState(
-        154,
-        "DEPRECATED STATE - Claimant failed address validation",
-        Flow.DELEGATED_CLAIMANT.flow_id,
-    )
-    PAYMENT_READY_FOR_ADDRESS_VALIDATION = LkState(
-        155, "Payment ready for address validation", Flow.DELEGATED_PAYMENT.flow_id
-    )
-    PAYMENT_FAILED_ADDRESS_VALIDATION = LkState(
-        156, "Payment failed address validation", Flow.DELEGATED_PAYMENT.flow_id,
-    )
-
-    # 2nd writeback to FINEOS for successful checks
-    DEPRECATED_DELEGATED_PAYMENT_FINEOS_WRITEBACK_2_ADD_CHECK = LkState(
-        160, "DEPRECATED STATE - Add to FINEOS Writeback #2 - Check", Flow.DELEGATED_PAYMENT.flow_id
-    )
-    DEPRECATED_DELEGATED_PAYMENT_FINEOS_WRITEBACK_2_SENT_CHECK = LkState(
-        161, "DEPRECATED STATE - FINEOS Writeback #2 sent - Check", Flow.DELEGATED_PAYMENT.flow_id
-    )
-
-    DELEGATED_PAYMENT_POST_PROCESSING_CHECK = LkState(
-        163, "Delegated payment post processing check", Flow.DELEGATED_PAYMENT.flow_id
-    )
-
-    DELEGATED_CLAIM_EXTRACTED_FROM_FINEOS = LkState(
-        164, "Claim extracted from FINEOS", Flow.DELEGATED_CLAIM_VALIDATION.flow_id
-    )
-    DELEGATED_CLAIM_ADD_TO_CLAIM_EXTRACT_ERROR_REPORT = LkState(
-        165, "Add to Claim Extract Error Report", Flow.DELEGATED_CLAIM_VALIDATION.flow_id
-    )
-
-    ### Generic states used to send payment transaction statuses back to FINEOS
-    ###  without preventing us from receiving them again in subsequent extracts
-    DELEGATED_ADD_TO_FINEOS_WRITEBACK = LkState(
-        170, "Add to FINEOS writeback", Flow.DELEGATED_PEI_WRITEBACK.flow_id,
-    )
-    DELEGATED_FINEOS_WRITEBACK_SENT = LkState(
-        171, "FINEOS writeback sent", Flow.DELEGATED_PEI_WRITEBACK.flow_id,
-    )
-
-    # Deprecated writeback states
-    DEPRECATED_ADD_AUDIT_REJECT_TO_FINEOS_WRITEBACK = LkState(
-        172,
-        "DEPRECATED STATE - Add audit reject to FINEOS writeback",
-        Flow.DELEGATED_PEI_WRITEBACK.flow_id,
-    )
-    DEPRECATED_AUDIT_REJECT_FINEOS_WRITEBACK_SENT = LkState(
-        173,
-        "DEPRECATED STATE - Audit reject FINEOS writeback sent",
-        Flow.DELEGATED_PEI_WRITEBACK.flow_id,
-    )
-    DEPRECATED_ADD_AUTOMATED_VALIDATION_ERROR_TO_FINEOS_WRITEBACK = LkState(
-        174,
-        "DEPRECATED STATE - Add automated validation error to FINEOS writeback",
-        Flow.DELEGATED_PEI_WRITEBACK.flow_id,
-    )
-    DEPRECATED_AUTOMATED_VALIDATION_ERROR_FINEOS_WRITEBACK_SENT = LkState(
-        175,
-        "DEPRECATED STATE - Automated validation error FINEOS writeback sent",
-        Flow.DELEGATED_PEI_WRITEBACK.flow_id,
-    )
-    DEPRECATED_ADD_PENDING_PRENOTE_TO_FINEOS_WRITEBACK = LkState(
-        176,
-        "DEPRECATED STATE - Add pending prenote to FINEOS writeback",
-        Flow.DELEGATED_PEI_WRITEBACK.flow_id,
-    )
-    DEPRECATED_PENDING_PRENOTE_FINEOS_WRITEBACK_SENT = LkState(
-        177,
-        "DEPRECATED STATE - Pending prenote FINEOS writeback sent",
-        Flow.DELEGATED_PEI_WRITEBACK.flow_id,
-    )
-    DEPRECATED_ADD_PRENOTE_REJECTED_ERROR_TO_FINEOS_WRITEBACK = LkState(
-        178,
-        "DEPRECATED STATE - Add prenote rejected error to FINEOS writeback",
-        Flow.DELEGATED_PEI_WRITEBACK.flow_id,
-    )
-    DEPRECATED_PRENOTE_REJECTED_ERROR_FINEOS_WRITEBACK_SENT = LkState(
-        179,
-        "DEPRECATED STATE - Prenote rejected error FINEOS writeback sent",
-        Flow.DELEGATED_PEI_WRITEBACK.flow_id,
-    )
-
-    # Restartable error states. Payments in these states will be accepted
-    # on subsequent runs of processing (assuming no other issues).
-    DELEGATED_PAYMENT_ADD_TO_PAYMENT_ERROR_REPORT_RESTARTABLE = LkState(
-        180, "Add to Payment Error Report - RESTARTABLE", Flow.DELEGATED_PAYMENT.flow_id
-    )
-
-    DELEGATED_PAYMENT_ADD_TO_PAYMENT_REJECT_REPORT_RESTARTABLE = LkState(
-        181, "Add to Payment Reject Report - RESTARTABLE", Flow.DELEGATED_PAYMENT.flow_id
-    )
-
-    # Payment was rejected as part of a PUB ACH or Check return file processing
-    # Replaces deprecated DEPRECATED_ADD_TO_ERRORED_PEI_WRITEBACK and DEPREACTED_ERRORED_PEI_WRITEBACK_SENT states as part of transition to generic writeback flow
-    DELEGATED_PAYMENT_ERROR_FROM_BANK = LkState(
-        182, "Payment Errored from Bank", Flow.DELEGATED_PAYMENT.flow_id
-    )
-
-    # This state signifies that a payment was successfully sent, but the
-    # bank told us it had issues that may prevent payment in the future
-    DELEGATED_PAYMENT_COMPLETE_WITH_CHANGE_NOTIFICATION = LkState(
-        183, "Payment Complete with change notification", Flow.DELEGATED_PAYMENT.flow_id
-    )
-
-    DIA_REDUCTIONS_REPORT_ERROR = LkState(
-        184,
-        "Error sending DIA reductions payments report to DFML",
-        Flow.DFML_DIA_REDUCTION_REPORT.flow_id,
-    )
-
-    DUA_REDUCTIONS_REPORT_ERROR = LkState(
-        185,
-        "Error sending DUA reductions payments report to DFML",
-        Flow.DFML_DUA_REDUCTION_REPORT.flow_id,
-    )
-
-    DIA_PAYMENT_LIST_ERROR_SAVE_TO_DB = LkState(
-        186, "Error saving new DIA payments in database", Flow.DIA_PAYMENT_LIST.flow_id
-    )
-
-    DUA_PAYMENT_LIST_ERROR_SAVE_TO_DB = LkState(
-        187, "Error saving new DUA payments in database", Flow.DUA_PAYMENT_LIST.flow_id
-    )
-
-    DIA_CONSOLIDATED_REPORT_CREATED = LkState(
-        188, "Create consolidated report for DFML", Flow.DFML_DIA_REDUCTION_REPORT.flow_id
-    )
-    DIA_CONSOLIDATED_REPORT_SENT = LkState(
-        189, "Send consolidated DIA report for DFML", Flow.DFML_DIA_REDUCTION_REPORT.flow_id
-    )
-
-    DIA_CONSOLIDATED_REPORT_ERROR = LkState(
-        190, "Consolidated DIA report for DFML error", Flow.DFML_DIA_REDUCTION_REPORT.flow_id
-    )
-
-    # Tax Withholding States
-    STATE_WITHHOLDING_READY_FOR_PROCESSING = LkState(
-        191, "State Withholding ready for processing", Flow.DELEGATED_PAYMENT.flow_id
-    )
-
-    STATE_WITHHOLDING_ORPHANED_PENDING_AUDIT = LkState(
-        192, "State Withholding awaiting Audit Report", Flow.DELEGATED_PAYMENT.flow_id
-    )
-
-    STATE_WITHHOLDING_ERROR = LkState(
-        193, "State Withholding Rejected", Flow.DELEGATED_PAYMENT.flow_id
-    )
-
-    STATE_WITHHOLDING_SEND_FUNDS = LkState(
-        194, "State Withholding send funds to DOR", Flow.DELEGATED_PAYMENT.flow_id
-    )
-
-    FEDERAL_WITHHOLDING_READY_FOR_PROCESSING = LkState(
-        195, "Federal Withholding ready for processing", Flow.DELEGATED_PAYMENT.flow_id
-    )
-
-    FEDERAL_WITHHOLDING_ORPHANED_PENDING_AUDIT = LkState(
-        196, "Federal Withholding awaiting Audit Report", Flow.DELEGATED_PAYMENT.flow_id
-    )
-
-    FEDERAL_WITHHOLDING_ERROR = LkState(
-        197, "Federal Withholding Rejected", Flow.DELEGATED_PAYMENT.flow_id
-    )
-
-    FEDERAL_WITHHOLDING_SEND_FUNDS = LkState(
-        198, "Federal Withholding send funds to IRS", Flow.DELEGATED_PAYMENT.flow_id
-    )
-
-    PAYMENT_READY_FOR_MAX_WEEKLY_BENEFIT_AMOUNT_VALIDATION = LkState(
-        199,
-        "Payment ready for max weekly benefit amount validation",
-        Flow.DELEGATED_PAYMENT.flow_id,
-    )
-
-    PAYMENT_FAILED_MAX_WEEKLY_BENEFIT_AMOUNT_VALIDATION = LkState(
-        200, "Payment failed max weekly benefit amount validation", Flow.DELEGATED_PAYMENT.flow_id,
-    )
-
-    STATE_WITHHOLDING_ADD_TO_PAYMENT_REJECT_REPORT_RESTARTABLE = LkState(
-        201,
-        "Add State Withholding to Payment Reject Report - RESTARTABLE",
-        Flow.DELEGATED_PAYMENT.flow_id,
-    )
-
-    FEDERAL_WITHHOLDING_ADD_TO_PAYMENT_REJECT_REPORT_RESTARTABLE = LkState(
-        202,
-        "Add Federal Withholding to Payment Reject Report - RESTARTABLE",
-        Flow.DELEGATED_PAYMENT.flow_id,
-    )
-
-    STATE_WITHHOLDING_RELATED_PENDING_AUDIT = LkState(
-        203, "State Withholding Related Pending Audit", Flow.DELEGATED_PAYMENT.flow_id
-    )
-
-    FEDERAL_WITHHOLDING_RELATED_PENDING_AUDIT = LkState(
-        204, "Federal Withholding Related Pending Audit", Flow.DELEGATED_PAYMENT.flow_id
-    )
-
-    STATE_WITHHOLDING_ERROR_RESTARTABLE = LkState(
-        205, "State Withholding Error Restartable", Flow.DELEGATED_PAYMENT.flow_id
-    )
-
-    FEDERAL_WITHHOLDING_ERROR_RESTARTABLE = LkState(
-        206, "Federal Withholding Error Restartable", Flow.DELEGATED_PAYMENT.flow_id
-    )
-
-    STATE_WITHHOLDING_FUNDS_SENT = LkState(
-        207, "State Withholding Funds Sent", Flow.DELEGATED_PAYMENT.flow_id
-    )
-
-    FEDERAL_WITHHOLDING_FUNDS_SENT = LkState(
-        208, "Federal Withholding Funds Sent", Flow.DELEGATED_PAYMENT.flow_id
-    )
-
-    LEGACY_MMARS_PAYMENT_PAID = LkState(
-        210, "Legacy MMARS Payment Paid", Flow.LEGACY_MMARS_PAYMENTS.flow_id
-    )
-
-    EMPLOYER_REIMBURSEMENT_READY_FOR_PROCESSING = LkState(
-        211, "Employer Reimbursement Ready For Processing", Flow.DELEGATED_PAYMENT.flow_id
-    )
-
-    EMPLOYER_REIMBURSEMENT_RELATED_PENDING_AUDIT = LkState(
-        212, "Employer Reimbursement Related Pending Audit", Flow.DELEGATED_PAYMENT.flow_id
-    )
-
-    EMPLOYER_REIMBURSEMENT_PENDING_AUDIT = LkState(
-        213, "Employer Reimbursement Pending Audit", Flow.DELEGATED_PAYMENT.flow_id
-    )
-
-    EMPLOYER_REIMBURSEMENT_ERROR = LkState(
-        214, "Employer Reimbursement Error", Flow.DELEGATED_PAYMENT.flow_id
-    )
-
-
-=======
->>>>>>> a228101a
 class SharedPaymentConstants:
     """
     A class to hold Payment-Specific constants relevant
