--- conflicted
+++ resolved
@@ -3,11 +3,8 @@
 
 from sqlalchemy import JSON, TIMESTAMP, Boolean, Column, Date, ForeignKey, Integer, Numeric, Text
 from sqlalchemy.orm import relationship
-<<<<<<< HEAD
+from sqlalchemy.sql.functions import func
 from sqlalchemy.sql.schema import Index
-=======
-from sqlalchemy.sql.functions import func
->>>>>>> f9c7d78e
 
 import massgov.pfml.util.logging
 from massgov.pfml.db.models.employees import Claim, Employee, ImportLog, Payment, ReferenceFile
@@ -441,7 +438,6 @@
     fineos_extract_import_log_id = Column(
         Integer, ForeignKey("import_log.import_log_id"), index=True
     )
-<<<<<<< HEAD
 
     Index(
         "ix_employee_feed_import_log_id_customerno",
@@ -616,8 +612,6 @@
         Integer, ForeignKey("import_log.import_log_id"), index=True
     )
 
-=======
->>>>>>> f9c7d78e
     reference_file = relationship(ReferenceFile)
 
 
