from enum import Enum
from typing import Optional, cast

from sqlalchemy import JSON, TIMESTAMP, Boolean, Column, Date, ForeignKey, Integer, Numeric, Text
from sqlalchemy.orm import relationship
<<<<<<< HEAD
from sqlalchemy.sql.functions import func
=======
from sqlalchemy.sql.schema import Index
>>>>>>> 4f10d236

import massgov.pfml.util.logging
from massgov.pfml.db.models.employees import Claim, Employee, ImportLog, Payment, ReferenceFile

from ..lookup import LookupTable
from .base import Base, TimestampMixin, uuid_gen
from .common import PostgreSQLUUID

logger = massgov.pfml.util.logging.get_logger(__name__)


class FineosExtractVpei(Base, TimestampMixin):
    __tablename__ = "fineos_extract_vpei"

    vpei_id = Column(PostgreSQLUUID, primary_key=True, default=uuid_gen)

    c = Column(Text)
    i = Column(Text)
    lastupdatedate = Column(Text)
    c_osuser_updatedby = Column(Text)
    i_osuser_updatedby = Column(Text)
    addressline1 = Column(Text)
    addressline2 = Column(Text)
    addressline3 = Column(Text)
    addressline4 = Column(Text)
    addressline5 = Column(Text)
    addressline6 = Column(Text)
    addressline7 = Column(Text)
    advicetopay = Column(Text)
    advicetopayov = Column(Text)
    amalgamationc = Column(Text)
    amount_monamt = Column(Text)
    amount_moncur = Column(Text)
    checkcutting = Column(Text)
    confirmedbyus = Column(Text)
    confirmeduid = Column(Text)
    contractref = Column(Text)
    correspcountr = Column(Text)
    currency = Column(Text)
    dateinterface = Column(Text)
    description = Column(Text)
    employeecontr = Column(Text)
    eventeffectiv = Column(Text)
    eventreason = Column(Text)
    eventtype = Column(Text)
    extractiondat = Column(Text)
    grosspaymenta_monamt = Column(Text)
    grosspaymenta_moncur = Column(Text)
    insuredreside = Column(Text)
    nametoprinton = Column(Text)
    nominatedpaye = Column(Text)
    nompayeecusto = Column(Text)
    nompayeedob = Column(Text)
    nompayeefulln = Column(Text)
    nompayeesocnu = Column(Text)
    notes = Column(Text)
    payeeaccountn = Column(Text)
    payeeaccountt = Column(Text)
    payeeaddress = Column(Text)
    payeebankbran = Column(Text)
    payeebankcode = Column(Text)
    payeebankinst = Column(Text)
    payeebanksort = Column(Text)
    payeecorrespo = Column(Text)
    payeecustomer = Column(Text)
    payeedob = Column(Text)
    payeefullname = Column(Text)
    payeeidentifi = Column(Text)
    payeesocnumbe = Column(Text)
    paymentadd = Column(Text)
    paymentadd1 = Column(Text)
    paymentadd2 = Column(Text)
    paymentadd3 = Column(Text)
    paymentadd4 = Column(Text)
    paymentadd5 = Column(Text)
    paymentadd6 = Column(Text)
    paymentadd7 = Column(Text)
    paymentaddcou = Column(Text)
    paymentcorrst = Column(Text)
    paymentdate = Column(Text)
    paymentfreque = Column(Text)
    paymentmethod = Column(Text)
    paymentpostco = Column(Text)
    paymentpremis = Column(Text)
    paymenttrigge = Column(Text)
    paymenttype = Column(Text)
    paymethcurren = Column(Text)
    postcode = Column(Text)
    premisesno = Column(Text)
    setupbyuserid = Column(Text)
    setupbyuserna = Column(Text)
    status = Column(Text)
    statuseffecti = Column(Text)
    statusreason = Column(Text)
    stockno = Column(Text)
    summaryeffect = Column(Text)
    summarystatus = Column(Text)
    transstatusda = Column(Text)
    reference_file_id = Column(
        PostgreSQLUUID, ForeignKey("reference_file.reference_file_id"), index=True
    )
    fineos_extract_import_log_id = Column(
        Integer, ForeignKey("import_log.import_log_id"), index=True
    )

    reference_file = relationship(ReferenceFile)


class FineosExtractVpeiPaymentDetails(Base, TimestampMixin):
    __tablename__ = "fineos_extract_vpei_payment_details"

    vpei_payment_details_id = Column(PostgreSQLUUID, primary_key=True, default=uuid_gen)

    c = Column(Text)
    i = Column(Text)
    lastupdatedate = Column(Text)
    c_osuser_updatedby = Column(Text)
    i_osuser_updatedby = Column(Text)
    benefiteffect = Column(Text)
    benefitfinalp = Column(Text)
    description_paymentdtls = Column(Text)
    paymentendper = Column(Text)
    paymentstartp = Column(Text)
    balancingamou_monamt = Column(Text)
    balancingamou_moncur = Column(Text)
    businessnetbe_monamt = Column(Text)
    businessnetbe_moncur = Column(Text)
    duetype = Column(Text)
    groupid = Column(Text)
    peclassid = Column(Text, index=True)
    peindexid = Column(Text, index=True)
    claimdetailsclassid = Column(Text)
    claimdetailsindexid = Column(Text)
    dateinterface = Column(Text)
    reference_file_id = Column(
        PostgreSQLUUID, ForeignKey("reference_file.reference_file_id"), index=True
    )
    fineos_extract_import_log_id = Column(
        Integer, ForeignKey("import_log.import_log_id"), index=True
    )

    Index(
        "ix_payment_details_c_i_reference_file_id",
        fineos_extract_import_log_id,
        peclassid,
        peindexid,
        unique=False,
    )

    reference_file = relationship(ReferenceFile)


class FineosExtractVpeiClaimDetails(Base, TimestampMixin):
    __tablename__ = "fineos_extract_vpei_claim_details"

    vpei_claim_details_id = Column(PostgreSQLUUID, primary_key=True, default=uuid_gen)

    c = Column(Text)
    i = Column(Text)
    lastupdatedate = Column(Text)
    c_osuser_updatedby = Column(Text)
    i_osuser_updatedby = Column(Text)
    absencecasenu = Column(Text)
    benefitrightt = Column(Text)
    claimantage = Column(Text)
    claimantcusto = Column(Text)
    claimantdob = Column(Text)
    claimantgende = Column(Text)
    claimantname = Column(Text)
    claimantrelto = Column(Text)
    claimnumber = Column(Text)
    diagcode2 = Column(Text)
    diagcode3 = Column(Text)
    diagcode4 = Column(Text)
    diagcode5 = Column(Text)
    employeeid = Column(Text)
    eventcause = Column(Text)
    incurreddate = Column(Text)
    insuredaddres = Column(Text)
    insuredaddrl1 = Column(Text)
    insuredaddrl2 = Column(Text)
    insuredaddrl3 = Column(Text)
    insuredaddrl4 = Column(Text)
    insuredaddrl5 = Column(Text)
    insuredaddrl6 = Column(Text)
    insuredaddrl7 = Column(Text)
    insuredage = Column(Text)
    insuredcorcou = Column(Text)
    insuredcorres = Column(Text)
    insuredcustom = Column(Text)
    insureddob = Column(Text)
    insuredemploy = Column(Text)
    insuredfullna = Column(Text)
    insuredgender = Column(Text)
    insuredpostco = Column(Text)
    insuredpremis = Column(Text)
    insuredretire = Column(Text)
    insuredsocnum = Column(Text)
    leaveplanid = Column(Text)
    leaverequesti = Column(Text)
    notifieddate = Column(Text)
    payeeageatinc = Column(Text)
    payeecaserole = Column(Text)
    payeereltoins = Column(Text)
    primarydiagno = Column(Text)
    primarymedica = Column(Text)
    diag2medicalc = Column(Text)
    diag3medicalc = Column(Text)
    diag4medicalc = Column(Text)
    diag5medicalc = Column(Text)
    peclassid = Column(Text, index=True)
    peindexid = Column(Text, index=True)
    dateinterface = Column(Text)
    reference_file_id = Column(
        PostgreSQLUUID, ForeignKey("reference_file.reference_file_id"), index=True
    )
    fineos_extract_import_log_id = Column(
        Integer, ForeignKey("import_log.import_log_id"), index=True
    )

    Index(
        "ix_claim_details_c_i_reference_file_id",
        fineos_extract_import_log_id,
        peclassid,
        peindexid,
        unique=False,
    )

    reference_file = relationship(ReferenceFile)


class FineosExtractVbiRequestedAbsenceSom(Base, TimestampMixin):
    __tablename__ = "fineos_extract_vbi_requested_absence_som"

    vbi_requested_absence_som_id = Column(PostgreSQLUUID, primary_key=True, default=uuid_gen)

    notification_casenumber = Column(Text)
    absence_casenumber = Column(Text)
    absence_casetypename = Column(Text)
    absence_casestatus = Column(Text)
    absence_caseowner = Column(Text)
    absence_casecreationdate = Column(Text)
    absence_caselastupdatedate = Column(Text)
    absence_intakesource = Column(Text)
    absence_notifiedby = Column(Text)
    employee_customerno = Column(Text)
    employee_manager_customerno = Column(Text)
    employee_addtl_mngr_customerno = Column(Text)
    employer_customerno = Column(Text)
    employer_name = Column(Text)
    employment_classid = Column(Text)
    employment_indexid = Column(Text)
    leaverequest_id = Column(Text)
    leaverequest_notificationdate = Column(Text)
    leaverequest_lastupdatedate = Column(Text)
    leaverequest_originalrequest = Column(Text)
    leaverequest_evidenceresulttype = Column(Text)
    leaverequest_decision = Column(Text)
    leaverequest_diagnosis = Column(Text)
    absencereason_classid = Column(Text)
    absencereason_indexid = Column(Text)
    absencereason_name = Column(Text)
    absencereason_qualifier1 = Column(Text)
    absencereason_qualifier2 = Column(Text)
    absencereason_coverage = Column(Text)
    primary_relationship_name = Column(Text)
    primary_relationship_qual1 = Column(Text)
    primary_relationship_qual2 = Column(Text)
    primary_relationship_cover = Column(Text)
    secondary_relationship_name = Column(Text)
    secondary_relationship_qual1 = Column(Text)
    secondary_relationship_qual2 = Column(Text)
    secondary_relationship_cover = Column(Text)
    absenceperiod_classid = Column(Text)
    absenceperiod_indexid = Column(Text)
    absenceperiod_type = Column(Text)
    absenceperiod_status = Column(Text)
    absenceperiod_start = Column(Text)
    absenceperiod_end = Column(Text)
    episode_frequency_count = Column(Text)
    episode_frequency_period = Column(Text)
    episodic_frequency_period_unit = Column(Text)
    episode_duration = Column(Text)
    episodic_duration_unit = Column(Text)
    reference_file_id = Column(
        PostgreSQLUUID, ForeignKey("reference_file.reference_file_id"), index=True
    )
    fineos_extract_import_log_id = Column(
        Integer, ForeignKey("import_log.import_log_id"), index=True
    )
    reference_file = relationship(ReferenceFile)


class FineosExtractVbiRequestedAbsence(Base, TimestampMixin):
    __tablename__ = "fineos_extract_vbi_requested_absence"

    vbi_requested_absence_id = Column(PostgreSQLUUID, primary_key=True, default=uuid_gen)

    notification_casenumber = Column(Text)
    absence_casenumber = Column(Text)
    absence_casetypename = Column(Text)
    absence_casestatus = Column(Text)
    absence_caseowner = Column(Text)
    absence_casecreationdate = Column(Text)
    absence_caselastupdatedate = Column(Text)
    absence_intakesource = Column(Text)
    absence_notifiedby = Column(Text)
    employee_customerno = Column(Text)
    employee_manager_customerno = Column(Text)
    employee_addtl_mngr_customerno = Column(Text)
    employer_customerno = Column(Text)
    employer_name = Column(Text)
    employment_classid = Column(Text)
    employment_indexid = Column(Text)
    leaverequest_id = Column(Text, index=True)
    leaverequest_notificationdate = Column(Text)
    leaverequest_lastupdatedate = Column(Text)
    leaverequest_originalrequest = Column(Text)
    leaverequest_decision = Column(Text)
    leaverequest_diagnosis = Column(Text)
    absencereason_classid = Column(Text)
    absencereason_indexid = Column(Text)
    absencereason_name = Column(Text)
    absencereason_qualifier1 = Column(Text)
    absencereason_qualifier2 = Column(Text)
    absencereason_coverage = Column(Text)
    primary_relationship_name = Column(Text)
    primary_relationship_qual1 = Column(Text)
    primary_relationship_qual2 = Column(Text)
    primary_relationship_cover = Column(Text)
    secondary_relationship_name = Column(Text)
    secondary_relationship_qual1 = Column(Text)
    secondary_relationship_qual2 = Column(Text)
    secondary_relationship_cover = Column(Text)
    absenceperiod_classid = Column(Text)
    absenceperiod_indexid = Column(Text)
    absenceperiod_type = Column(Text)
    absenceperiod_status = Column(Text)
    absenceperiod_start = Column(Text)
    absenceperiod_end = Column(Text)
    episode_frequency_count = Column(Text)
    episode_frequency_period = Column(Text)
    episodic_frequency_period_unit = Column(Text)
    episode_duration = Column(Text)
    episodic_duration_unit = Column(Text)
    reference_file_id = Column(
        PostgreSQLUUID, ForeignKey("reference_file.reference_file_id"), index=True
    )
    fineos_extract_import_log_id = Column(
        Integer, ForeignKey("import_log.import_log_id"), index=True
    )

    Index(
        "ix_payment_details_leaverequest_reference_file_id",
        fineos_extract_import_log_id,
        leaverequest_id,
        unique=False,
    )

    reference_file = relationship(ReferenceFile)


class FineosExtractEmployeeFeed(Base):
    __tablename__ = "fineos_extract_employee_feed"

    employee_feed_id = Column(PostgreSQLUUID, primary_key=True, default=uuid_gen)

    c = Column(Text)
    i = Column(Text)
    lastupdatedate = Column(Text)
    firstnames = Column(Text)
    initials = Column(Text)
    lastname = Column(Text)
    placeofbirth = Column(Text)
    dateofbirth = Column(Text)
    dateofdeath = Column(Text)
    isdeceased = Column(Text)
    realdob = Column(Text)
    title = Column(Text)
    nationality = Column(Text)
    countryofbirt = Column(Text)
    sex = Column(Text)
    maritalstatus = Column(Text)
    disabled = Column(Text)
    natinsno = Column(Text)
    customerno = Column(Text, index=True)
    referenceno = Column(Text)
    identificatio = Column(Text)
    unverified = Column(Text)
    staff = Column(Text)
    groupclient = Column(Text)
    securedclient = Column(Text)
    selfserviceen = Column(Text)
    sourcesystem = Column(Text)
    c_ocprtad_correspondenc = Column(Text)
    i_ocprtad_correspondenc = Column(Text)
    extconsent = Column(Text)
    extconfirmflag = Column(Text)
    extmassid = Column(Text)
    extoutofstateid = Column(Text)
    preferredcont = Column(Text)
    c_bnkbrnch_bankbranch = Column(Text)
    i_bnkbrnch_bankbranch = Column(Text)
    preferred_contact_method = Column(Text)
    defpaymentpref = Column(Text)
    payment_preference = Column(Text)
    paymentmethod = Column(Text)
    paymentaddres = Column(Text)
    address1 = Column(Text)
    address1 = Column(Text)
    address2 = Column(Text)
    address3 = Column(Text)
    address4 = Column(Text)
    address5 = Column(Text)
    address6 = Column(Text)
    address7 = Column(Text)
    postcode = Column(Text)
    country = Column(Text)
    verifications = Column(Text)
    accountname = Column(Text)
    accountno = Column(Text)
    bankcode = Column(Text)
    sortcode = Column(Text)
    accounttype = Column(Text)
    active_absence_flag = Column(Text)
    reference_file_id = Column(
        PostgreSQLUUID, ForeignKey("reference_file.reference_file_id"), index=True
    )
    created_at = Column(TIMESTAMP(timezone=True), default=func.now())
    updated_at = Column(TIMESTAMP(timezone=True), default=func.now())
    fineos_extract_import_log_id = Column(
        Integer, ForeignKey("import_log.import_log_id"), index=True
    )
<<<<<<< HEAD
=======

    Index(
        "ix_employee_feed_import_log_id_customerno",
        fineos_extract_import_log_id,
        customerno,
        unique=False,
    )

    reference_file = relationship(ReferenceFile)


class FineosExtractPaymentFullSnapshot(Base, TimestampMixin):
    __tablename__ = "fineos_extract_payment_full_snapshot"

    payment_report_id = Column(PostgreSQLUUID, primary_key=True, default=uuid_gen)

    c = Column(Text)
    i = Column(Text)
    flags = Column(Text)
    partitionid = Column(Text)
    lastupdatedate = Column(Text)
    boeversion = Column(Text)
    c_osuser_updatedby = Column(Text)
    i_osuser_updatedby = Column(Text)
    addressline1 = Column(Text)
    addressline2 = Column(Text)
    addressline3 = Column(Text)
    addressline4 = Column(Text)
    addressline5 = Column(Text)
    addressline6 = Column(Text)
    addressline7 = Column(Text)
    advicetopay = Column(Text)
    advicetopayov = Column(Text)
    amalgamationc = Column(Text)
    amount_monamt = Column(Text)
    amount_moncur = Column(Text)
    checkcutting = Column(Text)
    confirmedbyus = Column(Text)
    confirmeduid = Column(Text)
    contractref = Column(Text)
    correspcountr = Column(Text)
    currency = Column(Text)
    dateinterface = Column(Text)
    datelastproce = Column(Text)
    description = Column(Text)
    employeecontr = Column(Text)
    eventeffectiv = Column(Text)
    eventreason = Column(Text)
    eventtype = Column(Text)
    extractiondat = Column(Text)
    grosspaymenta_monamt = Column(Text)
    grosspaymenta_moncur = Column(Text)
    insuredreside = Column(Text)
    nametoprinton = Column(Text)
    nominatedpaye = Column(Text)
    nompayeecusto = Column(Text)
    nompayeedob = Column(Text)
    nompayeefulln = Column(Text)
    nompayeesocnu = Column(Text)
    notes = Column(Text)
    payeeaccountn = Column(Text)
    payeeaccountt = Column(Text)
    payeeaddress = Column(Text)
    payeebankbran = Column(Text)
    payeebankcode = Column(Text)
    payeebankinst = Column(Text)
    payeebanksort = Column(Text)
    payeecorrespo = Column(Text)
    payeecustomer = Column(Text)
    payeedob = Column(Text)
    payeefullname = Column(Text)
    payeeidentifi = Column(Text)
    payeesocnumbe = Column(Text)
    paymentadd = Column(Text)
    paymentadd1 = Column(Text)
    paymentadd2 = Column(Text)
    paymentadd3 = Column(Text)
    paymentadd4 = Column(Text)
    paymentadd5 = Column(Text)
    paymentadd6 = Column(Text)
    paymentadd7 = Column(Text)
    paymentaddcou = Column(Text)
    paymentcorrst = Column(Text)
    paymentdate = Column(Text)
    paymentfreque = Column(Text)
    paymentmethod = Column(Text)
    paymentpostco = Column(Text)
    paymentpremis = Column(Text)
    paymenttrigge = Column(Text)
    paymenttype = Column(Text)
    paymethcurren = Column(Text)
    percenttaxabl = Column(Text)
    postcode = Column(Text)
    premisesno = Column(Text)
    setupbyuserid = Column(Text)
    setupbyuserna = Column(Text)
    status = Column(Text)
    statuseffecti = Column(Text)
    statusreason = Column(Text)
    stockno = Column(Text)
    summaryeffect = Column(Text)
    summarystatus = Column(Text)
    taxoverride = Column(Text)
    taxwageamount_monamt = Column(Text)
    taxwageamount_moncur = Column(Text)
    transactionno = Column(Text)
    transactionst = Column(Text)
    transstatusda = Column(Text)

    reference_file_id = Column(
        PostgreSQLUUID, ForeignKey("reference_file.reference_file_id"), index=True
    )
    fineos_extract_import_log_id = Column(
        Integer, ForeignKey("import_log.import_log_id"), index=True
    )

    reference_file = relationship(ReferenceFile)


class FineosExtractCancelledPayments(Base, TimestampMixin):
    __tablename__ = "fineos_extract_cancelled_payments"

    canelled_payment_id = Column(PostgreSQLUUID, primary_key=True, default=uuid_gen)

    c = Column(Text)
    i = Column(Text)
    statusreason = Column(Text)
    grossamount = Column(Text)
    addedby = Column(Text)
    issuedate = Column(Text)
    cancellationdate = Column(Text)
    transactionstatusdate = Column(Text)
    transactionstatus = Column(Text)
    extractiondate = Column(Text)
    stocknumber = Column(Text)
    claimnumber = Column(Text)
    benefitcasenumber = Column(Text)

    reference_file_id = Column(
        PostgreSQLUUID, ForeignKey("reference_file.reference_file_id"), index=True
    )
    fineos_extract_import_log_id = Column(
        Integer, ForeignKey("import_log.import_log_id"), index=True
    )

    reference_file = relationship(ReferenceFile)


class FineosExtractReplacedPayments(Base, TimestampMixin):
    __tablename__ = "fineos_extract_replaced_payments"

    replaced_payment_id = Column(PostgreSQLUUID, primary_key=True, default=uuid_gen)

    c = Column(Text)
    i = Column(Text)
    statusreason = Column(Text)
    grossamount = Column(Text)
    addedby = Column(Text)
    issuedate = Column(Text)
    cancellationdate = Column(Text)
    transactionstatusdate = Column(Text)
    transactionstatus = Column(Text)
    extractiondate = Column(Text)
    stocknumber = Column(Text)
    claimnumber = Column(Text)
    benefitcasenumber = Column(Text)

    reference_file_id = Column(
        PostgreSQLUUID, ForeignKey("reference_file.reference_file_id"), index=True
    )
    fineos_extract_import_log_id = Column(
        Integer, ForeignKey("import_log.import_log_id"), index=True
    )

>>>>>>> 4f10d236
    reference_file = relationship(ReferenceFile)


class MmarsPaymentData(Base, TimestampMixin):
    __tablename__ = "mmars_payment_data"

    mmars_payment_data_id = Column(PostgreSQLUUID, primary_key=True, default=uuid_gen)

    budget_fiscal_year = Column(Integer)
    fiscal_year = Column(Integer)
    fiscal_period = Column(Integer)
    pymt_doc_code = Column(Text)
    pymt_doc_department_code = Column(Text)
    pymt_doc_unit = Column(Text)
    pymt_doc_identifier = Column(Text)
    pymt_doc_version_no = Column(Text)
    pymt_doc_vendor_line_no = Column(Text)
    pymt_doc_comm_line_no = Column(Text)
    pymt_doc_actg_line_no = Column(Text)
    pymt_actg_line_amount = Column(Numeric(asdecimal=True))
    pymt_discount_line_amount = Column(Numeric(asdecimal=True))
    pymt_penalty_line_amount = Column(Numeric(asdecimal=True))
    pymt_interest_line_amount = Column(Numeric(asdecimal=True))
    pymt_backup_withholding_line_amount = Column(Numeric(asdecimal=True))
    pymt_intercept_amount = Column(Numeric(asdecimal=True))
    pymt_retainage_line_amount = Column(Numeric(asdecimal=True))
    pymt_freight_amount = Column(Numeric(asdecimal=True))
    pymt_default_intercept_fee_amount = Column(Numeric(asdecimal=True))
    pymt_supplementary_intercept_fee_amount = Column(Numeric(asdecimal=True))
    pymt_service_from_date = Column(TIMESTAMP)
    pymt_service_to_date = Column(TIMESTAMP)
    encumbrance_doc_code = Column(Text)
    encumbrance_doc_dept = Column(Text)
    encumbrance_doc_identifier = Column(Text)
    encumbrance_vendor_line_no = Column(Text)
    encumbrance_commodity_line_no = Column(Text)
    encumbrance_accounting_line_no = Column(Text)
    disb_doc_code = Column(Text)
    disb_doc_department_code = Column(Text)
    disb_doc_identifier = Column(Text)
    disb_doc_version_no = Column(Text)
    disb_vendor_line_no = Column(Text)
    disb_commodity_line_no = Column(Text)
    disb_actg_line_no = Column(Text)
    disb_actg_line_amount = Column(Numeric(asdecimal=True))
    disb_check_amount = Column(Numeric(asdecimal=True))
    disb_discount_line_amount = Column(Numeric(asdecimal=True))
    disb_penalty_line_amount = Column(Numeric(asdecimal=True))
    disb_interest_line_amount = Column(Numeric(asdecimal=True))
    disb_backup_withholding_line_amount = Column(Numeric(asdecimal=True))
    disb_intercept_amount = Column(Numeric(asdecimal=True))
    disb_retainage_line_amount = Column(Numeric(asdecimal=True))
    disb_freight_amount = Column(Numeric(asdecimal=True))
    disb_default_intercept_fee_amount = Column(Numeric(asdecimal=True))
    disb_supplementary_intercept_fee_amount = Column(Numeric(asdecimal=True))
    disb_doc_phase_code = Column(Text)
    disb_doc_function_code = Column(Text)
    actg_line_descr = Column(Text)
    check_descr = Column(Text)
    warrant_no = Column(Text)
    warrant_select_date = Column(TIMESTAMP)
    check_eft_issue_date = Column(TIMESTAMP)
    bank_account_code = Column(Text)
    check_eft_no = Column(Text)
    cleared_date = Column(TIMESTAMP)
    appropriation = Column(Text)
    appropriation_name = Column(Text)
    object_class = Column(Text)
    object_class_name = Column(Text)
    object = Column(Text)
    object_name = Column(Text)
    income_type = Column(Text)
    income_type_name = Column(Text)
    form_type_indicator = Column(Text)
    form_typ_ind_descr = Column(Text)
    disbursement_frequency = Column(Text)
    disbursement_frequency_name = Column(Text)
    payment_lag = Column(Text)
    fund = Column(Text)
    fund_name = Column(Text)
    fund_category = Column(Text)
    fund_category_name = Column(Text)
    major_program = Column(Text)
    major_program_name = Column(Text)
    program = Column(Text)
    program_name = Column(Text)
    phase = Column(Text)
    phase_name = Column(Text)
    activity = Column(Text)
    activity_name = Column(Text)
    function = Column(Text)
    function_name = Column(Text)
    reporting = Column(Text)
    reporting_name = Column(Text)
    vendor_customer_code = Column(Text)
    legal_name = Column(Text)
    address_id = Column(Text)
    address_type = Column(Text)
    address_line_1 = Column(Text)
    address_line_2 = Column(Text)
    city = Column(Text)
    state = Column(Text)
    zip_code = Column(Text)
    country = Column(Text)
    vendor_invoice_no = Column(Text)
    vendor_invoice_date = Column(TIMESTAMP)
    scheduled_payment_date = Column(TIMESTAMP)
    doc_function_code = Column(Text)
    doc_function_code_name = Column(Text)
    doc_phase_code = Column(Text)
    doc_phase_name = Column(Text)
    government_branch = Column(Text)
    government_branch_name = Column(Text)
    cabinet = Column(Text)
    cabinet_name = Column(Text)
    department = Column(Text)
    department_name = Column(Text)
    division = Column(Text)
    division_name = Column(Text)
    Group = Column(Text)
    group_name = Column(Text)
    Section = Column(Text)
    section_name = Column(Text)
    district = Column(Text)
    district_name = Column(Text)
    bureau = Column(Text)
    bureau_name = Column(Text)
    unit = Column(Text)
    unit_name = Column(Text)
    sub_unit = Column(Text)
    sub_unit_name = Column(Text)
    doc_record_date = Column(TIMESTAMP)
    acceptance_date = Column(TIMESTAMP)
    doc_created_by = Column(Text)
    doc_created_on = Column(TIMESTAMP)
    doc_last_modified_by = Column(Text)
    doc_last_modified_on = Column(TIMESTAMP)
    NoFilter = Column(Text)
    payment_id = Column(PostgreSQLUUID, ForeignKey("payment.payment_id"), index=True, nullable=True)

    payment = relationship(Payment)


class MmarsPaymentRefunds(Base, TimestampMixin):
    __tablename__ = "mmars_payment_refunds"

    mmars_payment_refunds_id = Column(PostgreSQLUUID, primary_key=True, default=uuid_gen)

    legal_name = Column(Text)
    vendor_customer_code = Column(Text)
    activity = Column(Text)
    activity_class = Column(Text)
    activity_class_name = Column(Text)
    activity_name = Column(Text)
    appropriation = Column(Text)
    appropriation_name = Column(Text)
    program = Column(Text)
    program_name = Column(Text)
    check_eft_no = Column(Text)
    acceptance_date = Column(TIMESTAMP)
    doc_record_date = Column(TIMESTAMP)
    posting_amount = Column(Numeric(asdecimal=True))
    debit_credit_ind = Column(Text)
    event_category = Column(Text)
    event_category_name = Column(Text)
    fund = Column(Text)
    fund_name = Column(Text)
    object = Column(Text)
    object_name = Column(Text)
    phase = Column(Text)
    phase_name = Column(Text)
    unit = Column(Text)
    unit_name = Column(Text)
    doc_code = Column(Text)
    fiscal_year = Column(Integer)
    closing_classification_code = Column(Text)

    payment_id = Column(PostgreSQLUUID, ForeignKey("payment.payment_id"), index=True, nullable=True)

    payment = relationship(Payment)


class FineosWritebackDetails(Base, TimestampMixin):
    __tablename__ = "fineos_writeback_details"
    fineos_writeback_details_id = Column(PostgreSQLUUID, primary_key=True, default=uuid_gen)
    payment_id = Column(
        PostgreSQLUUID, ForeignKey("payment.payment_id"), index=True, nullable=False
    )

    transaction_status_id = Column(
        Integer,
        ForeignKey("lk_fineos_writeback_transaction_status.transaction_status_id"),
        nullable=False,
    )
    import_log_id = Column(Integer, ForeignKey("import_log.import_log_id"), index=True)
    writeback_sent_at = Column(TIMESTAMP(timezone=True), nullable=True,)

    payment = relationship(Payment)
    transaction_status = relationship("LkFineosWritebackTransactionStatus")
    import_log = relationship(ImportLog)


class LkFineosWritebackTransactionStatus(Base):
    __tablename__ = "lk_fineos_writeback_transaction_status"
    transaction_status_id = Column(Integer, primary_key=True, autoincrement=True)
    transaction_status_description = Column(Text, nullable=False)
    writeback_record_status = Column(Text)

    def __init__(
        self, transaction_status_id, transaction_status_description, writeback_record_status
    ):
        if len(transaction_status_description) > 30:
            raise Exception(
                "FINEOS limits transaction statuses to a maximum of 30 characters, we cannot use %s"
                % transaction_status_description
            )

        self.transaction_status_id = transaction_status_id
        self.transaction_status_description = transaction_status_description
        self.writeback_record_status = writeback_record_status


ACTIVE_WRITEBACK_RECORD_STATUS = "Active"
PENDING_ACTIVE_WRITEBACK_RECORD_STATUS = (
    ""  # To keep a payment in pending active, we don't set the value
)


class PaymentLog(Base, TimestampMixin):
    __tablename__ = "payment_log"
    payment_log_id = Column(PostgreSQLUUID, primary_key=True, default=uuid_gen)
    payment_id = Column(
        PostgreSQLUUID, ForeignKey("payment.payment_id"), index=True, nullable=False
    )

    import_log_id = Column(Integer, ForeignKey("import_log.import_log_id"), index=True)

    details = Column(JSON)

    payment = relationship(Payment)
    import_log = relationship(ImportLog)


class FineosWritebackTransactionStatus(LookupTable):
    model = LkFineosWritebackTransactionStatus
    column_names = (
        "transaction_status_id",
        "transaction_status_description",
        "writeback_record_status",
    )

    FAILED_AUTOMATED_VALIDATION = LkFineosWritebackTransactionStatus(
        2, "Payment Validation Error", ACTIVE_WRITEBACK_RECORD_STATUS
    )
    PRENOTE_ERROR = LkFineosWritebackTransactionStatus(
        3, "EFT Account Information Error", ACTIVE_WRITEBACK_RECORD_STATUS
    )
    PENDING_PRENOTE = LkFineosWritebackTransactionStatus(
        4, "EFT Pending Bank Validation", PENDING_ACTIVE_WRITEBACK_RECORD_STATUS
    )
    DATA_ISSUE_IN_SYSTEM = LkFineosWritebackTransactionStatus(
        5, "Payment System Error", PENDING_ACTIVE_WRITEBACK_RECORD_STATUS
    )
    TOTAL_BENEFITS_OVER_CAP = LkFineosWritebackTransactionStatus(
        6, "Max Weekly Benefits Exceeded", ACTIVE_WRITEBACK_RECORD_STATUS
    )
    ADDRESS_VALIDATION_ERROR = LkFineosWritebackTransactionStatus(
        7, "Address Validation Error", ACTIVE_WRITEBACK_RECORD_STATUS
    )
    PENDING_PAYMENT_AUDIT = LkFineosWritebackTransactionStatus(
        8, "Pending Payment Audit", PENDING_ACTIVE_WRITEBACK_RECORD_STATUS
    )
    BANK_PROCESSING_ERROR = LkFineosWritebackTransactionStatus(
        9, "Bank Processing Error", ACTIVE_WRITEBACK_RECORD_STATUS
    )
    PROCESSED = LkFineosWritebackTransactionStatus(10, "Processed", ACTIVE_WRITEBACK_RECORD_STATUS)
    PAID = LkFineosWritebackTransactionStatus(11, "Paid", ACTIVE_WRITEBACK_RECORD_STATUS)
    POSTED = LkFineosWritebackTransactionStatus(12, "Posted", ACTIVE_WRITEBACK_RECORD_STATUS)
    LEAVE_IN_REVIEW = LkFineosWritebackTransactionStatus(
        13, "Leave Plan In Review", PENDING_ACTIVE_WRITEBACK_RECORD_STATUS
    )

    # == Payment Rejection Statuses
    FAILED_MANUAL_VALIDATION = LkFineosWritebackTransactionStatus(
        1, "Payment Audit Error", ACTIVE_WRITEBACK_RECORD_STATUS
    )  # Default rejection status

    DUA_ADDITIONAL_INCOME = LkFineosWritebackTransactionStatus(
        14, "DUA Additional Income", ACTIVE_WRITEBACK_RECORD_STATUS
    )

    DIA_ADDITIONAL_INCOME = LkFineosWritebackTransactionStatus(
        15, "DIA Additional Income", ACTIVE_WRITEBACK_RECORD_STATUS
    )

    SELF_REPORTED_ADDITIONAL_INCOME = LkFineosWritebackTransactionStatus(
        16, "SelfReported Additional Income", ACTIVE_WRITEBACK_RECORD_STATUS
    )

    EXEMPT_EMPLOYER = LkFineosWritebackTransactionStatus(
        17, "Exempt Employer", ACTIVE_WRITEBACK_RECORD_STATUS
    )

    WEEKLY_BENEFITS_AMOUNT_EXCEEDS_850 = LkFineosWritebackTransactionStatus(
        18, "Max Weekly Benefits Exceeded", ACTIVE_WRITEBACK_RECORD_STATUS
    )

    WAITING_WEEK = LkFineosWritebackTransactionStatus(
        19, "InvalidPayment WaitingWeek", ACTIVE_WRITEBACK_RECORD_STATUS
    )

    ALREADY_PAID_FOR_DATES = LkFineosWritebackTransactionStatus(
        20, "InvalidPayment PaidDate", ACTIVE_WRITEBACK_RECORD_STATUS
    )

    LEAVE_DATES_CHANGE = LkFineosWritebackTransactionStatus(
        21, "InvalidPayment LeaveDateChange", ACTIVE_WRITEBACK_RECORD_STATUS
    )

    UNDER_OR_OVERPAY_ADJUSTMENT = LkFineosWritebackTransactionStatus(
        22, "InvalidPayment PayAdjustment", ACTIVE_WRITEBACK_RECORD_STATUS
    )

    NAME_MISMATCH = LkFineosWritebackTransactionStatus(
        23, "InvalidPayment NameMismatch", ACTIVE_WRITEBACK_RECORD_STATUS
    )


class AuditReportAction(str, Enum):
    REJECTED = "REJECTED"
    SKIPPED = "SKIPPED"
    INFORMATIONAL = "INFORMATIONAL"
    # These below actions are for scenarios where
    # we want to default to skipped/rejected, but
    # the details we put in the reject notes are sufficient
    # and don't require populating an additional column
    SKIPPED_NO_COLUMN = "SKIPPED_NO_COLUMN"
    REJECTED_NO_COLUMN = "REJECTED_NO_COLUMN"
    INFORMATIONAL_NO_COLUMN = "INFORMATIONAL_NO_COLUMN"

    # These below methods help us group the behavior
    # of these actions by effectively mapping the string
    # value to the enum

    @staticmethod
    def should_populate_column(audit_report_action_str: str) -> bool:
        if audit_report_action_str in [
            AuditReportAction.SKIPPED_NO_COLUMN,
            AuditReportAction.REJECTED_NO_COLUMN,
            AuditReportAction.INFORMATIONAL_NO_COLUMN,
        ]:
            return False
        return True

    @staticmethod
    def is_rejected(audit_report_action_str: str) -> bool:
        if audit_report_action_str in [
            AuditReportAction.REJECTED,
            AuditReportAction.REJECTED_NO_COLUMN,
        ]:
            return True
        return False

    @staticmethod
    def is_skipped(audit_report_action_str: str) -> bool:
        if audit_report_action_str in [
            AuditReportAction.SKIPPED,
            AuditReportAction.SKIPPED_NO_COLUMN,
        ]:
            return True
        return False

    @staticmethod
    def is_informational(audit_report_action_str: str) -> bool:
        if audit_report_action_str in [
            AuditReportAction.INFORMATIONAL,
            audit_report_action_str == AuditReportAction.INFORMATIONAL_NO_COLUMN,
        ]:
            return True
        return False


class LkPaymentAuditReportType(Base):
    __tablename__ = "lk_payment_audit_report_type"
    payment_audit_report_type_id = Column(Integer, primary_key=True, autoincrement=True)
    payment_audit_report_type_description = Column(Text, nullable=False)
    payment_audit_report_action = Column(Text, nullable=False)

    def __init__(
        self,
        payment_audit_report_type_id,
        payment_audit_report_type_description,
        payment_audit_report_action,
    ):
        self.payment_audit_report_type_id = payment_audit_report_type_id
        self.payment_audit_report_type_description = payment_audit_report_type_description
        self.payment_audit_report_action = payment_audit_report_action


class PaymentAuditReportType(LookupTable):
    model = LkPaymentAuditReportType
    column_names = (
        "payment_audit_report_type_id",
        "payment_audit_report_type_description",
        "payment_audit_report_action",
    )

    MAX_WEEKLY_BENEFITS = LkPaymentAuditReportType(
        1, "Max Weekly Benefits", AuditReportAction.REJECTED
    )
    DUA_DIA_REDUCTION = LkPaymentAuditReportType(
        2, "DUA DIA Reduction", AuditReportAction.INFORMATIONAL
    )
    LEAVE_PLAN_IN_REVIEW = LkPaymentAuditReportType(
        3, "Leave Plan In Review", AuditReportAction.SKIPPED_NO_COLUMN
    )
    DOR_FINEOS_NAME_MISMATCH = LkPaymentAuditReportType(
        4, "DOR FINEOS Name Mismatch", AuditReportAction.INFORMATIONAL
    )


class PaymentAuditReportDetails(Base, TimestampMixin):
    __tablename__ = "payment_audit_details"
    payment_audit_details_id = Column(PostgreSQLUUID, primary_key=True, default=uuid_gen)
    payment_id = Column(
        PostgreSQLUUID, ForeignKey("payment.payment_id"), index=True, nullable=False
    )
    audit_report_type_id = Column(
        Integer,
        ForeignKey("lk_payment_audit_report_type.payment_audit_report_type_id"),
        nullable=False,
    )
    details = Column(JSON, nullable=False)
    added_to_audit_report_at = Column(TIMESTAMP(timezone=True), nullable=True,)
    import_log_id = Column(Integer, ForeignKey("import_log.import_log_id"), index=True)

    payment = relationship(Payment)
    audit_report_type = relationship(LkPaymentAuditReportType)
    import_log = relationship(ImportLog)


class LkWithholdingType(Base):
    __tablename__ = "lk_withholding_type"
    withholding_type_id = Column(Integer, primary_key=True, autoincrement=True)
    withholding_type_description = Column(Text, nullable=False)

    def __init__(
        self, withholding_type_id, withholding_type_description,
    ):
        self.withholding_type_id = withholding_type_id
        self.withholding_type_description = withholding_type_description


class WithholdingType(LookupTable):
    model = LkWithholdingType
    column_names = (
        "withholding_type_id",
        "withholding_type_description",
    )

    FEDERAL = LkWithholdingType(1, "Federal Tax")
    STATE = LkWithholdingType(2, "State Tax")


class Pfml1099MMARSPayment(Base, TimestampMixin):
    __tablename__ = "pfml_1099_mmars_payment"
    pfml_1099_mmars_payment_id = Column(PostgreSQLUUID, primary_key=True, default=uuid_gen)
    pfml_1099_batch_id = Column(
        PostgreSQLUUID, ForeignKey("pfml_1099_batch.pfml_1099_batch_id"), index=True, nullable=False
    )
    mmars_payment_id = Column(Integer, nullable=False)
    employee_id = Column(
        PostgreSQLUUID, ForeignKey("employee.employee_id"), index=True, nullable=False
    )
    payment_amount = Column(Numeric, nullable=False)
    payment_date = Column(Date, nullable=False)

    employee = relationship(Employee)


class Pfml1099Payment(Base, TimestampMixin):
    __tablename__ = "pfml_1099_payment"
    pfml_1099_payment_id = Column(PostgreSQLUUID, primary_key=True, default=uuid_gen)
    pfml_1099_batch_id = Column(
        PostgreSQLUUID, ForeignKey("pfml_1099_batch.pfml_1099_batch_id"), index=True, nullable=False
    )
    payment_id = Column(
        PostgreSQLUUID, ForeignKey("payment.payment_id"), index=True, nullable=False
    )
    claim_id = Column(PostgreSQLUUID, ForeignKey("claim.claim_id"), index=True, nullable=False)
    employee_id = Column(
        PostgreSQLUUID, ForeignKey("employee.employee_id"), index=True, nullable=False
    )
    payment_amount = Column(Numeric, nullable=False)
    payment_date = Column(Date, nullable=False)

    payment = relationship(Payment)
    claim = relationship(Claim)
    employee = relationship(Employee)


class Pfml1099Batch(Base, TimestampMixin):
    __tablename__ = "pfml_1099_batch"
    pfml_1099_batch_id = Column(PostgreSQLUUID, primary_key=True, nullable=False)
    tax_year = Column(Integer, nullable=False)
    batch_run_date = Column(Date, nullable=False)
    correction_ind = Column(Boolean, nullable=False)
    batch_status = Column(Text)


class Pfml1099Withholding(Base, TimestampMixin):
    __tablename__ = "pfml_1099_withholding"
    pfml_1099_withholding_id = Column(PostgreSQLUUID, primary_key=True, default=uuid_gen)
    pfml_1099_batch_id = Column(
        PostgreSQLUUID, ForeignKey("pfml_1099_batch.pfml_1099_batch_id"), index=True, nullable=False
    )
    payment_id = Column(
        PostgreSQLUUID, ForeignKey("payment.payment_id"), index=True, nullable=False
    )
    claim_id = Column(PostgreSQLUUID, ForeignKey("claim.claim_id"), index=True, nullable=False)
    employee_id = Column(
        PostgreSQLUUID, ForeignKey("employee.employee_id"), index=True, nullable=False
    )
    withholding_amount = Column(Numeric, nullable=False)
    withholding_date = Column(Date, nullable=False)
    withholding_type_id = Column(
        Integer, ForeignKey("lk_withholding_type.withholding_type_id"), index=True, nullable=False
    )

    payment = relationship(Payment)
    claim = relationship(Claim)
    employee = relationship(Employee)
    withholding_type = relationship(LkWithholdingType)


class Pfml1099Refund(Base, TimestampMixin):
    __tablename__ = "pfml_1099_refund"
    pfml_1099_refund_id = Column(PostgreSQLUUID, primary_key=True, default=uuid_gen)
    pfml_1099_batch_id = Column(
        PostgreSQLUUID, ForeignKey("pfml_1099_batch.pfml_1099_batch_id"), index=True, nullable=False
    )
    payment_id = Column(
        PostgreSQLUUID, ForeignKey("payment.payment_id"), index=True, nullable=False
    )
    employee_id = Column(
        PostgreSQLUUID, ForeignKey("employee.employee_id"), index=True, nullable=False
    )
    refund_amount = Column(Numeric, nullable=False)
    refund_date = Column(Date, nullable=False)

    payment = relationship(Payment)
    employee = relationship(Employee)


class Pfml1099(Base, TimestampMixin):
    __tablename__ = "pfml_1099"
    pfml_1099_id = Column(PostgreSQLUUID, primary_key=True, default=uuid_gen)
    pfml_1099_batch_id = Column(
        PostgreSQLUUID, ForeignKey("pfml_1099_batch.pfml_1099_batch_id"), index=True, nullable=False
    )
    tax_year = Column(Integer, nullable=False)
    employee_id = Column(
        PostgreSQLUUID, ForeignKey("employee.employee_id"), index=True, nullable=False
    )
    tax_identifier_id = Column(PostgreSQLUUID, nullable=False)
    first_name = Column(Text, nullable=False)
    last_name = Column(Text, nullable=False)
    address_line_1 = Column(Text, nullable=False)
    address_line_2 = Column(Text, nullable=False)
    city = Column(Text, nullable=False)
    state = Column(Text, nullable=False)
    zip = Column(Text, nullable=False)
    gross_payments = Column(Numeric(asdecimal=True), nullable=False)
    state_tax_withholdings = Column(Numeric(asdecimal=True), nullable=False)
    federal_tax_withholdings = Column(Numeric(asdecimal=True), nullable=False)
    overpayment_repayments = Column(Numeric(asdecimal=True), nullable=False)
    correction_ind = Column(Boolean, nullable=False)

    employee = relationship(Employee)


class LinkSplitPayment(Base, TimestampMixin):
    __tablename__ = "link_split_payment"
    payment_id = Column(PostgreSQLUUID, ForeignKey("payment.payment_id"), primary_key=True)
    related_payment_id = Column(PostgreSQLUUID, ForeignKey("payment.payment_id"), primary_key=True)

    payment = relationship(Payment, foreign_keys=[payment_id])
    related_payment = cast(
        "Optional[Payment]", relationship(Payment, foreign_keys=[related_payment_id])
    )


def sync_lookup_tables(db_session):
    FineosWritebackTransactionStatus.sync_to_database(db_session)
    PaymentAuditReportType.sync_to_database(db_session)
    WithholdingType.sync_to_database(db_session)

    db_session.commit()<|MERGE_RESOLUTION|>--- conflicted
+++ resolved
@@ -3,11 +3,7 @@
 
 from sqlalchemy import JSON, TIMESTAMP, Boolean, Column, Date, ForeignKey, Integer, Numeric, Text
 from sqlalchemy.orm import relationship
-<<<<<<< HEAD
 from sqlalchemy.sql.functions import func
-=======
-from sqlalchemy.sql.schema import Index
->>>>>>> 4f10d236
 
 import massgov.pfml.util.logging
 from massgov.pfml.db.models.employees import Claim, Employee, ImportLog, Payment, ReferenceFile
@@ -441,183 +437,6 @@
     fineos_extract_import_log_id = Column(
         Integer, ForeignKey("import_log.import_log_id"), index=True
     )
-<<<<<<< HEAD
-=======
-
-    Index(
-        "ix_employee_feed_import_log_id_customerno",
-        fineos_extract_import_log_id,
-        customerno,
-        unique=False,
-    )
-
-    reference_file = relationship(ReferenceFile)
-
-
-class FineosExtractPaymentFullSnapshot(Base, TimestampMixin):
-    __tablename__ = "fineos_extract_payment_full_snapshot"
-
-    payment_report_id = Column(PostgreSQLUUID, primary_key=True, default=uuid_gen)
-
-    c = Column(Text)
-    i = Column(Text)
-    flags = Column(Text)
-    partitionid = Column(Text)
-    lastupdatedate = Column(Text)
-    boeversion = Column(Text)
-    c_osuser_updatedby = Column(Text)
-    i_osuser_updatedby = Column(Text)
-    addressline1 = Column(Text)
-    addressline2 = Column(Text)
-    addressline3 = Column(Text)
-    addressline4 = Column(Text)
-    addressline5 = Column(Text)
-    addressline6 = Column(Text)
-    addressline7 = Column(Text)
-    advicetopay = Column(Text)
-    advicetopayov = Column(Text)
-    amalgamationc = Column(Text)
-    amount_monamt = Column(Text)
-    amount_moncur = Column(Text)
-    checkcutting = Column(Text)
-    confirmedbyus = Column(Text)
-    confirmeduid = Column(Text)
-    contractref = Column(Text)
-    correspcountr = Column(Text)
-    currency = Column(Text)
-    dateinterface = Column(Text)
-    datelastproce = Column(Text)
-    description = Column(Text)
-    employeecontr = Column(Text)
-    eventeffectiv = Column(Text)
-    eventreason = Column(Text)
-    eventtype = Column(Text)
-    extractiondat = Column(Text)
-    grosspaymenta_monamt = Column(Text)
-    grosspaymenta_moncur = Column(Text)
-    insuredreside = Column(Text)
-    nametoprinton = Column(Text)
-    nominatedpaye = Column(Text)
-    nompayeecusto = Column(Text)
-    nompayeedob = Column(Text)
-    nompayeefulln = Column(Text)
-    nompayeesocnu = Column(Text)
-    notes = Column(Text)
-    payeeaccountn = Column(Text)
-    payeeaccountt = Column(Text)
-    payeeaddress = Column(Text)
-    payeebankbran = Column(Text)
-    payeebankcode = Column(Text)
-    payeebankinst = Column(Text)
-    payeebanksort = Column(Text)
-    payeecorrespo = Column(Text)
-    payeecustomer = Column(Text)
-    payeedob = Column(Text)
-    payeefullname = Column(Text)
-    payeeidentifi = Column(Text)
-    payeesocnumbe = Column(Text)
-    paymentadd = Column(Text)
-    paymentadd1 = Column(Text)
-    paymentadd2 = Column(Text)
-    paymentadd3 = Column(Text)
-    paymentadd4 = Column(Text)
-    paymentadd5 = Column(Text)
-    paymentadd6 = Column(Text)
-    paymentadd7 = Column(Text)
-    paymentaddcou = Column(Text)
-    paymentcorrst = Column(Text)
-    paymentdate = Column(Text)
-    paymentfreque = Column(Text)
-    paymentmethod = Column(Text)
-    paymentpostco = Column(Text)
-    paymentpremis = Column(Text)
-    paymenttrigge = Column(Text)
-    paymenttype = Column(Text)
-    paymethcurren = Column(Text)
-    percenttaxabl = Column(Text)
-    postcode = Column(Text)
-    premisesno = Column(Text)
-    setupbyuserid = Column(Text)
-    setupbyuserna = Column(Text)
-    status = Column(Text)
-    statuseffecti = Column(Text)
-    statusreason = Column(Text)
-    stockno = Column(Text)
-    summaryeffect = Column(Text)
-    summarystatus = Column(Text)
-    taxoverride = Column(Text)
-    taxwageamount_monamt = Column(Text)
-    taxwageamount_moncur = Column(Text)
-    transactionno = Column(Text)
-    transactionst = Column(Text)
-    transstatusda = Column(Text)
-
-    reference_file_id = Column(
-        PostgreSQLUUID, ForeignKey("reference_file.reference_file_id"), index=True
-    )
-    fineos_extract_import_log_id = Column(
-        Integer, ForeignKey("import_log.import_log_id"), index=True
-    )
-
-    reference_file = relationship(ReferenceFile)
-
-
-class FineosExtractCancelledPayments(Base, TimestampMixin):
-    __tablename__ = "fineos_extract_cancelled_payments"
-
-    canelled_payment_id = Column(PostgreSQLUUID, primary_key=True, default=uuid_gen)
-
-    c = Column(Text)
-    i = Column(Text)
-    statusreason = Column(Text)
-    grossamount = Column(Text)
-    addedby = Column(Text)
-    issuedate = Column(Text)
-    cancellationdate = Column(Text)
-    transactionstatusdate = Column(Text)
-    transactionstatus = Column(Text)
-    extractiondate = Column(Text)
-    stocknumber = Column(Text)
-    claimnumber = Column(Text)
-    benefitcasenumber = Column(Text)
-
-    reference_file_id = Column(
-        PostgreSQLUUID, ForeignKey("reference_file.reference_file_id"), index=True
-    )
-    fineos_extract_import_log_id = Column(
-        Integer, ForeignKey("import_log.import_log_id"), index=True
-    )
-
-    reference_file = relationship(ReferenceFile)
-
-
-class FineosExtractReplacedPayments(Base, TimestampMixin):
-    __tablename__ = "fineos_extract_replaced_payments"
-
-    replaced_payment_id = Column(PostgreSQLUUID, primary_key=True, default=uuid_gen)
-
-    c = Column(Text)
-    i = Column(Text)
-    statusreason = Column(Text)
-    grossamount = Column(Text)
-    addedby = Column(Text)
-    issuedate = Column(Text)
-    cancellationdate = Column(Text)
-    transactionstatusdate = Column(Text)
-    transactionstatus = Column(Text)
-    extractiondate = Column(Text)
-    stocknumber = Column(Text)
-    claimnumber = Column(Text)
-    benefitcasenumber = Column(Text)
-
-    reference_file_id = Column(
-        PostgreSQLUUID, ForeignKey("reference_file.reference_file_id"), index=True
-    )
-    fineos_extract_import_log_id = Column(
-        Integer, ForeignKey("import_log.import_log_id"), index=True
-    )
-
->>>>>>> 4f10d236
     reference_file = relationship(ReferenceFile)
 
 
