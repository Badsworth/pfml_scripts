--- conflicted
+++ resolved
@@ -794,20 +794,6 @@
     payment = relationship(Payment)
 
 
-<<<<<<< HEAD
-# TO-DO: this has been consolidated into the applications.state_metric table and can be removed
-# after the app code (including the initial migration) has been deployed
-class MaximumWeeklyBenefitAmount(Base):
-    # See regulations for how this is calculated:
-    # https://malegislature.gov/Laws/GeneralLaws/PartI/TitleXXII/Chapter175M/Section3
-    __tablename__ = "maximum_weekly_benefit_amount"
-
-    effective_date = Column(Date, primary_key=True, nullable=False)
-    maximum_weekly_benefit_amount = Column(Numeric, nullable=False)
-
-
-=======
->>>>>>> 11c27f78
 class FineosWritebackDetails(Base, TimestampMixin):
     __tablename__ = "fineos_writeback_details"
     fineos_writeback_details_id = Column(PostgreSQLUUID, primary_key=True, default=uuid_gen)
@@ -1221,9 +1207,6 @@
 def sync_lookup_tables(db_session):
     FineosWritebackTransactionStatus.sync_to_database(db_session)
     PaymentAuditReportType.sync_to_database(db_session)
-<<<<<<< HEAD
-=======
     WithholdingType.sync_to_database(db_session)
->>>>>>> 11c27f78
 
     db_session.commit()