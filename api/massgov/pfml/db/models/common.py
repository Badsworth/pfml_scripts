--- conflicted
+++ resolved
@@ -6,8 +6,6 @@
 import sqlalchemy.types as types
 from sqlalchemy.dialects.postgresql import UUID
 from sqlalchemy.engine.interfaces import Dialect
-
-from massgov.pfml.types import Fein, TaxId
 
 # All type information in this file is provided for reference, because a
 # corresponding stub file exists at `common.pyi`, the types there are what's
@@ -61,57 +59,6 @@
         return self._enum_type(value)
 
 
-<<<<<<< HEAD
-if TYPE_CHECKING:
-    tax_id_type = types.TypeDecorator[TaxId]
-else:
-    tax_id_type = types.TypeDecorator
-
-
-class TaxIdColumn(tax_id_type):
-    impl = types.Text
-
-    def process_bind_param(self, value, dialect):
-
-        if isinstance(value, str):
-            value = TaxId(value)
-
-        if value is not None:
-            value = value.to_unformatted_str()
-
-        return value
-
-    def process_result_value(self, value, dialect):
-        if value is not None:
-            value = TaxId(value)
-
-        return value
-
-
-if TYPE_CHECKING:
-    fein_type = types.TypeDecorator[Fein]
-else:
-    fein_type = types.TypeDecorator
-
-
-class FeinColumn(fein_type):
-    impl = types.Text
-
-    def process_bind_param(self, value, dialect):
-        if isinstance(value, str):
-            value = Fein(value)
-
-        if value is not None:
-            value = value.to_unformatted_str()
-
-        return value
-
-    def process_result_value(self, value, dialect):
-        if value is not None:
-            value = Fein(value)
-
-        return value
-=======
 class XMLType(types.UserDefinedType):
     def get_col_spec(self):
         return "XML"
@@ -134,5 +81,4 @@
                 value = etree.fromstring(value)
             return value
 
-        return process
->>>>>>> df3c5cee
+        return process