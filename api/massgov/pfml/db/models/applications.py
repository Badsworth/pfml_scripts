import datetime
from decimal import Decimal
from enum import Enum

from sqlalchemy import TIMESTAMP, Boolean, Column, Date, ForeignKey, Integer, Numeric, Text, case
from sqlalchemy.dialects.postgresql import JSONB
from sqlalchemy.ext.hybrid import hybrid_property
from sqlalchemy.orm import backref, relationship

import massgov.pfml.util.logging
from massgov.pfml.db.models.employees import (
    Address,
    Claim,
    ClaimType,
    LkBankAccountType,
    LkGender,
    LkOccupation,
    LkPaymentMethod,
    TaxIdentifier,
    User,
)
from massgov.pfml.rmv.models import RmvAcknowledgement

from ..lookup import LookupTable
from .base import Base, TimestampMixin, uuid_gen
<<<<<<< HEAD
from .common import FeinColumn, StrEnum, TaxIdColumn
=======
from .common import PostgreSQLUUID, StrEnum
>>>>>>> d025ec2a

logger = massgov.pfml.util.logging.get_logger(__name__)


class NoClaimTypeForAbsenceType(Exception):
    pass


class LkEmploymentStatus(Base):
    __tablename__ = "lk_employment_status"
    employment_status_id = Column(Integer, primary_key=True, autoincrement=True)
    employment_status_description = Column(Text)
    fineos_label = Column(Text)

    def __init__(self, employment_status_id, employment_status_description, fineos_label):
        self.employment_status_id = employment_status_id
        self.employment_status_description = employment_status_description
        self.fineos_label = fineos_label


class LkLeaveReason(Base):
    __tablename__ = "lk_leave_reason"
    leave_reason_id = Column(Integer, primary_key=True, autoincrement=True)
    leave_reason_description = Column(Text)
    _map = None

    def __init__(self, leave_reason_id, leave_reason_description):
        self.leave_reason_id = leave_reason_id
        self.leave_reason_description = leave_reason_description

    @classmethod
    def generate_map(cls):
        return {
            LeaveReason.CARE_FOR_A_FAMILY_MEMBER.leave_reason_id: ClaimType.FAMILY_LEAVE.claim_type_id,
            LeaveReason.PREGNANCY_MATERNITY.leave_reason_id: ClaimType.FAMILY_LEAVE.claim_type_id,
            LeaveReason.CHILD_BONDING.leave_reason_id: ClaimType.FAMILY_LEAVE.claim_type_id,
            LeaveReason.SERIOUS_HEALTH_CONDITION_EMPLOYEE.leave_reason_id: ClaimType.MEDICAL_LEAVE.claim_type_id,
        }

    @hybrid_property
    def absence_to_claim_type(self) -> int:
        if not self._map:
            self._map = self.generate_map()
        if self.leave_reason_id not in self._map:
            raise NoClaimTypeForAbsenceType(f"{self.leave_reason_id} not in the lookup table")
        return self._map[self.leave_reason_id]


class LkLeaveReasonQualifier(Base):
    __tablename__ = "lk_leave_reason_qualifier"
    leave_reason_qualifier_id = Column(Integer, primary_key=True, autoincrement=True)
    leave_reason_qualifier_description = Column(Text)

    def __init__(self, leave_reason_qualifier_id, leave_reason_qualifier_description):
        self.leave_reason_qualifier_id = leave_reason_qualifier_id
        self.leave_reason_qualifier_description = leave_reason_qualifier_description


class LkRelationshipToCaregiver(Base):
    __tablename__ = "lk_relationship_to_caregiver"
    relationship_to_caregiver_id = Column(Integer, primary_key=True, autoincrement=True)
    relationship_to_caregiver_description = Column(Text)

    def __init__(self, relationship_to_caregiver_id, relationship_to_caregiver_description):
        self.relationship_to_caregiver_id = relationship_to_caregiver_id
        self.relationship_to_caregiver_description = relationship_to_caregiver_description


class LkRelationshipQualifier(Base):
    __tablename__ = "lk_relationship_qualifier"
    relationship_qualifier_id = Column(Integer, primary_key=True, autoincrement=True)
    relationship_qualifier_description = Column(Text)

    def __init__(self, relationship_qualifier_id, relationship_qualifier_description):
        self.relationship_qualifier_id = relationship_qualifier_id
        self.relationship_qualifier_description = relationship_qualifier_description


class LkNotificationMethod(Base):
    __tablename__ = "lk_notification_method"
    notification_method_id = Column(Integer, primary_key=True, autoincrement=True)
    notification_method_description = Column(Text)

    def __init__(self, notification_method_id, notification_method_description):
        self.notification_method_id = notification_method_id
        self.notification_method_description = notification_method_description


class LkFrequencyOrDuration(Base):
    __tablename__ = "lk_frequency_or_duration"
    frequency_or_duration_id = Column(Integer, primary_key=True, autoincrement=True)
    frequency_or_duration_description = Column(Text)

    def __init__(self, frequency_or_duration_id, frequency_or_duration_description):
        self.frequency_or_duration_id = frequency_or_duration_id
        self.frequency_or_duration_description = frequency_or_duration_description


class LkWorkPatternType(Base):
    __tablename__ = "lk_work_pattern_type"
    work_pattern_type_id = Column(Integer, primary_key=True, autoincrement=True)
    work_pattern_type_description = Column(Text)

    def __init__(self, work_pattern_type_id, work_pattern_type_description):
        self.work_pattern_type_id = work_pattern_type_id
        self.work_pattern_type_description = work_pattern_type_description


class LkDayOfWeek(Base):
    __tablename__ = "lk_day_of_week"
    day_of_week_id = Column(Integer, primary_key=True, autoincrement=True)
    day_of_week_description = Column(Text)

    def __init__(self, day_of_week_id, day_of_week_description):
        self.day_of_week_id = day_of_week_id
        self.day_of_week_description = day_of_week_description


class LkAmountFrequency(Base):
    __tablename__ = "lk_amount_frequency"
    amount_frequency_id = Column(Integer, primary_key=True, autoincrement=True)
    amount_frequency_description = Column(Text)

    def __init__(self, amount_frequency_id, amount_frequency_description):
        self.amount_frequency_id = amount_frequency_id
        self.amount_frequency_description = amount_frequency_description


class LkEmployerBenefitType(Base):
    __tablename__ = "lk_employer_benefit_type"
    employer_benefit_type_id = Column(Integer, primary_key=True, autoincrement=True)
    employer_benefit_type_description = Column(Text)

    def __init__(self, employer_benefit_type_id, employer_benefit_type_description):
        self.employer_benefit_type_id = employer_benefit_type_id
        self.employer_benefit_type_description = employer_benefit_type_description


class LkOtherIncomeType(Base):
    __tablename__ = "lk_other_income_type"
    other_income_type_id = Column(Integer, primary_key=True, autoincrement=True)
    other_income_type_description = Column(Text)

    def __init__(self, other_income_type_id, other_income_type_description):
        self.other_income_type_id = other_income_type_id
        self.other_income_type_description = other_income_type_description


class LkPreviousLeaveQualifyingReason(Base):
    __tablename__ = "lk_previous_leave_qualifying_reason"
    previous_leave_qualifying_reason_id = Column(Integer, primary_key=True, autoincrement=True)
    previous_leave_qualifying_reason_description = Column(Text)

    def __init__(
        self, previous_leave_qualifying_reason_id, previous_leave_qualifying_reason_description
    ):
        self.previous_leave_qualifying_reason_id = previous_leave_qualifying_reason_id
        self.previous_leave_qualifying_reason_description = (
            previous_leave_qualifying_reason_description
        )


class LkPhoneType(Base):
    __tablename__ = "lk_phone_type"
    phone_type_id = Column(Integer, primary_key=True, autoincrement=True)
    phone_type_description = Column(Text, nullable=False)

    def __init__(self, phone_type_id, phone_type_description):
        self.phone_type_id = phone_type_id
        self.phone_type_description = phone_type_description


class Phone(Base):
    __tablename__ = "phone"
    application = relationship("Application", back_populates="phone")
    fineos_phone_id = Column(Integer)
    phone_id = Column(PostgreSQLUUID, primary_key=True, default=uuid_gen)
    phone_number = Column(Text)  # Formatted in E.164
    phone_type_id = Column(Integer, ForeignKey("lk_phone_type.phone_type_id"))
    phone_type_instance = relationship(LkPhoneType)


class ConcurrentLeave(Base):
    __tablename__ = "concurrent_leave"
    concurrent_leave_id = Column(PostgreSQLUUID, primary_key=True, default=uuid_gen)
    application_id = Column(
        PostgreSQLUUID, ForeignKey("application.application_id"), index=True, nullable=False
    )
    is_for_current_employer = Column(Boolean)
    leave_start_date = Column(Date)
    leave_end_date = Column(Date)
    application = relationship("Application")


class PreviousLeave(Base):
    # Caution: records of this model get recreated frequently as part of the PATCH /applications/:id endpoint.
    # Only the Application model should hold foreign keys to these records to avoid referenced objects being unexpectedly deleted.
    __tablename__ = "previous_leave"
    previous_leave_id = Column(PostgreSQLUUID, primary_key=True, default=uuid_gen)
    application_id = Column(
        PostgreSQLUUID, ForeignKey("application.application_id"), index=True, nullable=False
    )
    leave_start_date = Column(Date)
    leave_end_date = Column(Date)
    is_for_current_employer = Column(Boolean)
    leave_reason_id = Column(
        Integer,
        ForeignKey("lk_previous_leave_qualifying_reason.previous_leave_qualifying_reason_id"),
    )
    worked_per_week_minutes = Column(Integer)
    leave_minutes = Column(Integer)
    leave_reason = relationship(LkPreviousLeaveQualifyingReason)
    type = Column(Text)

    __mapper_args__ = {"polymorphic_on": type, "polymorphic_identity": "previous_leave"}


# The Application model will have references to previous_leaves for both other and same reasons
# In order for sqlalchemy to distinguish between the 2, we are making PreviousLeave polymorphic
# https://docs.sqlalchemy.org/en/14/orm/inheritance.html#single-table-inheritance
class PreviousLeaveOtherReason(PreviousLeave):
    application = relationship("Application", back_populates="previous_leaves_other_reason")
    __mapper_args__ = {"polymorphic_identity": "other_reason"}


class PreviousLeaveSameReason(PreviousLeave):
    application = relationship("Application", back_populates="previous_leaves_same_reason")
    __mapper_args__ = {"polymorphic_identity": "same_reason"}


class Application(Base):
    __tablename__ = "application"
    application_id = Column(PostgreSQLUUID, primary_key=True, default=uuid_gen)
    user_id = Column(PostgreSQLUUID, ForeignKey("user.user_id"), nullable=False, index=True)
    tax_identifier_id = Column(
        PostgreSQLUUID, ForeignKey("tax_identifier.tax_identifier_id"), index=True
    )
    nickname = Column(Text)
    requestor = Column(Integer)
    claim_id = Column(PostgreSQLUUID, ForeignKey("claim.claim_id"), nullable=True, unique=True)
    has_mailing_address = Column(Boolean)
<<<<<<< HEAD
    mailing_address_id = Column(UUID(as_uuid=True), ForeignKey("address.address_id"), nullable=True)
    residential_address_id = Column(
        UUID(as_uuid=True), ForeignKey("address.address_id"), nullable=True
    )
    phone_id = Column(UUID(as_uuid=True), ForeignKey("phone.phone_id"), nullable=True)
    employer_fein = Column(FeinColumn)
=======
    mailing_address_id = Column(PostgreSQLUUID, ForeignKey("address.address_id"), nullable=True)
    residential_address_id = Column(PostgreSQLUUID, ForeignKey("address.address_id"), nullable=True)
    phone_id = Column(PostgreSQLUUID, ForeignKey("phone.phone_id"), nullable=True)
    employer_fein = Column(Text)
>>>>>>> d025ec2a
    first_name = Column(Text)
    last_name = Column(Text)
    middle_name = Column(Text, nullable=True)
    date_of_birth = Column(Date)
    has_continuous_leave_periods = Column(Boolean)
    has_intermittent_leave_periods = Column(Boolean)
    has_reduced_schedule_leave_periods = Column(Boolean)
    has_state_id = Column(Boolean)
    mass_id = Column(Text)
    occupation_id = Column(Integer, ForeignKey("lk_occupation.occupation_id"))
    gender_id = Column(Integer, ForeignKey("lk_gender.gender_id"))
    hours_worked_per_week = Column(Numeric)
    relationship_to_caregiver_id = Column(
        Integer, ForeignKey("lk_relationship_to_caregiver.relationship_to_caregiver_id")
    )
    relationship_qualifier_id = Column(
        Integer, ForeignKey("lk_relationship_qualifier.relationship_qualifier_id")
    )
    pregnant_or_recent_birth = Column(Boolean)
    child_birth_date = Column(Date)
    child_placement_date = Column(Date)
    has_future_child_date = Column(Boolean)
    employer_notified = Column(Boolean)
    employer_notification_date = Column(Date)
    employer_notification_method_id = Column(
        Integer, ForeignKey("lk_notification_method.notification_method_id")
    )
    leave_reason_id = Column(Integer, ForeignKey("lk_leave_reason.leave_reason_id"))
    leave_reason_qualifier_id = Column(
        Integer, ForeignKey("lk_leave_reason_qualifier.leave_reason_qualifier_id")
    )
    employment_status_id = Column(Integer, ForeignKey("lk_employment_status.employment_status_id"))
    work_pattern_id = Column(PostgreSQLUUID, ForeignKey("work_pattern.work_pattern_id"))
    payment_preference_id = Column(
        PostgreSQLUUID, ForeignKey("application_payment_preference.payment_pref_id")
    )
    start_time = Column(TIMESTAMP(timezone=True))
    updated_time = Column(TIMESTAMP(timezone=True))
    completed_time = Column(TIMESTAMP(timezone=True))
    submitted_time = Column(TIMESTAMP(timezone=True))
    has_employer_benefits = Column(Boolean)
    has_other_incomes = Column(Boolean)
    has_submitted_payment_preference = Column(Boolean)
    caring_leave_metadata_id = Column(
        PostgreSQLUUID, ForeignKey("caring_leave_metadata.caring_leave_metadata_id")
    )
    has_previous_leaves_same_reason = Column(Boolean)
    has_previous_leaves_other_reason = Column(Boolean)
    has_concurrent_leave = Column(Boolean)

    user = relationship(User)
    caring_leave_metadata = relationship("CaringLeaveMetadata", back_populates="application")
    claim = relationship(Claim, backref=backref("application", uselist=False))
    occupation = relationship(LkOccupation)
    gender = relationship(LkGender)
    leave_reason = relationship(LkLeaveReason)
    leave_reason_qualifier = relationship(LkLeaveReasonQualifier)
    employment_status = relationship(LkEmploymentStatus)
    relationship_to_caregiver = relationship(LkRelationshipToCaregiver)
    relationship_qualifier = relationship(LkRelationshipQualifier)
    employer_notification_method = relationship(LkNotificationMethod)
    tax_identifier = relationship(TaxIdentifier)
    mailing_address = relationship(Address, foreign_keys=[mailing_address_id])
    residential_address = relationship(Address, foreign_keys=[residential_address_id])
    payment_preference = relationship("ApplicationPaymentPreference", back_populates="application")
    phone = relationship("Phone", back_populates="application", uselist=False)

    work_pattern = relationship("WorkPattern", back_populates="applications", uselist=False)

    # `uselist` default is True, but for mypy need to state it explicitly so it
    # detects the relationship as many-to-one
    #
    # https://github.com/dropbox/sqlalchemy-stubs/issues/152
    continuous_leave_periods = relationship(
        "ContinuousLeavePeriod",
        back_populates="application",
        uselist=True,
        cascade="all, delete-orphan",
    )
    intermittent_leave_periods = relationship(
        "IntermittentLeavePeriod",
        back_populates="application",
        uselist=True,
        cascade="all, delete-orphan",
    )
    reduced_schedule_leave_periods = relationship(
        "ReducedScheduleLeavePeriod",
        back_populates="application",
        uselist=True,
        cascade="all, delete-orphan",
    )
    employer_benefits = relationship("EmployerBenefit", back_populates="application", uselist=True)
    other_incomes = relationship("OtherIncome", back_populates="application", uselist=True)
    previous_leaves_other_reason = relationship(
        "PreviousLeaveOtherReason", back_populates="application", uselist=True,
    )
    previous_leaves_same_reason = relationship(
        "PreviousLeaveSameReason", back_populates="application", uselist=True,
    )
    concurrent_leave = relationship("ConcurrentLeave", back_populates="application", uselist=False,)


class CaringLeaveMetadata(Base):
    __tablename__ = "caring_leave_metadata"
    caring_leave_metadata_id = Column(PostgreSQLUUID, primary_key=True, default=uuid_gen)
    family_member_first_name = Column(Text)
    family_member_last_name = Column(Text)
    family_member_middle_name = Column(Text)
    family_member_date_of_birth = Column(Date)
    relationship_to_caregiver_id = Column(
        Integer, ForeignKey("lk_relationship_to_caregiver.relationship_to_caregiver_id")
    )

    relationship_to_caregiver = relationship(LkRelationshipToCaregiver)
    application = relationship("Application", back_populates="caring_leave_metadata", uselist=False)


class ApplicationPaymentPreference(Base):
    __tablename__ = "application_payment_preference"
    payment_pref_id = Column(PostgreSQLUUID, primary_key=True, default=uuid_gen)
    payment_method_id = Column(Integer, ForeignKey("lk_payment_method.payment_method_id"))
    account_number = Column(Text)
    routing_number = Column(Text)
    bank_account_type_id = Column(
        Integer, ForeignKey("lk_bank_account_type.bank_account_type_id"), nullable=True
    )

    application = relationship("Application", back_populates="payment_preference", uselist=False)
    payment_method = relationship(LkPaymentMethod)
    bank_account_type = relationship(LkBankAccountType)


class ContinuousLeavePeriod(Base):
    __tablename__ = "continuous_leave_period"
    leave_period_id = Column(PostgreSQLUUID, primary_key=True, default=uuid_gen)
    application_id = Column(PostgreSQLUUID, ForeignKey("application.application_id"), index=True)
    start_date = Column(Date)
    end_date = Column(Date)
    is_estimated = Column(Boolean, default=True, nullable=False)
    last_day_worked = Column(Date)
    expected_return_to_work_date = Column(Date)
    start_date_full_day = Column(Boolean)
    start_date_off_hours = Column(Integer)
    start_date_off_minutes = Column(Integer)
    end_date_full_day = Column(Boolean)
    end_date_off_hours = Column(Integer)
    end_date_off_minutes = Column(Integer)

    application = relationship(Application, back_populates="continuous_leave_periods")


class IntermittentLeavePeriod(Base):
    __tablename__ = "intermittent_leave_period"
    leave_period_id = Column(PostgreSQLUUID, primary_key=True, default=uuid_gen)
    application_id = Column(PostgreSQLUUID, ForeignKey("application.application_id"), index=True)
    start_date = Column(Date)
    end_date = Column(Date)
    frequency = Column(Integer)
    frequency_interval = Column(Integer)
    frequency_interval_basis = Column(Text)
    duration = Column(Integer)
    duration_basis = Column(Text)

    application = relationship(Application, back_populates="intermittent_leave_periods")


class ReducedScheduleLeavePeriod(Base):
    __tablename__ = "reduced_schedule_leave_period"
    leave_period_id = Column(PostgreSQLUUID, primary_key=True, default=uuid_gen)
    application_id = Column(PostgreSQLUUID, ForeignKey("application.application_id"), index=True)
    start_date = Column(Date)
    end_date = Column(Date)
    is_estimated = Column(Boolean, default=True, nullable=False)
    thursday_off_minutes = Column(Integer)
    friday_off_minutes = Column(Integer)
    saturday_off_minutes = Column(Integer)
    sunday_off_minutes = Column(Integer)
    monday_off_minutes = Column(Integer)
    tuesday_off_minutes = Column(Integer)
    wednesday_off_minutes = Column(Integer)

    application = relationship(Application, back_populates="reduced_schedule_leave_periods")


class EmployerBenefit(Base):
    # Caution: records of this model get recreated frequently as part of the PATCH /applications/:id endpoint.
    # Only the Application model should hold foreign keys to these records to avoid referenced objects being unexpectedly deleted.
    __tablename__ = "employer_benefit"
    employer_benefit_id = Column(PostgreSQLUUID, primary_key=True, default=uuid_gen)
    application_id = Column(
        PostgreSQLUUID, ForeignKey("application.application_id"), index=True, nullable=False
    )
    benefit_start_date = Column(Date)
    benefit_end_date = Column(Date)
    benefit_type_id = Column(
        Integer, ForeignKey("lk_employer_benefit_type.employer_benefit_type_id")
    )
    benefit_amount_dollars = Column(Numeric(asdecimal=True))
    benefit_amount_frequency_id = Column(
        Integer, ForeignKey("lk_amount_frequency.amount_frequency_id")
    )
    is_full_salary_continuous = Column(Boolean)

    application = relationship(Application, back_populates="employer_benefits")
    benefit_type = relationship(LkEmployerBenefitType)
    benefit_amount_frequency = relationship(LkAmountFrequency)


class OtherIncome(Base):
    # Caution: records of this model get recreated frequently as part of the PATCH /applications/:id endpoint.
    # Only the Application model should hold foreign keys to these records to avoid referenced objects being unexpectedly deleted.
    __tablename__ = "other_income"
    other_income_id = Column(PostgreSQLUUID, primary_key=True, default=uuid_gen)
    application_id = Column(
        PostgreSQLUUID, ForeignKey("application.application_id"), index=True, nullable=False
    )
    income_start_date = Column(Date)
    income_end_date = Column(Date)
    income_type_id = Column(Integer, ForeignKey("lk_other_income_type.other_income_type_id"))
    income_amount_dollars = Column(Numeric(asdecimal=True))
    income_amount_frequency_id = Column(
        Integer, ForeignKey("lk_amount_frequency.amount_frequency_id")
    )

    application = relationship(Application, back_populates="other_incomes")
    income_type = relationship(LkOtherIncomeType)
    income_amount_frequency = relationship(LkAmountFrequency)


class WorkPattern(Base):
    __tablename__ = "work_pattern"
    work_pattern_id = Column(PostgreSQLUUID, primary_key=True, default=uuid_gen)
    work_pattern_type_id = Column(Integer, ForeignKey("lk_work_pattern_type.work_pattern_type_id"))

    applications = relationship("Application", back_populates="work_pattern", uselist=True)
    work_pattern_type = relationship(LkWorkPatternType)
    work_pattern_days = relationship(
        "WorkPatternDay",
        back_populates="work_pattern",
        uselist=True,
        order_by="asc(WorkPatternDay.sort_order)",
    )


class WorkPatternDay(Base):
    __tablename__ = "work_pattern_day"
    work_pattern_id = Column(
        PostgreSQLUUID, ForeignKey("work_pattern.work_pattern_id"), primary_key=True
    )
    day_of_week_id = Column(Integer, ForeignKey("lk_day_of_week.day_of_week_id"), primary_key=True)
    minutes = Column(Integer)

    work_pattern = relationship("WorkPattern", back_populates="work_pattern_days", uselist=False)
    day_of_week = relationship(LkDayOfWeek)
    relationship(WorkPattern, back_populates="work_pattern_days")

    @hybrid_property
    def sort_order(self):
        """Set sort order of Sunday to 0"""
        day_of_week_is_sunday = self.day_of_week_id == 7
        return case([(day_of_week_is_sunday, 0),], else_=self.day_of_week_id)  # type: ignore


class WorkPatternType(LookupTable):
    model = LkWorkPatternType
    column_names = ("work_pattern_type_id", "work_pattern_type_description")

    FIXED = LkWorkPatternType(0, "Fixed")
    ROTATING = LkWorkPatternType(1, "Rotating")
    VARIABLE = LkWorkPatternType(2, "Variable")


class DayOfWeek(LookupTable):
    model = LkDayOfWeek
    column_names = ("day_of_week_id", "day_of_week_description")

    MONDAY = LkDayOfWeek(1, "Monday")
    TUESDAY = LkDayOfWeek(2, "Tuesday")
    WEDNESDAY = LkDayOfWeek(3, "Wednesday")
    THURSDAY = LkDayOfWeek(4, "Thursday")
    FRIDAY = LkDayOfWeek(5, "Friday")
    SATURDAY = LkDayOfWeek(6, "Saturday")
    SUNDAY = LkDayOfWeek(7, "Sunday")


class LeaveReason(LookupTable):
    model = LkLeaveReason
    column_names = ("leave_reason_id", "leave_reason_description")

    CARE_FOR_A_FAMILY_MEMBER = LkLeaveReason(1, "Care for a Family Member")
    PREGNANCY_MATERNITY = LkLeaveReason(2, "Pregnancy/Maternity")
    CHILD_BONDING = LkLeaveReason(3, "Child Bonding")
    SERIOUS_HEALTH_CONDITION_EMPLOYEE = LkLeaveReason(4, "Serious Health Condition - Employee")


class LeaveReasonQualifier(LookupTable):
    model = LkLeaveReasonQualifier
    column_names = ("leave_reason_qualifier_id", "leave_reason_qualifier_description")

    NEWBORN = LkLeaveReasonQualifier(1, "Newborn")
    SERIOUS_HEALTH_CONDITION = LkLeaveReasonQualifier(2, "Serious Health Condition")
    # This reason qualifier is not currently being used. See API-389 & PR #1280.
    WORK_RELATED_ACCIDENT_INJURY = LkLeaveReasonQualifier(3, "Work Related Accident/Injury")
    ADOPTION = LkLeaveReasonQualifier(4, "Adoption")
    FOSTER_CARE = LkLeaveReasonQualifier(5, "Foster Care")
    NOT_WORK_RELATED = LkLeaveReasonQualifier(6, "Not Work Related")
    SICKNESS = LkLeaveReasonQualifier(7, "Sickness")
    POSTNATAL_DISABILITY = LkLeaveReasonQualifier(8, "Postnatal Disability")


class RelationshipToCaregiver(LookupTable):
    model = LkRelationshipToCaregiver
    column_names = ("relationship_to_caregiver_id", "relationship_to_caregiver_description")

    PARENT = LkRelationshipToCaregiver(1, "Parent")
    CHILD = LkRelationshipToCaregiver(2, "Child")
    GRANDPARENT = LkRelationshipToCaregiver(3, "Grandparent")
    GRANDCHILD = LkRelationshipToCaregiver(4, "Grandchild")
    OTHER_FAMILY_MEMBER = LkRelationshipToCaregiver(5, "Other Family Member")
    SERVICE_MEMBER = LkRelationshipToCaregiver(6, "Service Member")
    INLAW = LkRelationshipToCaregiver(7, "Inlaw")
    SIBLING = LkRelationshipToCaregiver(8, "Sibling - Brother/Sister")
    OTHER = LkRelationshipToCaregiver(9, "Other")
    EMPLOYEE = LkRelationshipToCaregiver(10, "Employee")
    SPOUSE = LkRelationshipToCaregiver(11, "Spouse")


class RelationshipQualifier(LookupTable):
    model = LkRelationshipQualifier
    column_names = ("relationship_qualifier_id", "relationship_qualifier_description")

    ADOPTED = LkRelationshipQualifier(1, "Adopted")
    BIOLOGICAL = LkRelationshipQualifier(2, "Biological")
    FOSTER = LkRelationshipQualifier(3, "Foster")
    CUSTODIAL_PARENT = LkRelationshipQualifier(4, "Custodial Parent")
    LEGAL_GAURDIAN = LkRelationshipQualifier(5, "Legal Guardian")
    STEP_PARENT = LkRelationshipQualifier(6, "Step Parent")
    LEGALLY_MARRIED = LkRelationshipQualifier(7, "Legally Married")
    UNDISCLOSED = LkRelationshipQualifier(8, "Undisclosed")
    PARENT_IN_LAW = LkRelationshipQualifier(9, "Parent-In-Law")


class NotificationMethod(LookupTable):
    model = LkNotificationMethod
    column_names = ("notification_method_id", "notification_method_description")

    IN_WRITING = LkNotificationMethod(1, "In Writing")
    IN_PERSON = LkNotificationMethod(2, "In Person")
    BY_TELEPHONE = LkNotificationMethod(3, "By Telephone")
    OTHER = LkNotificationMethod(4, "Other")


class FrequencyOrDuration(LookupTable):
    model = LkFrequencyOrDuration
    column_names = ("frequency_or_duration_id", "frequency_or_duration_description")

    DAYS = LkFrequencyOrDuration(1, "Days")
    WEEKS = LkFrequencyOrDuration(2, "Weeks")
    MONTHS = LkFrequencyOrDuration(3, "Months")
    MINUTES = LkFrequencyOrDuration(4, "Minutes")
    HOURS = LkFrequencyOrDuration(5, "Hours")


class EmploymentStatus(LookupTable):
    model = LkEmploymentStatus
    column_names = ("employment_status_id", "employment_status_description", "fineos_label")

    EMPLOYED = LkEmploymentStatus(1, "Employed", "Active")
    UNEMPLOYED = LkEmploymentStatus(2, "Unemployed", "Terminated")
    SELF_EMPLOYED = LkEmploymentStatus(3, "Self-Employed", "Self-Employed")


class AmountFrequency(LookupTable):
    model = LkAmountFrequency
    column_names = ("amount_frequency_id", "amount_frequency_description")

    PER_DAY = LkAmountFrequency(1, "Per Day")
    PER_WEEK = LkAmountFrequency(2, "Per Week")
    PER_MONTH = LkAmountFrequency(3, "Per Month")
    ALL_AT_ONCE = LkAmountFrequency(4, "In Total")


class EmployerBenefitType(LookupTable):
    model = LkEmployerBenefitType
    column_names = ("employer_benefit_type_id", "employer_benefit_type_description")

    ACCRUED_PAID_LEAVE = LkEmployerBenefitType(1, "Accrued paid leave")
    SHORT_TERM_DISABILITY = LkEmployerBenefitType(2, "Short-term disability insurance")
    PERMANENT_DISABILITY_INSURANCE = LkEmployerBenefitType(3, "Permanent disability insurance")
    FAMILY_OR_MEDICAL_LEAVE_INSURANCE = LkEmployerBenefitType(
        4, "Family or medical leave insurance"
    )
    UNKNOWN = LkEmployerBenefitType(5, "Unknown")


class OtherIncomeType(LookupTable):
    model = LkOtherIncomeType
    column_names = ("other_income_type_id", "other_income_type_description")

    WORKERS_COMP = LkOtherIncomeType(1, "Workers Compensation")
    UNEMPLOYMENT = LkOtherIncomeType(2, "Unemployment Insurance")
    SSDI = LkOtherIncomeType(3, "SSDI")
    RETIREMENT_DISABILITY = LkOtherIncomeType(4, "Disability benefits under Gov't retirement plan")
    JONES_ACT = LkOtherIncomeType(5, "Jones Act benefits")
    RAILROAD_RETIREMENT = LkOtherIncomeType(6, "Railroad Retirement benefits")
    OTHER_EMPLOYER = LkOtherIncomeType(7, "Earnings from another employment/self-employment")


class FINEOSWebIdExt(Base):
    __tablename__ = "link_fineos_web_id_ext"
    employee_tax_identifier = Column(TaxIdColumn, primary_key=True)
    employer_fein = Column(FeinColumn, primary_key=True)
    fineos_web_id = Column(Text)


class LkDocumentType(Base):
    __tablename__ = "lk_document_type"
    document_type_id = Column(Integer, primary_key=True, autoincrement=True)
    document_type_description = Column(Text, nullable=False)

    def __init__(self, document_type_id, document_type_description):
        self.document_type_id = document_type_id
        self.document_type_description = document_type_description


class LkContentType(Base):
    __tablename__ = "lk_content_type"
    content_type_id = Column(Integer, primary_key=True, autoincrement=True)
    content_type_description = Column(Text, nullable=False)

    def __init__(self, content_type_id, content_type_description):
        self.content_type_id = content_type_id
        self.content_type_description = content_type_description


class DocumentType(LookupTable):
    model = LkDocumentType
    column_names = ("document_type_id", "document_type_description")

    PASSPORT = LkDocumentType(1, "Passport")
    DRIVERS_LICENSE_MASS = LkDocumentType(2, "Driver's License Mass")
    DRIVERS_LICENSE_OTHER_STATE = LkDocumentType(3, "Driver's License Other State")
    IDENTIFICATION_PROOF = LkDocumentType(4, "Identification Proof")
    STATE_MANAGED_PAID_LEAVE_CONFIRMATION = LkDocumentType(
        5, "State managed Paid Leave Confirmation"
    )
    APPROVAL_NOTICE = LkDocumentType(6, "Approval Notice")
    REQUEST_FOR_MORE_INFORMATION = LkDocumentType(7, "Request for More Information")
    DENIAL_NOTICE = LkDocumentType(8, "Denial Notice")
    OWN_SERIOUS_HEALTH_CONDITION_FORM = LkDocumentType(9, "Own serious health condition form")
    PREGNANCY_MATERNITY_FORM = LkDocumentType(10, "Pregnancy/Maternity form")
    CHILD_BONDING_EVIDENCE_FORM = LkDocumentType(11, "Child bonding evidence form")
    CARE_FOR_A_FAMILY_MEMBER_FORM = LkDocumentType(12, "Care for a family member form")
    MILITARY_EXIGENCY_FORM = LkDocumentType(13, "Military exigency form")


class ContentType(LookupTable):
    model = LkContentType
    column_names = ("content_type_id", "content_type_description")

    PDF = LkContentType(1, "application/pdf")
    JPEG = LkContentType(2, "image/jpeg")
    PNG = LkContentType(3, "image/png")
    TIFF = LkContentType(4, "image/tiff")
    HEIC = LkContentType(5, "image/heic")


class Document(Base, TimestampMixin):
    __tablename__ = "document"
    document_id = Column(PostgreSQLUUID, primary_key=True, default=uuid_gen)
    user_id = Column(PostgreSQLUUID, ForeignKey("user.user_id"), nullable=False, index=True)
    application_id = Column(
        PostgreSQLUUID, ForeignKey("application.application_id"), nullable=False, index=True
    )
    document_type_id = Column(
        Integer, ForeignKey("lk_document_type.document_type_id"), nullable=False
    )
    content_type_id = Column(Integer, ForeignKey("lk_content_type.content_type_id"), nullable=False)
    size_bytes = Column(Integer, nullable=False)
    fineos_id = Column(Text, nullable=True)
    is_stored_in_s3 = Column(Boolean, nullable=False)
    name = Column(Text, nullable=False)
    description = Column(Text, nullable=False)

    document_type_instance = relationship(LkDocumentType)
    content_type_instance = relationship(LkContentType)


class RMVCheckApiErrorCode(Enum):
    FAILED_TO_BUILD_REQUEST = "FAILED_TO_BUILD_REQUEST"
    NETWORKING_ISSUES = "NETWORKING_ISSUES"
    FAILED_TO_PARSE_RESPONSE = "FAILED_TO_PARSE_RESPONSE"
    UNKNOWN_RMV_ISSUE = "UNKNOWN_RMV_ISSUE"


class RMVCheck(Base, TimestampMixin):
    __tablename__ = "rmv_check"
    rmv_check_id = Column(PostgreSQLUUID, primary_key=True, default=uuid_gen)

    request_to_rmv_started_at = Column(TIMESTAMP(timezone=True), nullable=True)
    request_to_rmv_completed_at = Column(TIMESTAMP(timezone=True), nullable=True)

    check_expiration = Column(Boolean, nullable=False, default=False, server_default="FALSE")
    check_customer_inactive = Column(Boolean, nullable=False, default=False, server_default="FALSE")
    check_active_fraudulent_activity = Column(
        Boolean, nullable=False, default=False, server_default="FALSE"
    )
    check_mass_id_number = Column(Boolean, nullable=False, default=False, server_default="FALSE")
    check_residential_address_line_1 = Column(
        Boolean, nullable=False, default=False, server_default="FALSE"
    )
    check_residential_address_line_2 = Column(
        Boolean, nullable=False, default=False, server_default="FALSE"
    )
    check_residential_city = Column(Boolean, nullable=False, default=False, server_default="FALSE")
    check_residential_zip_code = Column(
        Boolean, nullable=False, default=False, server_default="FALSE"
    )

    has_passed_required_checks = Column(
        Boolean, nullable=False, default=False, server_default="FALSE"
    )

    rmv_error_code = Column(StrEnum(RmvAcknowledgement), nullable=True)
    api_error_code = Column(StrEnum(RMVCheckApiErrorCode), nullable=True)

    absence_case_id = Column(Text, nullable=False, index=True)
    rmv_customer_key = Column(Text, nullable=True)


class StateMetric(Base):
    __tablename__ = "state_metric"
    effective_date = Column(Date, primary_key=True, nullable=False)
    unemployment_minimum_earnings = Column(Numeric, nullable=False)
    average_weekly_wage = Column(Numeric, nullable=False)

    def __init__(
        self,
        effective_date: datetime.date,
        unemployment_minimum_earnings: str,
        average_weekly_wage: str,
    ):
        """Constructor that takes metric values as strings.

        This ensures that the decimals are precise. For example compare Decimal(1431.66) to
        Decimal("1431.66").
        """
        self.effective_date = effective_date
        self.unemployment_minimum_earnings = Decimal(unemployment_minimum_earnings)
        self.average_weekly_wage = Decimal(average_weekly_wage)

    def __repr__(self):
        return "StateMetric(%s, %s, %s)" % (
            self.effective_date,
            self.unemployment_minimum_earnings,
            self.average_weekly_wage,
        )


def sync_state_metrics(db_session):
    state_metrics = [
        StateMetric(
            effective_date=datetime.date(2020, 10, 1),
            unemployment_minimum_earnings="5100.00",
            average_weekly_wage="1431.66",
        ),
        StateMetric(
            effective_date=datetime.date(2021, 1, 1),
            unemployment_minimum_earnings="5400.00",
            average_weekly_wage="1487.78",
        ),
    ]

    for metric in state_metrics:
        instance = db_session.merge(metric)
        if db_session.is_modified(instance):
            logger.info("updating metric %r", instance)

    db_session.commit()


class Notification(Base, TimestampMixin):
    __tablename__ = "notification"
    notification_id = Column(PostgreSQLUUID, primary_key=True, default=uuid_gen)
    request_json = Column(JSONB, nullable=False)
    fineos_absence_id = Column(Text, index=True)


class PhoneType(LookupTable):
    model = LkPhoneType
    column_names = ("phone_type_id", "phone_type_description")

    CELL = LkPhoneType(1, "Cell")
    FAX = LkPhoneType(2, "Fax")
    PHONE = LkPhoneType(3, "Phone")


# TODO (CP-1554): investigate whether this model can be merged with LeaveReason
class PreviousLeaveQualifyingReason(LookupTable):
    model = LkPreviousLeaveQualifyingReason
    column_names = (
        "previous_leave_qualifying_reason_id",
        "previous_leave_qualifying_reason_description",
    )

    PREGNANCY_MATERNITY = LkPreviousLeaveQualifyingReason(1, "Pregnancy")
    AN_ILLNESS_OR_INJURY = LkPreviousLeaveQualifyingReason(2, "An illness or injury")
    CARE_FOR_A_FAMILY_MEMBER = LkPreviousLeaveQualifyingReason(
        3, "Caring for a family member with a serious health condition"
    )
    CHILD_BONDING = LkPreviousLeaveQualifyingReason(
        4, "Bonding with my child after birth or placement"
    )
    MILITARY_CAREGIVER = LkPreviousLeaveQualifyingReason(
        5, "Caring for a family member who serves in the armed forces"
    )
    MILITARY_EXIGENCY_FAMILY = LkPreviousLeaveQualifyingReason(
        6, "Managing family affairs while a family member is on active duty in the armed forces"
    )


def sync_lookup_tables(db_session):
    """Synchronize lookup tables to the database."""
    LeaveReason.sync_to_database(db_session)
    LeaveReasonQualifier.sync_to_database(db_session)
    RelationshipToCaregiver.sync_to_database(db_session)
    RelationshipQualifier.sync_to_database(db_session)
    NotificationMethod.sync_to_database(db_session)
    FrequencyOrDuration.sync_to_database(db_session)
    EmploymentStatus.sync_to_database(db_session)
    AmountFrequency.sync_to_database(db_session)
    EmployerBenefitType.sync_to_database(db_session)
    OtherIncomeType.sync_to_database(db_session)
    DocumentType.sync_to_database(db_session)
    ContentType.sync_to_database(db_session)
    DayOfWeek.sync_to_database(db_session)
    WorkPatternType.sync_to_database(db_session)
    PhoneType.sync_to_database(db_session)
    PreviousLeaveQualifyingReason.sync_to_database(db_session)
    db_session.commit()<|MERGE_RESOLUTION|>--- conflicted
+++ resolved
@@ -23,11 +23,7 @@
 
 from ..lookup import LookupTable
 from .base import Base, TimestampMixin, uuid_gen
-<<<<<<< HEAD
-from .common import FeinColumn, StrEnum, TaxIdColumn
-=======
-from .common import PostgreSQLUUID, StrEnum
->>>>>>> d025ec2a
+from .common import FeinColumn, PostgreSQLUUID, StrEnum, TaxIdColumn
 
 logger = massgov.pfml.util.logging.get_logger(__name__)
 
@@ -269,19 +265,10 @@
     requestor = Column(Integer)
     claim_id = Column(PostgreSQLUUID, ForeignKey("claim.claim_id"), nullable=True, unique=True)
     has_mailing_address = Column(Boolean)
-<<<<<<< HEAD
-    mailing_address_id = Column(UUID(as_uuid=True), ForeignKey("address.address_id"), nullable=True)
-    residential_address_id = Column(
-        UUID(as_uuid=True), ForeignKey("address.address_id"), nullable=True
-    )
-    phone_id = Column(UUID(as_uuid=True), ForeignKey("phone.phone_id"), nullable=True)
-    employer_fein = Column(FeinColumn)
-=======
     mailing_address_id = Column(PostgreSQLUUID, ForeignKey("address.address_id"), nullable=True)
     residential_address_id = Column(PostgreSQLUUID, ForeignKey("address.address_id"), nullable=True)
     phone_id = Column(PostgreSQLUUID, ForeignKey("phone.phone_id"), nullable=True)
-    employer_fein = Column(Text)
->>>>>>> d025ec2a
+    employer_fein = Column(FeinColumn)
     first_name = Column(Text)
     last_name = Column(Text)
     middle_name = Column(Text, nullable=True)
