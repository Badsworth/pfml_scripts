import datetime
from decimal import Decimal
from enum import Enum
from typing import Optional

from sqlalchemy import TIMESTAMP, Boolean, Column, Date, ForeignKey, Integer, Numeric, Text, case
from sqlalchemy.dialects.postgresql import JSONB
from sqlalchemy.ext.hybrid import hybrid_property
from sqlalchemy.orm import backref, relationship

import massgov.pfml.util.logging
from massgov.pfml.db.models.base import deprecated_column
from massgov.pfml.db.models.employees import (
    Address,
    Claim,
    ClaimType,
    LkBankAccountType,
    LkGender,
    LkOccupation,
    LkPaymentMethod,
    TaxIdentifier,
    User,
)
from massgov.pfml.rmv.models import RmvAcknowledgement
from massgov.pfml.util.decimals import round_nearest_hundredth

from ..lookup import LookupTable
from .base import Base, TimestampMixin, uuid_gen
from .common import PostgreSQLUUID, StrEnum

logger = massgov.pfml.util.logging.get_logger(__name__)


class NoClaimTypeForAbsenceType(Exception):
    pass


class LkEmploymentStatus(Base):
    __tablename__ = "lk_employment_status"
    employment_status_id = Column(Integer, primary_key=True, autoincrement=True)
    employment_status_description = Column(Text, nullable=False)
    fineos_label = Column(Text)

    def __init__(self, employment_status_id, employment_status_description, fineos_label):
        self.employment_status_id = employment_status_id
        self.employment_status_description = employment_status_description
        self.fineos_label = fineos_label


class LkLeaveReason(Base):
    __tablename__ = "lk_leave_reason"
    leave_reason_id = Column(Integer, primary_key=True, autoincrement=True)
    leave_reason_description = Column(Text, nullable=False)
    _map = None

    def __init__(self, leave_reason_id, leave_reason_description):
        self.leave_reason_id = leave_reason_id
        self.leave_reason_description = leave_reason_description

    @classmethod
    def generate_map(cls):
        return {
            LeaveReason.CARE_FOR_A_FAMILY_MEMBER.leave_reason_id: ClaimType.FAMILY_LEAVE.claim_type_id,
            LeaveReason.PREGNANCY_MATERNITY.leave_reason_id: ClaimType.FAMILY_LEAVE.claim_type_id,
            LeaveReason.CHILD_BONDING.leave_reason_id: ClaimType.FAMILY_LEAVE.claim_type_id,
            LeaveReason.SERIOUS_HEALTH_CONDITION_EMPLOYEE.leave_reason_id: ClaimType.MEDICAL_LEAVE.claim_type_id,
        }

    @hybrid_property
    def absence_to_claim_type(self) -> int:
        if not self._map:
            self._map = self.generate_map()
        if self.leave_reason_id not in self._map:
            raise NoClaimTypeForAbsenceType(f"{self.leave_reason_id} not in the lookup table")
        return self._map[self.leave_reason_id]


class LkLeaveReasonQualifier(Base):
    __tablename__ = "lk_leave_reason_qualifier"
    leave_reason_qualifier_id = Column(Integer, primary_key=True, autoincrement=True)
    leave_reason_qualifier_description = Column(Text, nullable=False)

    def __init__(self, leave_reason_qualifier_id, leave_reason_qualifier_description):
        self.leave_reason_qualifier_id = leave_reason_qualifier_id
        self.leave_reason_qualifier_description = leave_reason_qualifier_description


class LkRelationshipToCaregiver(Base):
    __tablename__ = "lk_relationship_to_caregiver"
    relationship_to_caregiver_id = Column(Integer, primary_key=True, autoincrement=True)
    relationship_to_caregiver_description = Column(Text, nullable=False)

    def __init__(self, relationship_to_caregiver_id, relationship_to_caregiver_description):
        self.relationship_to_caregiver_id = relationship_to_caregiver_id
        self.relationship_to_caregiver_description = relationship_to_caregiver_description


class LkRelationshipQualifier(Base):
    __tablename__ = "lk_relationship_qualifier"
    relationship_qualifier_id = Column(Integer, primary_key=True, autoincrement=True)
    relationship_qualifier_description = Column(Text, nullable=False)

    def __init__(self, relationship_qualifier_id, relationship_qualifier_description):
        self.relationship_qualifier_id = relationship_qualifier_id
        self.relationship_qualifier_description = relationship_qualifier_description


class LkNotificationMethod(Base):
    __tablename__ = "lk_notification_method"
    notification_method_id = Column(Integer, primary_key=True, autoincrement=True)
    notification_method_description = Column(Text, nullable=False)

    def __init__(self, notification_method_id, notification_method_description):
        self.notification_method_id = notification_method_id
        self.notification_method_description = notification_method_description


class LkFrequencyOrDuration(Base):
    __tablename__ = "lk_frequency_or_duration"
    frequency_or_duration_id = Column(Integer, primary_key=True, autoincrement=True)
    frequency_or_duration_description = Column(Text, nullable=False)

    def __init__(self, frequency_or_duration_id, frequency_or_duration_description):
        self.frequency_or_duration_id = frequency_or_duration_id
        self.frequency_or_duration_description = frequency_or_duration_description


class LkWorkPatternType(Base):
    __tablename__ = "lk_work_pattern_type"
    work_pattern_type_id = Column(Integer, primary_key=True, autoincrement=True)
    work_pattern_type_description = Column(Text, nullable=False)

    def __init__(self, work_pattern_type_id, work_pattern_type_description):
        self.work_pattern_type_id = work_pattern_type_id
        self.work_pattern_type_description = work_pattern_type_description


class LkDayOfWeek(Base):
    __tablename__ = "lk_day_of_week"
    day_of_week_id = Column(Integer, primary_key=True, autoincrement=True)
    day_of_week_description = Column(Text, nullable=False)

    def __init__(self, day_of_week_id, day_of_week_description):
        self.day_of_week_id = day_of_week_id
        self.day_of_week_description = day_of_week_description


class LkAmountFrequency(Base):
    __tablename__ = "lk_amount_frequency"
    amount_frequency_id = Column(Integer, primary_key=True, autoincrement=True)
    amount_frequency_description = Column(Text, nullable=False)

    def __init__(self, amount_frequency_id, amount_frequency_description):
        self.amount_frequency_id = amount_frequency_id
        self.amount_frequency_description = amount_frequency_description


class LkEmployerBenefitType(Base):
    __tablename__ = "lk_employer_benefit_type"
    employer_benefit_type_id = Column(Integer, primary_key=True, autoincrement=True)
    employer_benefit_type_description = Column(Text, nullable=False)

    def __init__(self, employer_benefit_type_id, employer_benefit_type_description):
        self.employer_benefit_type_id = employer_benefit_type_id
        self.employer_benefit_type_description = employer_benefit_type_description


class LkOtherIncomeType(Base):
    __tablename__ = "lk_other_income_type"
    other_income_type_id = Column(Integer, primary_key=True, autoincrement=True)
    other_income_type_description = Column(Text, nullable=False)

    def __init__(self, other_income_type_id, other_income_type_description):
        self.other_income_type_id = other_income_type_id
        self.other_income_type_description = other_income_type_description


class LkPreviousLeaveQualifyingReason(Base):
    __tablename__ = "lk_previous_leave_qualifying_reason"
    previous_leave_qualifying_reason_id = Column(Integer, primary_key=True, autoincrement=True)
    previous_leave_qualifying_reason_description = Column(Text, nullable=False)

    def __init__(
        self, previous_leave_qualifying_reason_id, previous_leave_qualifying_reason_description
    ):
        self.previous_leave_qualifying_reason_id = previous_leave_qualifying_reason_id
        self.previous_leave_qualifying_reason_description = (
            previous_leave_qualifying_reason_description
        )


class LkPhoneType(Base):
    __tablename__ = "lk_phone_type"
    phone_type_id = Column(Integer, primary_key=True, autoincrement=True)
    phone_type_description = Column(Text, nullable=False)

    def __init__(self, phone_type_id, phone_type_description):
        self.phone_type_id = phone_type_id
        self.phone_type_description = phone_type_description


class Phone(Base, TimestampMixin):
    __tablename__ = "phone"
    application = relationship("Application", back_populates="phone")
    fineos_phone_id = Column(Integer)
    phone_id = Column(PostgreSQLUUID, primary_key=True, default=uuid_gen)
    phone_number = Column(Text)  # Formatted in E.164
    phone_type_id = Column(Integer, ForeignKey("lk_phone_type.phone_type_id"))
    phone_type_instance = relationship(LkPhoneType)


class ConcurrentLeave(Base, TimestampMixin):
    __tablename__ = "concurrent_leave"
    concurrent_leave_id = Column(PostgreSQLUUID, primary_key=True, default=uuid_gen)
    application_id = Column(
        PostgreSQLUUID, ForeignKey("application.application_id"), index=True, nullable=False
    )
    is_for_current_employer = Column(Boolean)
    leave_start_date = Column(Date)
    leave_end_date = Column(Date)
    application = relationship("Application")


class PreviousLeave(Base, TimestampMixin):
    # Caution: records of this model get recreated frequently as part of the PATCH /applications/:id endpoint.
    # Only the Application model should hold foreign keys to these records to avoid referenced objects being unexpectedly deleted.
    __tablename__ = "previous_leave"
    previous_leave_id = Column(PostgreSQLUUID, primary_key=True, default=uuid_gen)
    application_id = Column(
        PostgreSQLUUID, ForeignKey("application.application_id"), index=True, nullable=False
    )
    leave_start_date = Column(Date)
    leave_end_date = Column(Date)
    is_for_current_employer = Column(Boolean)
    leave_reason_id = Column(
        Integer,
        ForeignKey("lk_previous_leave_qualifying_reason.previous_leave_qualifying_reason_id"),
    )
    worked_per_week_minutes = Column(Integer)
    leave_minutes = Column(Integer)
    leave_reason = relationship(LkPreviousLeaveQualifyingReason)
    type = Column(Text)

    __mapper_args__ = {"polymorphic_on": type, "polymorphic_identity": "previous_leave"}


# The Application model will have references to previous_leaves for both other and same reasons
# In order for sqlalchemy to distinguish between the 2, we are making PreviousLeave polymorphic
# https://docs.sqlalchemy.org/en/14/orm/inheritance.html#single-table-inheritance
class PreviousLeaveOtherReason(PreviousLeave):
    application = relationship("Application", back_populates="previous_leaves_other_reason")
    __mapper_args__ = {"polymorphic_identity": "other_reason"}


class PreviousLeaveSameReason(PreviousLeave):
    application = relationship("Application", back_populates="previous_leaves_same_reason")
    __mapper_args__ = {"polymorphic_identity": "same_reason"}


class Application(Base, TimestampMixin):
    __tablename__ = "application"
    application_id = Column(PostgreSQLUUID, primary_key=True, default=uuid_gen)
    user_id = Column(PostgreSQLUUID, ForeignKey("user.user_id"), nullable=False, index=True)
    tax_identifier_id = Column(
        PostgreSQLUUID, ForeignKey("tax_identifier.tax_identifier_id"), index=True
    )
    nickname = Column(Text)
    requestor = Column(Integer)
    claim_id = Column(PostgreSQLUUID, ForeignKey("claim.claim_id"), nullable=True, unique=True)
    has_mailing_address = Column(Boolean)
    mailing_address_id = Column(PostgreSQLUUID, ForeignKey("address.address_id"), nullable=True)
    residential_address_id = Column(PostgreSQLUUID, ForeignKey("address.address_id"), nullable=True)
    phone_id = Column(PostgreSQLUUID, ForeignKey("phone.phone_id"), nullable=True)
    employer_fein = Column(Text)
    first_name = Column(Text)
    last_name = Column(Text)
    middle_name = Column(Text, nullable=True)
    date_of_birth = Column(Date)
    has_continuous_leave_periods = Column(Boolean)
    has_intermittent_leave_periods = Column(Boolean)
    has_reduced_schedule_leave_periods = Column(Boolean)
    has_state_id = Column(Boolean)
    mass_id = Column(Text)
    occupation_id = Column(Integer, ForeignKey("lk_occupation.occupation_id"))
    gender_id = Column(Integer, ForeignKey("lk_gender.gender_id"))
    hours_worked_per_week = Column(Numeric)
    relationship_to_caregiver_id = Column(
        Integer, ForeignKey("lk_relationship_to_caregiver.relationship_to_caregiver_id")
    )
    relationship_qualifier_id = Column(
        Integer, ForeignKey("lk_relationship_qualifier.relationship_qualifier_id")
    )
    pregnant_or_recent_birth = Column(Boolean)
    child_birth_date = Column(Date)
    child_placement_date = Column(Date)
    has_future_child_date = Column(Boolean)
    employer_notified = Column(Boolean)
    employer_notification_date = Column(Date)
    employer_notification_method_id = Column(
        Integer, ForeignKey("lk_notification_method.notification_method_id")
    )
    leave_reason_id = Column(Integer, ForeignKey("lk_leave_reason.leave_reason_id"))
    leave_reason_qualifier_id = Column(
        Integer, ForeignKey("lk_leave_reason_qualifier.leave_reason_qualifier_id")
    )
    employment_status_id = Column(Integer, ForeignKey("lk_employment_status.employment_status_id"))
    work_pattern_id = Column(PostgreSQLUUID, ForeignKey("work_pattern.work_pattern_id"))
    payment_preference_id = Column(
        PostgreSQLUUID, ForeignKey("application_payment_preference.payment_pref_id")
    )
    start_time = Column(TIMESTAMP(timezone=True))
    updated_time = Column(TIMESTAMP(timezone=True))
    completed_time = Column(TIMESTAMP(timezone=True))
    submitted_time = Column(TIMESTAMP(timezone=True))
    has_employer_benefits = Column(Boolean)
    has_other_incomes = Column(Boolean)
    has_submitted_payment_preference = Column(Boolean)
    caring_leave_metadata_id = Column(
        PostgreSQLUUID, ForeignKey("caring_leave_metadata.caring_leave_metadata_id")
    )
    has_previous_leaves_same_reason = Column(Boolean)
    has_previous_leaves_other_reason = Column(Boolean)
    has_concurrent_leave = Column(Boolean)
    is_withholding_tax = Column(Boolean, nullable=True)

    user = relationship(User)
    caring_leave_metadata = relationship("CaringLeaveMetadata", back_populates="application")
    claim = relationship(Claim, backref=backref("application", uselist=False))
    occupation = relationship(LkOccupation)
    gender = relationship(LkGender)
    leave_reason = relationship(LkLeaveReason)
    leave_reason_qualifier = relationship(LkLeaveReasonQualifier)
    employment_status = relationship(LkEmploymentStatus)
    relationship_to_caregiver = relationship(LkRelationshipToCaregiver)
    relationship_qualifier = relationship(LkRelationshipQualifier)
    employer_notification_method = relationship(LkNotificationMethod)
    tax_identifier = relationship(TaxIdentifier)
    mailing_address = relationship(Address, foreign_keys=[mailing_address_id])
    residential_address = relationship(Address, foreign_keys=[residential_address_id])
    payment_preference = relationship("ApplicationPaymentPreference", back_populates="application")
    phone = relationship("Phone", back_populates="application", uselist=False)

    work_pattern = relationship("WorkPattern", back_populates="applications", uselist=False)

    # `uselist` default is True, but for mypy need to state it explicitly so it
    # detects the relationship as many-to-one
    #
    # https://github.com/dropbox/sqlalchemy-stubs/issues/152
    continuous_leave_periods = relationship(
        "ContinuousLeavePeriod",
        back_populates="application",
        uselist=True,
        cascade="all, delete-orphan",
    )
    intermittent_leave_periods = relationship(
        "IntermittentLeavePeriod",
        back_populates="application",
        uselist=True,
        cascade="all, delete-orphan",
    )
    reduced_schedule_leave_periods = relationship(
        "ReducedScheduleLeavePeriod",
        back_populates="application",
        uselist=True,
        cascade="all, delete-orphan",
    )
    employer_benefits = relationship("EmployerBenefit", back_populates="application", uselist=True)
    other_incomes = relationship("OtherIncome", back_populates="application", uselist=True)
    previous_leaves_other_reason = relationship(
        "PreviousLeaveOtherReason", back_populates="application", uselist=True,
    )
    previous_leaves_same_reason = relationship(
        "PreviousLeaveSameReason", back_populates="application", uselist=True,
    )
    concurrent_leave = relationship("ConcurrentLeave", back_populates="application", uselist=False,)


class CaringLeaveMetadata(Base, TimestampMixin):
    __tablename__ = "caring_leave_metadata"
    caring_leave_metadata_id = Column(PostgreSQLUUID, primary_key=True, default=uuid_gen)
    family_member_first_name = Column(Text)
    family_member_last_name = Column(Text)
    family_member_middle_name = Column(Text)
    family_member_date_of_birth = Column(Date)
    relationship_to_caregiver_id = Column(
        Integer, ForeignKey("lk_relationship_to_caregiver.relationship_to_caregiver_id")
    )

    relationship_to_caregiver = relationship(LkRelationshipToCaregiver)
    application = relationship("Application", back_populates="caring_leave_metadata", uselist=False)


class ApplicationPaymentPreference(Base, TimestampMixin):
    __tablename__ = "application_payment_preference"
    payment_pref_id = Column(PostgreSQLUUID, primary_key=True, default=uuid_gen)
    payment_method_id = Column(Integer, ForeignKey("lk_payment_method.payment_method_id"))
    account_number = Column(Text)
    routing_number = Column(Text)
    bank_account_type_id = Column(
        Integer, ForeignKey("lk_bank_account_type.bank_account_type_id"), nullable=True
    )

    application = relationship("Application", back_populates="payment_preference", uselist=False)
    payment_method = relationship(LkPaymentMethod)
    bank_account_type = relationship(LkBankAccountType)


class ContinuousLeavePeriod(Base, TimestampMixin):
    __tablename__ = "continuous_leave_period"
    leave_period_id = Column(PostgreSQLUUID, primary_key=True, default=uuid_gen)
    application_id = Column(PostgreSQLUUID, ForeignKey("application.application_id"), index=True)
    start_date = Column(Date)
    end_date = Column(Date)
    is_estimated = Column(Boolean, default=True, nullable=False)
    last_day_worked = Column(Date)
    expected_return_to_work_date = Column(Date)
    start_date_full_day = Column(Boolean)
    start_date_off_hours = Column(Integer)
    start_date_off_minutes = Column(Integer)
    end_date_full_day = Column(Boolean)
    end_date_off_hours = Column(Integer)
    end_date_off_minutes = Column(Integer)

    application = relationship(Application, back_populates="continuous_leave_periods")


class IntermittentLeavePeriod(Base, TimestampMixin):
    __tablename__ = "intermittent_leave_period"
    leave_period_id = Column(PostgreSQLUUID, primary_key=True, default=uuid_gen)
    application_id = Column(PostgreSQLUUID, ForeignKey("application.application_id"), index=True)
    start_date = Column(Date)
    end_date = Column(Date)
    frequency = Column(Integer)
    frequency_interval = Column(Integer)
    frequency_interval_basis = Column(Text)
    duration = Column(Integer)
    duration_basis = Column(Text)

    application = relationship(Application, back_populates="intermittent_leave_periods")


class ReducedScheduleLeavePeriod(Base, TimestampMixin):
    __tablename__ = "reduced_schedule_leave_period"
    leave_period_id = Column(PostgreSQLUUID, primary_key=True, default=uuid_gen)
    application_id = Column(PostgreSQLUUID, ForeignKey("application.application_id"), index=True)
    start_date = Column(Date)
    end_date = Column(Date)
    is_estimated = Column(Boolean, default=True, nullable=False)
    thursday_off_minutes = Column(Integer)
    friday_off_minutes = Column(Integer)
    saturday_off_minutes = Column(Integer)
    sunday_off_minutes = Column(Integer)
    monday_off_minutes = Column(Integer)
    tuesday_off_minutes = Column(Integer)
    wednesday_off_minutes = Column(Integer)

    application = relationship(Application, back_populates="reduced_schedule_leave_periods")


class EmployerBenefit(Base, TimestampMixin):
    # Caution: records of this model get recreated frequently as part of the PATCH /applications/:id endpoint.
    # Only the Application model should hold foreign keys to these records to avoid referenced objects being unexpectedly deleted.
    __tablename__ = "employer_benefit"
    employer_benefit_id = Column(PostgreSQLUUID, primary_key=True, default=uuid_gen)
    application_id = Column(
        PostgreSQLUUID, ForeignKey("application.application_id"), index=True, nullable=False
    )
    benefit_start_date = Column(Date)
    benefit_end_date = Column(Date)
    benefit_type_id = Column(
        Integer, ForeignKey("lk_employer_benefit_type.employer_benefit_type_id")
    )
    benefit_amount_dollars = Column(Numeric(asdecimal=True))
    benefit_amount_frequency_id = Column(
        Integer, ForeignKey("lk_amount_frequency.amount_frequency_id")
    )
    is_full_salary_continuous = Column(Boolean)

    application = relationship(Application, back_populates="employer_benefits")
    benefit_type = relationship(LkEmployerBenefitType)
    benefit_amount_frequency = relationship(LkAmountFrequency)


class OtherIncome(Base, TimestampMixin):
    # Caution: records of this model get recreated frequently as part of the PATCH /applications/:id endpoint.
    # Only the Application model should hold foreign keys to these records to avoid referenced objects being unexpectedly deleted.
    __tablename__ = "other_income"
    other_income_id = Column(PostgreSQLUUID, primary_key=True, default=uuid_gen)
    application_id = Column(
        PostgreSQLUUID, ForeignKey("application.application_id"), index=True, nullable=False
    )
    income_start_date = Column(Date)
    income_end_date = Column(Date)
    income_type_id = Column(Integer, ForeignKey("lk_other_income_type.other_income_type_id"))
    income_amount_dollars = Column(Numeric(asdecimal=True))
    income_amount_frequency_id = Column(
        Integer, ForeignKey("lk_amount_frequency.amount_frequency_id")
    )

    application = relationship(Application, back_populates="other_incomes")
    income_type = relationship(LkOtherIncomeType)
    income_amount_frequency = relationship(LkAmountFrequency)


class WorkPattern(Base, TimestampMixin):
    __tablename__ = "work_pattern"
    work_pattern_id = Column(PostgreSQLUUID, primary_key=True, default=uuid_gen)
    work_pattern_type_id = Column(Integer, ForeignKey("lk_work_pattern_type.work_pattern_type_id"))

    applications = relationship("Application", back_populates="work_pattern", uselist=True)
    work_pattern_type = relationship(LkWorkPatternType)
    work_pattern_days = relationship(
        "WorkPatternDay",
        back_populates="work_pattern",
        uselist=True,
        order_by="asc(WorkPatternDay.sort_order)",
    )


class WorkPatternDay(Base, TimestampMixin):
    __tablename__ = "work_pattern_day"
    work_pattern_id = Column(
        PostgreSQLUUID, ForeignKey("work_pattern.work_pattern_id"), primary_key=True
    )
    day_of_week_id = Column(Integer, ForeignKey("lk_day_of_week.day_of_week_id"), primary_key=True)
    minutes = Column(Integer)

    work_pattern = relationship("WorkPattern", back_populates="work_pattern_days", uselist=False)
    day_of_week = relationship(LkDayOfWeek)
    relationship(WorkPattern, back_populates="work_pattern_days")

    @hybrid_property
    def sort_order(self):
        """Set sort order of Sunday to 0"""
        day_of_week_is_sunday = self.day_of_week_id == 7
        return case([(day_of_week_is_sunday, 0),], else_=self.day_of_week_id)  # type: ignore


class WorkPatternType(LookupTable):
    model = LkWorkPatternType
    column_names = ("work_pattern_type_id", "work_pattern_type_description")

    FIXED = LkWorkPatternType(0, "Fixed")
    ROTATING = LkWorkPatternType(1, "Rotating")
    VARIABLE = LkWorkPatternType(2, "Variable")


class DayOfWeek(LookupTable):
    model = LkDayOfWeek
    column_names = ("day_of_week_id", "day_of_week_description")

    MONDAY = LkDayOfWeek(1, "Monday")
    TUESDAY = LkDayOfWeek(2, "Tuesday")
    WEDNESDAY = LkDayOfWeek(3, "Wednesday")
    THURSDAY = LkDayOfWeek(4, "Thursday")
    FRIDAY = LkDayOfWeek(5, "Friday")
    SATURDAY = LkDayOfWeek(6, "Saturday")
    SUNDAY = LkDayOfWeek(7, "Sunday")


class LeaveReason(LookupTable):
    model = LkLeaveReason
    column_names = ("leave_reason_id", "leave_reason_description")

    CARE_FOR_A_FAMILY_MEMBER = LkLeaveReason(1, "Care for a Family Member")
    PREGNANCY_MATERNITY = LkLeaveReason(2, "Pregnancy/Maternity")
    CHILD_BONDING = LkLeaveReason(3, "Child Bonding")
    SERIOUS_HEALTH_CONDITION_EMPLOYEE = LkLeaveReason(4, "Serious Health Condition - Employee")


class LeaveReasonQualifier(LookupTable):
    model = LkLeaveReasonQualifier
    column_names = ("leave_reason_qualifier_id", "leave_reason_qualifier_description")

    NEWBORN = LkLeaveReasonQualifier(1, "Newborn")
    SERIOUS_HEALTH_CONDITION = LkLeaveReasonQualifier(2, "Serious Health Condition")
    # This reason qualifier is not currently being used. See API-389 & PR #1280.
    WORK_RELATED_ACCIDENT_INJURY = LkLeaveReasonQualifier(3, "Work Related Accident/Injury")
    ADOPTION = LkLeaveReasonQualifier(4, "Adoption")
    FOSTER_CARE = LkLeaveReasonQualifier(5, "Foster Care")
    NOT_WORK_RELATED = LkLeaveReasonQualifier(6, "Not Work Related")
    SICKNESS = LkLeaveReasonQualifier(7, "Sickness")
    POSTNATAL_DISABILITY = LkLeaveReasonQualifier(8, "Postnatal Disability")


class RelationshipToCaregiver(LookupTable):
    model = LkRelationshipToCaregiver
    column_names = ("relationship_to_caregiver_id", "relationship_to_caregiver_description")

    PARENT = LkRelationshipToCaregiver(1, "Parent")
    CHILD = LkRelationshipToCaregiver(2, "Child")
    GRANDPARENT = LkRelationshipToCaregiver(3, "Grandparent")
    GRANDCHILD = LkRelationshipToCaregiver(4, "Grandchild")
    OTHER_FAMILY_MEMBER = LkRelationshipToCaregiver(5, "Other Family Member")
    SERVICE_MEMBER = LkRelationshipToCaregiver(6, "Service Member")
    INLAW = LkRelationshipToCaregiver(7, "Inlaw")
    SIBLING = LkRelationshipToCaregiver(8, "Sibling - Brother/Sister")
    OTHER = LkRelationshipToCaregiver(9, "Other")
    EMPLOYEE = LkRelationshipToCaregiver(10, "Employee")
    SPOUSE = LkRelationshipToCaregiver(11, "Spouse")


class RelationshipQualifier(LookupTable):
    model = LkRelationshipQualifier
    column_names = ("relationship_qualifier_id", "relationship_qualifier_description")

    ADOPTED = LkRelationshipQualifier(1, "Adopted")
    BIOLOGICAL = LkRelationshipQualifier(2, "Biological")
    FOSTER = LkRelationshipQualifier(3, "Foster")
    CUSTODIAL_PARENT = LkRelationshipQualifier(4, "Custodial Parent")
    LEGAL_GAURDIAN = LkRelationshipQualifier(5, "Legal Guardian")
    STEP_PARENT = LkRelationshipQualifier(6, "Step Parent")
    LEGALLY_MARRIED = LkRelationshipQualifier(7, "Legally Married")
    UNDISCLOSED = LkRelationshipQualifier(8, "Undisclosed")
    PARENT_IN_LAW = LkRelationshipQualifier(9, "Parent-In-Law")


class NotificationMethod(LookupTable):
    model = LkNotificationMethod
    column_names = ("notification_method_id", "notification_method_description")

    IN_WRITING = LkNotificationMethod(1, "In Writing")
    IN_PERSON = LkNotificationMethod(2, "In Person")
    BY_TELEPHONE = LkNotificationMethod(3, "By Telephone")
    OTHER = LkNotificationMethod(4, "Other")


class FrequencyOrDuration(LookupTable):
    model = LkFrequencyOrDuration
    column_names = ("frequency_or_duration_id", "frequency_or_duration_description")

    DAYS = LkFrequencyOrDuration(1, "Days")
    WEEKS = LkFrequencyOrDuration(2, "Weeks")
    MONTHS = LkFrequencyOrDuration(3, "Months")
    MINUTES = LkFrequencyOrDuration(4, "Minutes")
    HOURS = LkFrequencyOrDuration(5, "Hours")


class EmploymentStatus(LookupTable):
    model = LkEmploymentStatus
    column_names = ("employment_status_id", "employment_status_description", "fineos_label")

    EMPLOYED = LkEmploymentStatus(1, "Employed", "Active")
    UNEMPLOYED = LkEmploymentStatus(2, "Unemployed", "Terminated")
    SELF_EMPLOYED = LkEmploymentStatus(3, "Self-Employed", "Self-Employed")


class AmountFrequency(LookupTable):
    model = LkAmountFrequency
    column_names = ("amount_frequency_id", "amount_frequency_description")

    PER_DAY = LkAmountFrequency(1, "Per Day")
    PER_WEEK = LkAmountFrequency(2, "Per Week")
    PER_MONTH = LkAmountFrequency(3, "Per Month")
    ALL_AT_ONCE = LkAmountFrequency(4, "In Total")


class EmployerBenefitType(LookupTable):
    model = LkEmployerBenefitType
    column_names = ("employer_benefit_type_id", "employer_benefit_type_description")

    ACCRUED_PAID_LEAVE = LkEmployerBenefitType(1, "Accrued paid leave")
    SHORT_TERM_DISABILITY = LkEmployerBenefitType(2, "Short-term disability insurance")
    PERMANENT_DISABILITY_INSURANCE = LkEmployerBenefitType(3, "Permanent disability insurance")
    FAMILY_OR_MEDICAL_LEAVE_INSURANCE = LkEmployerBenefitType(
        4, "Family or medical leave insurance"
    )
    UNKNOWN = LkEmployerBenefitType(5, "Unknown")


class OtherIncomeType(LookupTable):
    model = LkOtherIncomeType
    column_names = ("other_income_type_id", "other_income_type_description")

    WORKERS_COMP = LkOtherIncomeType(1, "Workers Compensation")
    UNEMPLOYMENT = LkOtherIncomeType(2, "Unemployment Insurance")
    SSDI = LkOtherIncomeType(3, "SSDI")
    RETIREMENT_DISABILITY = LkOtherIncomeType(4, "Disability benefits under Gov't retirement plan")
    JONES_ACT = LkOtherIncomeType(5, "Jones Act benefits")
    RAILROAD_RETIREMENT = LkOtherIncomeType(6, "Railroad Retirement benefits")
    OTHER_EMPLOYER = LkOtherIncomeType(7, "Earnings from another employment/self-employment")


class FINEOSWebIdExt(Base, TimestampMixin):
    __tablename__ = "link_fineos_web_id_ext"
    employee_tax_identifier = Column(Text, primary_key=True)
    employer_fein = Column(Text, primary_key=True)
    fineos_web_id = Column(Text)


class LkDocumentType(Base):
    __tablename__ = "lk_document_type"
    document_type_id = Column(Integer, primary_key=True, autoincrement=True)
    document_type_description = Column(Text, nullable=False)

    def __init__(self, document_type_id, document_type_description):
        self.document_type_id = document_type_id
        self.document_type_description = document_type_description


class DocumentType(LookupTable):
    model = LkDocumentType
    column_names = ("document_type_id", "document_type_description")

    PASSPORT = LkDocumentType(1, "Passport")
    DRIVERS_LICENSE_MASS = LkDocumentType(2, "Driver's License Mass")
    DRIVERS_LICENSE_OTHER_STATE = LkDocumentType(3, "Driver's License Other State")
    IDENTIFICATION_PROOF = LkDocumentType(4, "Identification Proof")
    STATE_MANAGED_PAID_LEAVE_CONFIRMATION = LkDocumentType(
        5, "State managed Paid Leave Confirmation"
    )
    APPROVAL_NOTICE = LkDocumentType(6, "Approval Notice")
    REQUEST_FOR_MORE_INFORMATION = LkDocumentType(7, "Request for More Information")
    DENIAL_NOTICE = LkDocumentType(8, "Denial Notice")
    OWN_SERIOUS_HEALTH_CONDITION_FORM = LkDocumentType(9, "Own serious health condition form")
    PREGNANCY_MATERNITY_FORM = LkDocumentType(10, "Pregnancy/Maternity form")
    CHILD_BONDING_EVIDENCE_FORM = LkDocumentType(11, "Child bonding evidence form")
    CARE_FOR_A_FAMILY_MEMBER_FORM = LkDocumentType(12, "Care for a family member form")
    MILITARY_EXIGENCY_FORM = LkDocumentType(13, "Military exigency form")
    WITHDRAWAL_NOTICE = LkDocumentType(14, "Pending Application Withdrawn")
    APPEAL_ACKNOWLEDGMENT = LkDocumentType(15, "Appeal Acknowledgment")


class Document(Base, TimestampMixin):
    __tablename__ = "document"
    document_id = Column(PostgreSQLUUID, primary_key=True, default=uuid_gen)
    user_id = Column(PostgreSQLUUID, ForeignKey("user.user_id"), nullable=False, index=True)
    application_id = Column(
        PostgreSQLUUID, ForeignKey("application.application_id"), nullable=False, index=True
    )
    document_type_id = Column(
        Integer, ForeignKey("lk_document_type.document_type_id"), nullable=False
    )
<<<<<<< HEAD
    content_type_id = deprecated_column(
        Column(Integer, ForeignKey("lk_content_type.content_type_id"), nullable=True)
    )
=======
>>>>>>> 11c27f78
    size_bytes = Column(Integer, nullable=False)
    fineos_id = Column(Text, nullable=True)
    is_stored_in_s3 = Column(Boolean, nullable=False)
    name = Column(Text, nullable=False)
    description = Column(Text, nullable=False)

    document_type_instance = relationship(LkDocumentType)


class RMVCheckApiErrorCode(Enum):
    FAILED_TO_BUILD_REQUEST = "FAILED_TO_BUILD_REQUEST"
    NETWORKING_ISSUES = "NETWORKING_ISSUES"
    FAILED_TO_PARSE_RESPONSE = "FAILED_TO_PARSE_RESPONSE"
    UNKNOWN_RMV_ISSUE = "UNKNOWN_RMV_ISSUE"


class RMVCheck(Base, TimestampMixin):
    __tablename__ = "rmv_check"
    rmv_check_id = Column(PostgreSQLUUID, primary_key=True, default=uuid_gen)

    request_to_rmv_started_at = Column(TIMESTAMP(timezone=True), nullable=True)
    request_to_rmv_completed_at = Column(TIMESTAMP(timezone=True), nullable=True)

    check_expiration = Column(Boolean, nullable=False, default=False, server_default="FALSE")
    check_customer_inactive = Column(Boolean, nullable=False, default=False, server_default="FALSE")
    check_active_fraudulent_activity = Column(
        Boolean, nullable=False, default=False, server_default="FALSE"
    )
    check_mass_id_number = Column(Boolean, nullable=False, default=False, server_default="FALSE")
    check_residential_address_line_1 = Column(
        Boolean, nullable=False, default=False, server_default="FALSE"
    )
    check_residential_address_line_2 = Column(
        Boolean, nullable=False, default=False, server_default="FALSE"
    )
    check_residential_city = Column(Boolean, nullable=False, default=False, server_default="FALSE")
    check_residential_zip_code = Column(
        Boolean, nullable=False, default=False, server_default="FALSE"
    )

    has_passed_required_checks = Column(
        Boolean, nullable=False, default=False, server_default="FALSE"
    )

    rmv_error_code = Column(StrEnum(RmvAcknowledgement), nullable=True)
    api_error_code = Column(StrEnum(RMVCheckApiErrorCode), nullable=True)

    absence_case_id = Column(Text, nullable=False, index=True)
    rmv_customer_key = Column(Text, nullable=True)


class StateMetric(Base, TimestampMixin):
    __tablename__ = "state_metric"
    effective_date = Column(Date, primary_key=True, nullable=False)
    unemployment_minimum_earnings = Column(Numeric, nullable=False)
    average_weekly_wage = Column(Numeric, nullable=False)
    maximum_weekly_benefit_amount = Column(Numeric, nullable=False)

    def __init__(
        self,
        effective_date: datetime.date,
        unemployment_minimum_earnings: str,
        average_weekly_wage: str,
        maximum_weekly_benefit_amount: Optional[str] = None,
    ):
        """Constructor that takes metric values as strings.

        This ensures that the decimals are precise. For example compare Decimal(1431.66) to
        Decimal("1431.66").
        """
        self.effective_date = effective_date
        self.unemployment_minimum_earnings = Decimal(unemployment_minimum_earnings)
        self.average_weekly_wage = Decimal(average_weekly_wage)

        # When the maximum weekly benefit is not manually set, it will be calculated based on
        # the average weekly wage, as per the regulation:
        # https://malegislature.gov/Laws/GeneralLaws/PartI/TitleXXII/Chapter175M/Section3
        if maximum_weekly_benefit_amount is None:
            self.maximum_weekly_benefit_amount = round_nearest_hundredth(
                self.average_weekly_wage * Decimal(".64")
            )
        else:
            self.maximum_weekly_benefit_amount = Decimal(maximum_weekly_benefit_amount)

    def __repr__(self):
        return "StateMetric(%s, %s, %s, %s)" % (
            self.effective_date,
            self.unemployment_minimum_earnings,
            self.average_weekly_wage,
            self.maximum_weekly_benefit_amount,
        )


def sync_state_metrics(db_session):
    # For the first year of the program, the maximum weekly benefit is $850, which needs to
    # be set directly. Beyond that, we should only directly set the unempleoyment minimum
    # earnings and the average weekly wage. The maximum weekly benefit amount will then be
    # calculated based on the average weekly wage.

    state_metrics = [
        StateMetric(
            effective_date=datetime.date(2020, 10, 1),
            unemployment_minimum_earnings="5100.00",
            average_weekly_wage="1431.66",
            maximum_weekly_benefit_amount="850.00",
        ),
        StateMetric(
            effective_date=datetime.date(2021, 1, 1),
            unemployment_minimum_earnings="5400.00",
            average_weekly_wage="1487.78",
            maximum_weekly_benefit_amount="850.00",
        ),
    ]

    for metric in state_metrics:
        instance = db_session.merge(metric)
        if db_session.is_modified(instance):
            logger.info("updating metric %r", instance)

    db_session.commit()


class Notification(Base, TimestampMixin):
    __tablename__ = "notification"
    notification_id = Column(PostgreSQLUUID, primary_key=True, default=uuid_gen)
    request_json = Column(JSONB, nullable=False)
    fineos_absence_id = Column(Text, index=True)


class PhoneType(LookupTable):
    model = LkPhoneType
    column_names = ("phone_type_id", "phone_type_description")

    CELL = LkPhoneType(1, "Cell")
    FAX = LkPhoneType(2, "Fax")
    PHONE = LkPhoneType(3, "Phone")


# TODO (CP-1554): investigate whether this model can be merged with LeaveReason
class PreviousLeaveQualifyingReason(LookupTable):
    model = LkPreviousLeaveQualifyingReason
    column_names = (
        "previous_leave_qualifying_reason_id",
        "previous_leave_qualifying_reason_description",
    )

    PREGNANCY_MATERNITY = LkPreviousLeaveQualifyingReason(1, "Pregnancy")
    AN_ILLNESS_OR_INJURY = LkPreviousLeaveQualifyingReason(2, "An illness or injury")
    CARE_FOR_A_FAMILY_MEMBER = LkPreviousLeaveQualifyingReason(
        3, "Caring for a family member with a serious health condition"
    )
    CHILD_BONDING = LkPreviousLeaveQualifyingReason(
        4, "Bonding with my child after birth or placement"
    )
    MILITARY_CAREGIVER = LkPreviousLeaveQualifyingReason(
        5, "Caring for a family member who serves in the armed forces"
    )
    MILITARY_EXIGENCY_FAMILY = LkPreviousLeaveQualifyingReason(
        6, "Managing family affairs while a family member is on active duty in the armed forces"
    )


def sync_lookup_tables(db_session):
    """Synchronize lookup tables to the database."""
    LeaveReason.sync_to_database(db_session)
    LeaveReasonQualifier.sync_to_database(db_session)
    RelationshipToCaregiver.sync_to_database(db_session)
    RelationshipQualifier.sync_to_database(db_session)
    NotificationMethod.sync_to_database(db_session)
    FrequencyOrDuration.sync_to_database(db_session)
    EmploymentStatus.sync_to_database(db_session)
    AmountFrequency.sync_to_database(db_session)
    EmployerBenefitType.sync_to_database(db_session)
    OtherIncomeType.sync_to_database(db_session)
    DocumentType.sync_to_database(db_session)
    DayOfWeek.sync_to_database(db_session)
    WorkPatternType.sync_to_database(db_session)
    PhoneType.sync_to_database(db_session)
    PreviousLeaveQualifyingReason.sync_to_database(db_session)
    db_session.commit()<|MERGE_RESOLUTION|>--- conflicted
+++ resolved
@@ -9,7 +9,6 @@
 from sqlalchemy.orm import backref, relationship
 
 import massgov.pfml.util.logging
-from massgov.pfml.db.models.base import deprecated_column
 from massgov.pfml.db.models.employees import (
     Address,
     Claim,
@@ -731,12 +730,6 @@
     document_type_id = Column(
         Integer, ForeignKey("lk_document_type.document_type_id"), nullable=False
     )
-<<<<<<< HEAD
-    content_type_id = deprecated_column(
-        Column(Integer, ForeignKey("lk_content_type.content_type_id"), nullable=True)
-    )
-=======
->>>>>>> 11c27f78
     size_bytes = Column(Integer, nullable=False)
     fineos_id = Column(Text, nullable=True)
     is_stored_in_s3 = Column(Boolean, nullable=False)
