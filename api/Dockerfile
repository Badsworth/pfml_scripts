#
# Dockerfile for PFML API.
#

FROM python:3.9-slim-buster as build

# core project tools
RUN pip install poetry
RUN apt-get update \
 && apt-get install --no-install-recommends --yes \
        libffi-dev make \
        build-essential git curl \
<<<<<<< HEAD
        postgresql gnupg
=======
        postgresql libpq-dev gnupg \
 && curl https://packages.microsoft.com/keys/microsoft.asc | apt-key add - \
 && curl https://packages.microsoft.com/config/debian/10/prod.list > /etc/apt/sources.list.d/mssql-release.list \
 && apt-get update \
 && ACCEPT_EULA=Y apt-get install --no-install-recommends --yes msodbcsql17 unixodbc-dev mssql-tools
>>>>>>> a8793da7

# setup user stuff
ARG RUN_UID
ARG RUN_USER

RUN : "${RUN_USER:?RUN_USER and RUN_UID need to be set and non-empty.}" && \
    [ "${RUN_USER}" = "root" ] || \
    (useradd -mU --home "/home/${RUN_USER}" --uid ${RUN_UID} "${RUN_USER}" \
    && mkdir /app \
    && chown -R ${RUN_UID} "/home/${RUN_USER}" /app)

USER ${RUN_USER}

#-------------------------------------------------------------------------------
# Development build environment
#-------------------------------------------------------------------------------
FROM build as dev

ARG RUN_USER

# Set up friendly bash configuration
USER root
COPY ./local/bashrc /home/${RUN_USER}/.bashrc
COPY ./local/inputrc /home/${RUN_USER}/.inputrc
RUN rm /etc/bash.bashrc

USER ${RUN_USER}
WORKDIR /app

# install dependencies
COPY pyproject.toml poetry.lock ./
RUN poetry install --no-root --extras "api-only-dependencies"

# grab the application
COPY . ./

# run the server
CMD ["poetry", "run", "python", "-m", "massgov.pfml.api"]

#-------------------------------------------------------------------------------
# Non-development build environment
#-------------------------------------------------------------------------------
FROM build as app-build

ARG RUN_USER
USER ${RUN_USER}

WORKDIR /app

# install dependencies
# use a project-local virtualenv to be easy to find
ENV POETRY_VIRTUALENVS_IN_PROJECT true
COPY pyproject.toml poetry.lock ./
RUN poetry install --no-root --no-dev --extras "api-only-dependencies"

# for simplicity, grab the whole project
COPY . ./
# then install just the application by building and installing the project
# Python package (excludes non-essential files, like tests)
RUN poetry build --format wheel && poetry run pip install 'dist/massgov.pfml.api-0.1.0-py3-none-any.whl'

#-------------------------------------------------------------------------------
# Application only
#-------------------------------------------------------------------------------
# now copy over just the installed components into the final image
FROM scratch as app

ARG RUN_USER
USER ${RUN_USER}

COPY --from=app-build /etc/passwd /etc/group /etc/
COPY --from=app-build /app/.venv /app/.venv

# Include GPG for the DOR Import task.
# Ideally this isn't included for every other ECS task/service, but we'll do it for now.
COPY --from=app-build /usr/lib/gnupg/* /usr/lib/gnupg/
COPY --from=app-build /usr/lib/gnupg2/* /usr/lib/gnupg2/
COPY --from=app-build /usr/bin/gpg /usr/bin/gpg
COPY --from=app-build /usr/bin/gpg-agent /usr/bin/gpg-agent

COPY --from=app-build /etc/ssl/* /etc/ssl/
COPY --from=app-build /usr/share/ca-certificates/* /usr/share/ca-certificates/
COPY --from=app-build /usr/local/bin/python* /usr/local/bin/

# Include etc files that link to /usr/local/lib/
COPY --from=app-build /etc/ld.so.conf /etc/ld.so.cache /etc/
COPY --from=app-build /etc/ld.so.conf.d/ /etc/ld.so.conf.d/

# Include required libs
COPY --from=app-build /usr/lib/x86_64-linux-gnu/ /usr/lib/x86_64-linux-gnu/
COPY --from=app-build /lib/* /lib/
COPY --from=app-build /usr/local/lib/ /usr/local/lib/
COPY --from=app-build /usr/local/include/python* /usr/local/include/
COPY --from=app-build /lib64/* /lib64/
COPY --from=app-build --chown=${RUN_USER} /tmp/ /tmp/

ENV PATH="/app/.venv/bin:$PATH"

# run the application
CMD ["massgov-pfml-api"]<|MERGE_RESOLUTION|>--- conflicted
+++ resolved
@@ -10,15 +10,7 @@
  && apt-get install --no-install-recommends --yes \
         libffi-dev make \
         build-essential git curl \
-<<<<<<< HEAD
         postgresql gnupg
-=======
-        postgresql libpq-dev gnupg \
- && curl https://packages.microsoft.com/keys/microsoft.asc | apt-key add - \
- && curl https://packages.microsoft.com/config/debian/10/prod.list > /etc/apt/sources.list.d/mssql-release.list \
- && apt-get update \
- && ACCEPT_EULA=Y apt-get install --no-install-recommends --yes msodbcsql17 unixodbc-dev mssql-tools
->>>>>>> a8793da7
 
 # setup user stuff
 ARG RUN_UID
