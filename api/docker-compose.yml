--- conflicted
+++ resolved
@@ -68,11 +68,7 @@
       - DB_PASSWORD=secret123
       - DB_NESSUS_PASSWORD=nessussecret123
       - CORS_ORIGINS=http://localhost:3000,http://localhost:3001
-<<<<<<< HEAD
-      - COGNITO_USER_POOL_KEYS_URL=file:///app/jwks.json
-=======
       - COGNITO_USER_POOL_KEYS_URL=${COGNITO_USER_POOL_KEYS_URL:-file:///app/jwks.json}
->>>>>>> 4ce0dba3
       # Stage Cognito resource
       - COGNITO_USER_POOL_ID=us-east-1_HpL4XslLg
       - COGNITO_USER_POOL_CLIENT_ID=10rjcp71r8bnk4459c67bn18t8
@@ -128,18 +124,6 @@
       #- AWS_PROFILE=AWS-498823821309-Infrastructure-Admin_profile
       #- NEW_PLAN_PROOFS_ACTIVE_AT=2021-06-26 00:00:00+00:00
       #- FEATURES_FILE_PATH=file:///app/features.yaml
-<<<<<<< HEAD
-      # Uncomment and set these in order to enable Azure AD SSO in the admin portal
-      #- AZURE_AD_APPLICATION_CLIENT_ID=ecc75e15-cd60-4e28-b62f-d1bf80e05d4d
-      #- AZURE_AD_OBJECT_ID=7ee79648-2fec-425e-9985-a56e792771d0
-      #- AZURE_AD_DIRECTORY_TENANT_ID=3e861d16-48b7-4a0e-9806-8c04d81b7b2a
-      #- AZURE_AD_AUTHORITY_DOMAIN=login.microsoftonline.com
-      # Non-prod admin portal group id from Azure AD
-      #- AZURE_AD_AUTHORIZATION_GUID=67f909a7-049b-4844-98eb-beec1bd35fc0
-      # For development grab the non-prod azure_ad_secret_value from parameter store.
-      # - AZURE_AD_SECRET_VALUE=
-      - ADMIN_PORTAL_BASE_URL=http://localhost:3001
-=======
       - PDF_API_HOST=https://mass-pfml-pdf-api
       - ENABLE_GENERATE_1099_PDF=1
       - GENERATE_1099_MAX_FILES=1000
@@ -150,7 +134,6 @@
       - IRS_1099_CORRECTION_IND=0
       - MOVEIT_SFTP_URI=sftp://foo@mass-pfml-sftp:22
       - SFTP_URI=sftp://foo@mass-pfml-sftp:22
->>>>>>> 4ce0dba3
 
     networks:
       main:
