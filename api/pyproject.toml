[tool.poetry]
name = "massgov.pfml.api"
version = "0.1.0"
description = "Massachusetts Paid Family & Medical Leave API"
authors = ["Mass PFML API Team <ma-pfml-alerts@mass.gov>"]
packages = [{ include = "massgov" }]
include = ["openapi.yaml", "newrelic.ini"]

[tool.poetry.dependencies]
alembic = "^1.4.2"
boto3 = "^1.13.7"
boto3_extensions = "^0.14.1"
connexion = {extras = ["swagger-ui"], version = "^2.7.0", optional = true}
cryptography = "^3.4.4"
csvsorter = "^1.4"
ebcdic = "^1.1.1"
factory_boy = "^3.2.0"
faker = "^4.2.0"
flask-bouncer = { version = "^0.3.0", optional = true }
flask_cors = { version = "^3.0.9", optional = true }
Flask-HTTPAuth = { version = "^4.2.0", optional = true }
gunicorn = { version = "^20.0.4", optional = true }
# Locking indirect lxml dependency to version that addresses CVE-2021-28957. Can remove when Zeep
# pins lxml dependency to version that addresses CVE-2021-28957.
lxml = { version = "^4.6.3", optional = true }
newrelic = "~6.4.0.157"
paramiko = "^2.7.2"
phonenumbers = "^8.12.13"
psycopg2-binary = "^2.8.5"
puremagic = "^1.10"
pydantic = {extras = ["dotenv"], version = "^1.8.1"}
pydash = "^4.7.6"
python = "^3.9"
python-dateutil = "^2.8.1"
python-gnupg = "^0.4.6"
python-jose = {extras = ["cryptography"], version = "^3.2.0"}
pyyaml = "^5.4.0"
requests = "^2.24.0"
requests-pkcs12 = "^1.7"
requests_oauthlib = "^1.3.0"
smart_open = "^2.0.0"
sqlalchemy = "~1.3.15"
strict-rfc3339 = "^0.7"
tenacity = "^6.2.0"
xmlschema = "^1.2.2"
zeep = { version = "^3.4.0", optional = true }
Flask = "^1.1.0"
SQLAlchemy-Utils = "^0.37.8"
<<<<<<< HEAD
msal = "^1.15.0"

=======
msal = "^1.16.0"
>>>>>>> 4ce0dba3

[tool.poetry.dev-dependencies]
bandit = "^1.6.2"
black = "^19.10b0"
click = "^7.1.2"
coverage = "^5.0.4"
datamodel-code-generator = "^0.11.11"
flake8 = "^3.7.9"
flake8-alfred = "^1.1.1"
flake8-bugbear = "^20.1.4"
freezegun = "^0.3.15"
isort = "^4.3.21"
moto = "^1.3.14"
mypy = "^0.910"
oyaml = "^1.0"
pydot = "^1.4.2"
pyopenssl = "^19.1.0"
pytest = "^6.0.0"
pytest-httpserver = "^0.3.6"
pytest-mock = "^3.3.1"
pytest-testmon = "^1.0.2"
pytest-timeout = "^1.4.1"
pytest-watch = "^4.2.0"
pytest-xdist = "^2.2.1"
rich = "^10.14.0"
sadisplay = "^0.4.9"
safety = "^1.9.0"
sqlalchemy-stubs = {git = "https://github.com/dropbox/sqlalchemy-stubs", rev = "55470ceab8149db983411d5c094c9fe16343c58b"}
types-Flask = "^1.1.3"
types-PyYAML = "5.4.10"
types-cryptography = "^3.3.5"
types-enum34 = "1.1.0"
types-ipaddress = "1.0.0"
types-paramiko = "0.1.9"
types-python-dateutil = "2.8.0"
types-pytz = "2021.1.2"
types-requests = "2.25.6"
types-six = "1.16.1"

[tool.poetry.extras]
# These are packages only used by the API component itself. Historically, these
# were separated out so they could be excluded from the AWS Lambda builds to
# reduce the size of the Lambda package below AWS limits.
api-only-dependencies = [
 "connexion",
 "flask-bouncer",
 "flask_cors",
 "Flask-HTTPAuth",
 "gunicorn",
 "lxml",
 "zeep"]

[tool.poetry.scripts]
massgov-pfml-api = "massgov.pfml.api.__main__:main"
db-migrate-up = "massgov.pfml.db.migrations.run:up"
db-migrate-down = "massgov.pfml.db.migrations.run:down"
db-migrate-down-all = "massgov.pfml.db.migrations.run:downall"
db-admin-create-db-users = "massgov.pfml.db.admin:create_users"
db-check-model-parity = "massgov.pfml.db.migrations.run:check_model_parity"
db-create-fineos-user = "massgov.pfml.db.create_api_user:create_fineos_user"
db-create-servicenow-user = "massgov.pfml.db.create_api_user:create_service_now_user"
dua-generate-and-send-employee-request-file = "massgov.pfml.dua.dua_generate_employee_request_file:main"
dua-backfill-employee-gender = "massgov.pfml.dua.gender_backfill:main"
execute-sql = "massgov.pfml.db.execute_sql:execute_sql"
register-leave-admins-with-fineos = "massgov.pfml.fineos.leave_admin_creation.register_leave_admins_with_fineos:main"
dor-generate = "massgov.pfml.dor.mock.generate:main"
dor-import = "massgov.pfml.dor.importer.import_dor:handler"
dor_create_pending_filing_submission = "massgov.pfml.dor.pending_filing.pending_filing_submission:handler"
dor-pending-filing-response-import = "massgov.pfml.dor.pending_filing.pending_filing_response:handler"
dor-pending-filing-response-import-cli = "massgov.pfml.dor.pending_filing.pending_filing_response:main"
generate-wagesandcontributions = "massgov.pfml.api.generate_wagesandcontributions:main"
evaluate-new-eligibility = "massgov.pfml.evaluate_new_eligibility.report:evaluate_new_eligibility"
load-employers-to-fineos = "massgov.pfml.fineos.employer_load:handler"
fineos-eligibility-feed-export = "massgov.pfml.fineos.eligibility_feed_export.eligibility_export:main"
pub-payments-process-fineos = "massgov.pfml.delegated_payments.task.process_fineos_extracts:main"
pub-payments-create-pub-files = "massgov.pfml.delegated_payments.task.process_pub_payments:main"
pub-payments-process-pub-returns = "massgov.pfml.delegated_payments.task.process_pub_responses:main"
pub-payments-process-snapshot = "massgov.pfml.delegated_payments.task.process_fineos_reconciliation_extracts:main"
pub-payments-mock-generate = "massgov.pfml.delegated_payments.mock.mock_generate:main"
pub-payments-process-mmars-payments = "massgov.pfml.delegated_payments.task.process_mmars_payments:main"
pub-payments-copy-audit-report = "massgov.pfml.delegated_payments.audit.copy_audit_report_task:main"
fineos-import-iaww = "massgov.pfml.delegated_payments.task.process_iaww_from_fineos:main"
ach-reader = "massgov.pfml.delegated_payments.util.ach.ach_tool:ach_reader"
check-reader = "massgov.pfml.delegated_payments.pub.check_tool:check_reader"
fineos-daily-generate = "massgov.pfml.fineos.mock.generate:main"
fineos-import-employee-updates = "massgov.pfml.fineos.import_fineos_updates:handler"
fineos-bucket-tool = "massgov.pfml.fineos.tool.bucket:main"
fineos-update-xsds = "massgov.pfml.fineos.wscomposer.fineos_update_xsds:handler"
cps-errors-crawler = "massgov.pfml.fineos.etl.cps_errors_crawler:main"
import-fineos-to-warehouse = "massgov.pfml.fineos.import_fineos_to_warehouse:handler"
reductions-process-agency-data = "massgov.pfml.reductions.process_agency_data:main"
reductions-send-claimant-lists-to-agencies = "massgov.pfml.reductions.send_claimant_lists_to_agencies:main"
transmogrify-state-logs = "massgov.pfml.util.tasks.transmogrify_states:transmogrify_states"
delegated-payment-audit-rejects-generate = "massgov.pfml.delegated_payments.audit.mock.delegated_payment_audit_generator:generate_payment_rejects_file"
delegated-payment-check-response-generate = "massgov.pfml.delegated_payments.mock.generate_check_response:generate_check_response_files"
report-sequential-employment = "massgov.pfml.report.sequential_employment:main"
update-gender-data-from-rmv = "massgov.pfml.rmv.update_gender_data:main"
dua-import-employee-demographics = "massgov.pfml.dua.import_employee_demographics:main"
pub-payments-process-1099-documents = "massgov.pfml.delegated_payments.task.process_1099_documents:main"
pub-claimant-address-validation = "massgov.pfml.delegated_payments.task.process_claimant_address_validation:main"
sftp-tool = "massgov.pfml.sftp.utility:main"

[tool.black]
line-length = 100

[tool.isort]
multi_line_output = 3
include_trailing_comma = true
force_grid_wrap = 0
use_parentheses = true
line_length = 100

[tool.mypy]
color_output = true
error_summary = true
ignore_missing_imports = true
namespace_packages = true
pretty = true
show_column_numbers = true
show_error_context = true
warn_unused_configs = true

check_untyped_defs = true
disallow_incomplete_defs = true
no_implicit_optional = true
strict_equality = true
warn_no_return = true
warn_redundant_casts = true
warn_unreachable = true
warn_unused_ignores = true

plugins = ["sqlmypy", "pydantic.mypy"]

[build-system]
requires = ["poetry>=0.12"]
build-backend = "poetry.masonry.api"<|MERGE_RESOLUTION|>--- conflicted
+++ resolved
@@ -46,12 +46,7 @@
 zeep = { version = "^3.4.0", optional = true }
 Flask = "^1.1.0"
 SQLAlchemy-Utils = "^0.37.8"
-<<<<<<< HEAD
-msal = "^1.15.0"
-
-=======
 msal = "^1.16.0"
->>>>>>> 4ce0dba3
 
 [tool.poetry.dev-dependencies]
 bandit = "^1.6.2"
