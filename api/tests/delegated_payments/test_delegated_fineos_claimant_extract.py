import copy
import json
from typing import Optional

import pytest

import massgov.pfml.delegated_payments.delegated_fineos_claimant_extract as claimant_extract
import massgov.pfml.delegated_payments.delegated_payments_util as payments_util
from massgov.pfml.api.util import state_log_util
from massgov.pfml.db.models.employees import (
    AbsenceStatus,
    BankAccountType,
    Claim,
    ClaimType,
    Employee,
    ImportLog,
    PrenoteState,
    ReferenceFile,
    ReferenceFileType,
    State,
)
from massgov.pfml.db.models.factories import (
    ClaimFactory,
    EmployeeFactory,
    EmployerFactory,
    ImportLogFactory,
    ReferenceFileFactory,
    TaxIdentifierFactory,
)
from massgov.pfml.db.models.payments import (
    FineosExtractEmployeeFeed,
    FineosExtractVbiRequestedAbsenceSom,
)
from massgov.pfml.delegated_payments.delegated_payments_util import (
    ValidationIssue,
    ValidationReason,
)
from massgov.pfml.delegated_payments.mock.delegated_payments_factory import DelegatedPaymentFactory
from massgov.pfml.delegated_payments.mock.fineos_extract_data import FineosClaimantData
from massgov.pfml.util import datetime


@pytest.fixture
def claimant_extract_step(initialize_factories_session, test_db_session, test_db_other_session):
    return claimant_extract.ClaimantExtractStep(
        db_session=test_db_session, log_entry_db_session=test_db_other_session
    )


@pytest.fixture
def local_claimant_extract_step(
    local_initialize_factories_session, local_test_db_session, local_test_db_other_session
):
    return claimant_extract.ClaimantExtractStep(
        db_session=local_test_db_session, log_entry_db_session=local_test_db_other_session
    )


def add_db_records_from_fineos_data(
    db_session,
    fineos_data,
    add_employee=True,
    add_employer=True,
    add_eft=True,
    add_claim=False,  # By default, we want to make it in the tests
    prenote_state=PrenoteState.APPROVED,
    **kwargs,
):
    """
    Wrapper method for the delegated payment factory to assist
    with some defaults specific to the claimant extract tests
    """

    # The factory doesn't yet make the employer, so do it here
    employer = None
    if add_employer:
        employer = EmployerFactory(fineos_employer_id=fineos_data.employer_customer_num)

    factory = DelegatedPaymentFactory(
        db_session,
        ssn=fineos_data.ssn,
        add_employee=add_employee,
        add_employer=add_employer,
        employer=employer,
        add_pub_eft=add_eft,
        prenote_state=prenote_state,
        prenote_response_at=datetime.datetime(2020, 12, 6, 12, 0, 0),
        routing_nbr=fineos_data.routing_nbr,
        account_nbr=fineos_data.account_nbr,
        fineos_absence_id=fineos_data.absence_case_number,
        add_claim=add_claim,
        add_payment=False,  # Don't bother, not needed for this test
        **kwargs,
    )
    factory.create_all()  # EFT/claim/employee

    return factory.employee, factory.claim


def stage_data(
    records,
    db_session,
    reference_file=None,
    import_log=None,
    additional_requested_absence_som_records=None,
    additional_employee_feed_records=None,
):
    if not reference_file:
        reference_file = ReferenceFileFactory.create(
            reference_file_type_id=ReferenceFileType.FINEOS_CLAIMANT_EXTRACT.reference_file_type_id
        )
    if not import_log:
        import_log = ImportLogFactory.create()

    for record in records:
        instance = payments_util.create_staging_table_instance(
            record.get_requested_absence_record(),
            FineosExtractVbiRequestedAbsenceSom,
            reference_file,
            import_log.import_log_id,
        )
        db_session.add(instance)
        instance = payments_util.create_staging_table_instance(
            record.get_employee_feed_record(),
            FineosExtractEmployeeFeed,
            reference_file,
            import_log.import_log_id,
        )
        db_session.add(instance)

    if additional_requested_absence_som_records:
        for requested_absence_som_record in additional_requested_absence_som_records:
            instance = payments_util.create_staging_table_instance(
                requested_absence_som_record.get_requested_absence_record(),
                FineosExtractVbiRequestedAbsenceSom,
                reference_file,
                import_log.import_log_id,
            )
            db_session.add(instance)

    if additional_employee_feed_records:
        for employee_feed_record in additional_employee_feed_records:
            instance = payments_util.create_staging_table_instance(
                employee_feed_record.get_employee_feed_record(),
                FineosExtractEmployeeFeed,
                reference_file,
                import_log.import_log_id,
            )
            db_session.add(instance)

    db_session.commit()


def test_run_step_happy_path(
    local_claimant_extract_step, local_test_db_session,
):

    claimant_data = FineosClaimantData()
    employee, _ = add_db_records_from_fineos_data(
        local_test_db_session,
        claimant_data,
        add_eft=False,
        fineos_employee_first_name="Original-FINEOS-First",
        fineos_employee_last_name="Original-FINEOS-Last",
    )

    stage_data([claimant_data], local_test_db_session)

    local_claimant_extract_step.run()

    claim = (
        local_test_db_session.query(Claim)
        .filter(Claim.fineos_absence_id == claimant_data.absence_case_number)
        .first()
    )

    assert claim is not None
    assert claim.employee_id == employee.employee_id

    assert claim.fineos_notification_id == claimant_data.notification_number
    assert claim.fineos_absence_status_id == AbsenceStatus.APPROVED.absence_status_id
    assert claim.absence_period_start_date == payments_util.datetime_str_to_date(
        claimant_data.leave_request_start
    )
    assert claim.absence_period_end_date == payments_util.datetime_str_to_date(
        claimant_data.leave_request_end
    )
    assert claim.is_id_proofed is True
    assert claim.employer.fineos_employer_id == int(claimant_data.employer_customer_num)

    updated_employee = (
        local_test_db_session.query(Employee)
        .filter(Employee.fineos_customer_number == claimant_data.customer_number)
        .one_or_none()
    )

    assert updated_employee is not None
    # We are not updating first or last name with FINEOS data as DOR is source of truth.
    assert updated_employee.first_name == employee.first_name
    assert updated_employee.last_name == employee.last_name
    # Make sure we have captured the claimant name in fineos specific employee columns (initial fineos names from above overwritten)
    assert updated_employee.fineos_employee_first_name == claimant_data.fineos_employee_first_name
    assert updated_employee.fineos_employee_last_name == claimant_data.fineos_employee_last_name
    assert updated_employee.date_of_birth == datetime.date(1980, 1, 1)
    assert updated_employee.fineos_customer_number is not None

    pub_efts = updated_employee.pub_efts.all()
    assert len(pub_efts) == 1
    assert pub_efts[0].pub_eft.routing_nbr == claimant_data.routing_nbr
    assert pub_efts[0].pub_eft.account_nbr == claimant_data.account_nbr
    assert pub_efts[0].pub_eft.bank_account_type_id == BankAccountType.CHECKING.bank_account_type_id
    assert pub_efts[0].pub_eft.prenote_state_id == PrenoteState.PENDING_PRE_PUB.prenote_state_id

    # Make sure we have captured the claimant name in pub_eft
    assert (
        pub_efts[0].pub_eft.fineos_employee_first_name == claimant_data.fineos_employee_first_name
    )
    assert pub_efts[0].pub_eft.fineos_employee_last_name == claimant_data.fineos_employee_last_name

    # Confirm StateLogs
    eft_state_logs = state_log_util.get_all_latest_state_logs_in_end_state(
        associated_class=state_log_util.AssociatedClass.EMPLOYEE,
        end_state=State.DELEGATED_EFT_SEND_PRENOTE,
        db_session=local_test_db_session,
    )
    assert len(eft_state_logs) == 1
    assert eft_state_logs[0].import_log_id == local_claimant_extract_step.get_import_log_id()

    claim_state_logs = state_log_util.get_all_latest_state_logs_in_end_state(
        associated_class=state_log_util.AssociatedClass.CLAIM,
        end_state=State.DELEGATED_CLAIM_EXTRACTED_FROM_FINEOS,
        db_session=local_test_db_session,
    )
    assert len(claim_state_logs) == 1
    assert claim_state_logs[0].import_log_id == local_claimant_extract_step.get_import_log_id()
    assert claim_state_logs[0].claim_id == claim.claim_id

    # Confirm metrics added to import log
    import_log = (
        local_test_db_session.query(ImportLog)
        .filter(ImportLog.import_log_id == local_claimant_extract_step.get_import_log_id())
        .first()
    )
    import_log_report = json.loads(import_log.report)
    assert import_log_report["valid_claim_count"] == 1


def test_run_step_multiple_times(
    local_claimant_extract_step, local_test_db_session,
):
    # Test what happens if we run multiple times on the same data
    # After the first run, the step should no-op as the reference file
    # has already been processed.

    claimant_data = FineosClaimantData()
    add_db_records_from_fineos_data(local_test_db_session, claimant_data)

    stage_data([claimant_data], local_test_db_session)

    # First run
    local_claimant_extract_step.run()

    # Make sure the processed ID is set.
    reference_files = local_test_db_session.query(ReferenceFile).all()
    assert len(reference_files) == 1
    assert (
        reference_files[0].processed_import_log_id
        == local_claimant_extract_step.get_import_log_id()
    )

    claim_after_first_run = (
        local_test_db_session.query(Claim)
        .filter(Claim.fineos_absence_id == claimant_data.absence_case_number)
        .one_or_none()
    )

    # Run again a few times
    local_claimant_extract_step.run()
    local_claimant_extract_step.run()
    local_claimant_extract_step.run()

    # Verify the claim hasn't been updated again
    claim_after_many_runs = (
        local_test_db_session.query(Claim)
        .filter(Claim.fineos_absence_id == claimant_data.absence_case_number)
        .one_or_none()
    )
    assert claim_after_first_run.updated_at == claim_after_many_runs.updated_at


def test_run_step_existing_approved_eft_info(
    local_claimant_extract_step, local_test_db_session,
):
    # Very similar to the happy path test, but EFT info has already been
    # previously approved and we do not need to start the prenoting process

    claimant_data = FineosClaimantData()
    add_db_records_from_fineos_data(
        local_test_db_session, claimant_data, prenote_state=PrenoteState.APPROVED
    )
    stage_data([claimant_data], local_test_db_session)

    local_claimant_extract_step.run()

    updated_employee = (
        local_test_db_session.query(Employee)
        .filter(Employee.fineos_customer_number == claimant_data.customer_number)
        .one_or_none()
    )

    pub_efts = updated_employee.pub_efts.all()
    assert len(pub_efts) == 1
    assert pub_efts[0].pub_eft.routing_nbr == claimant_data.routing_nbr
    assert pub_efts[0].pub_eft.account_nbr == claimant_data.account_nbr
    assert pub_efts[0].pub_eft.bank_account_type_id == BankAccountType.CHECKING.bank_account_type_id
    assert pub_efts[0].pub_eft.prenote_state_id == PrenoteState.APPROVED.prenote_state_id

    # We should not have added it to the EFT state flow
    # and there shouldn't have been any errors
    eft_state_logs = state_log_util.get_all_latest_state_logs_in_end_state(
        associated_class=state_log_util.AssociatedClass.EMPLOYEE,
        end_state=State.DELEGATED_EFT_SEND_PRENOTE,
        db_session=local_test_db_session,
    )
    assert len(eft_state_logs) == 0

    claim_state_logs = state_log_util.get_all_latest_state_logs_in_end_state(
        associated_class=state_log_util.AssociatedClass.CLAIM,
        end_state=State.DELEGATED_CLAIM_EXTRACTED_FROM_FINEOS,
        db_session=local_test_db_session,
    )
    assert len(claim_state_logs) == 1
    assert claim_state_logs[0].import_log_id == local_claimant_extract_step.get_import_log_id()
    assert claim_state_logs[0].claim.employee_id == updated_employee.employee_id


def test_run_step_existing_rejected_eft_info(
    local_claimant_extract_step, local_test_db_session,
):
    # Very similar to the happy path test, but EFT info has already been
    # previously rejected and thus it goes into an error state instead

    claimant_data = FineosClaimantData()
    add_db_records_from_fineos_data(
        local_test_db_session, claimant_data, prenote_state=PrenoteState.REJECTED
    )
    stage_data([claimant_data], local_test_db_session)

    local_claimant_extract_step.run()

    updated_employee = (
        local_test_db_session.query(Employee)
        .filter(Employee.fineos_customer_number == claimant_data.customer_number)
        .one_or_none()
    )

    pub_efts = updated_employee.pub_efts.all()
    assert len(pub_efts) == 1
    assert pub_efts[0].pub_eft.routing_nbr == claimant_data.routing_nbr
    assert pub_efts[0].pub_eft.account_nbr == claimant_data.account_nbr
    assert pub_efts[0].pub_eft.bank_account_type_id == BankAccountType.CHECKING.bank_account_type_id
    assert pub_efts[0].pub_eft.prenote_state_id == PrenoteState.REJECTED.prenote_state_id

    # We should not have added it to the EFT state flow
    eft_state_logs = state_log_util.get_all_latest_state_logs_in_end_state(
        associated_class=state_log_util.AssociatedClass.EMPLOYEE,
        end_state=State.DELEGATED_EFT_SEND_PRENOTE,
        db_session=local_test_db_session,
    )
    assert len(eft_state_logs) == 0

    # and there would have been a single error on the claims state log
    claim_state_logs = state_log_util.get_all_latest_state_logs_in_end_state(
        associated_class=state_log_util.AssociatedClass.CLAIM,
        end_state=State.DELEGATED_CLAIM_ADD_TO_CLAIM_EXTRACT_ERROR_REPORT,
        db_session=local_test_db_session,
    )
    assert len(claim_state_logs) == 1
    assert claim_state_logs[0].import_log_id == local_claimant_extract_step.get_import_log_id()
    assert claim_state_logs[0].claim.employee_id == updated_employee.employee_id
    claim = claim_state_logs[0].claim
    assert len(claim.state_logs) == 1
    assert claim.state_logs[0].outcome["validation_container"]["validation_issues"] == [
        {
            "reason": "EFTRejected",
            "details": "EFT prenote was rejected - cannot pay with this account info",
        }
    ]


def test_run_step_no_employee(
    local_claimant_extract_step, local_test_db_session,
):
    claimant_data = FineosClaimantData()
    stage_data([claimant_data], local_test_db_session)

    local_claimant_extract_step.run()

    claim: Optional[Claim] = (
        local_test_db_session.query(Claim)
        .filter(Claim.fineos_absence_id == claimant_data.absence_case_number)
        .one_or_none()
    )

    # Claim still gets created even if employee doesn't exist
    assert claim
    assert claim.employee_id is None

    assert len(claim.state_logs) == 1
    assert claim.state_logs[0].outcome["validation_container"]["validation_issues"] == [
        {"reason": "MissingInDB", "details": f"tax_identifier: {claimant_data.ssn}"},
        {
            "reason": "MissingInDB",
            "details": f"employer customer number: {claimant_data.employer_customer_num}",
        },
    ]


def format_claimant_data() -> FineosClaimantData:
    return FineosClaimantData(
        absence_case_number="NTN-001-ABS-01",
        notification_number="NTN-001",
        absence_case_status="Adjudication",
        leave_request_start="2021-02-14",
        leave_request_end="2021-02-28",
        leave_type="Family",
        leave_request_evidence="Satisfied",
        customer_number="12345",
        ssn="123456789",
        date_of_birth="1967-04-27",
        payment_method="Elec Funds Transfer",
        routing_nbr="111111118",
        account_nbr="123456789",
        account_type="Checking",
    )


@pytest.fixture
def formatted_claim(initialize_factories_session) -> Claim:
    employer = EmployerFactory()
    claim = ClaimFactory(
        fineos_notification_id="NTN-001",
        fineos_absence_id="NTN-001-ABS-01",
        employer_id=employer.employer_id,
        claim_type_id=ClaimType.FAMILY_LEAVE.claim_type_id,
        fineos_absence_status_id=AbsenceStatus.COMPLETED.absence_status_id,
        absence_period_start_date=datetime.date(2021, 2, 10),
        absence_period_end_date=datetime.date(2021, 2, 16),
    )

    return claim


def make_claimant_data_from_fineos_data(fineos_data):
    reference_file = ReferenceFileFactory.build()
    requested_absence = payments_util.create_staging_table_instance(
        fineos_data.get_requested_absence_record(),
        FineosExtractVbiRequestedAbsenceSom,
        reference_file,
        None,
    )
    employee_feed = payments_util.create_staging_table_instance(
        fineos_data.get_employee_feed_record(), FineosExtractEmployeeFeed, reference_file, None
    )

    return claimant_extract.ClaimantData(
        fineos_data.absence_case_number, [requested_absence], employee_feed
    )


def make_claimant_data_with_incorrect_request_absence(fineos_data):
    # This method guarantees the request absence fields ABSENCEPERIOD_CLASSID, ABSENCEPERIOD_INDEXID are set to Unknown
    reference_file = ReferenceFileFactory.build()

    raw_requested_absence = fineos_data.get_requested_absence_record()
    raw_requested_absence["ABSENCEPERIOD_CLASSID"] = "Unknown"
    raw_requested_absence["ABSENCEPERIOD_INDEXID"] = "Unknown"
    requested_absence = payments_util.create_staging_table_instance(
        raw_requested_absence, FineosExtractVbiRequestedAbsenceSom, reference_file, None,
    )
    employee_feed = payments_util.create_staging_table_instance(
        fineos_data.get_employee_feed_record(), FineosExtractEmployeeFeed, reference_file, None
    )

    return claimant_extract.ClaimantData(
        fineos_data.absence_case_number, [requested_absence], employee_feed
    )


def test_create_or_update_claim_happy_path_new_claim(claimant_extract_step, test_db_session):
    # Create claimant data, and make sure there aren't any initial validation issues
    claimant_data = make_claimant_data_from_fineos_data(format_claimant_data())
    assert len(claimant_data.validation_container.validation_issues) == 0

    claim = claimant_extract_step.create_or_update_claim(claimant_data)

    assert claim is not None
    # New claim not yet persisted to DB
    assert claim.fineos_notification_id == "NTN-001"
    assert claim.fineos_absence_id == "NTN-001-ABS-01"
    assert claim.fineos_absence_status_id == AbsenceStatus.ADJUDICATION.absence_status_id
    assert claim.absence_period_start_date == datetime.date(2021, 2, 14)
    assert claim.absence_period_end_date == datetime.date(2021, 2, 28)
    assert claim.is_id_proofed is True


def test_create_or_update_claim_happy_path_update_claim(claimant_extract_step, formatted_claim):
    # Create claimant data, and make sure there aren't any initial validation issues
    claimant_data = make_claimant_data_from_fineos_data(format_claimant_data())
    assert len(claimant_data.validation_container.validation_issues) == 0

    claim = claimant_extract_step.create_or_update_claim(claimant_data)

    assert claim is not None
    # Existing claim, check claim_id
    assert claim.claim_id == formatted_claim.claim_id
    assert claim.fineos_notification_id == "NTN-001"
    assert claim.fineos_absence_id == "NTN-001-ABS-01"
    assert claim.claim_type_id == ClaimType.FAMILY_LEAVE.claim_type_id
    assert claim.fineos_absence_status_id == AbsenceStatus.ADJUDICATION.absence_status_id
    assert claim.absence_period_start_date == datetime.date(2021, 2, 14)
    assert claim.absence_period_end_date == datetime.date(2021, 2, 28)
    assert claim.is_id_proofed is True


def test_create_or_update_claim_invalid_values(claimant_extract_step):
    # Create claimant data with just an absence case number
    fineos_data = FineosClaimantData(generate_defaults=False, absence_case_number="NTN-001-ABS-01")
    claimant_data = make_claimant_data_from_fineos_data(fineos_data)

    # The number of required fields we pull out of the requested absence file
    assert len(set(claimant_data.validation_container.validation_issues)) == 10

    # The claim will be created, but with just an absence case number
    claim = claimant_extract_step.create_or_update_claim(claimant_data)
    assert claim is not None
    # New claim not yet persisted to DB
    assert claim.fineos_notification_id is None
    assert claim.fineos_absence_id == "NTN-001-ABS-01"
    assert claim.fineos_absence_status_id is None
    assert claim.absence_period_start_date is None
    assert claim.absence_period_end_date is None
    assert not claim.is_id_proofed


def test_create_or_update_absence_period_happy_path(claimant_extract_step, test_db_session):
    # Create claimant data, and make sure there aren't any initial validation issues
    formatted_claimant_data = FineosClaimantData(
        absence_case_number="ABS_001",
        leave_request_start="2021-02-14",
        leave_request_end="2021-02-28",
        leave_request_id=5,
        leave_request_evidence="Satisfied",
        absence_period_c_value=1448,
        absence_period_i_value=1,
    )
    claimant_data = make_claimant_data_from_fineos_data(formatted_claimant_data)
    assert len(claimant_data.validation_container.validation_issues) == 0

    absence_period_data = claimant_data.absence_period_data
    assert len(absence_period_data) == 1

    absence_period_info = absence_period_data[0]

    claim = claimant_extract_step.create_or_update_claim(claimant_data)
    absence_period = claimant_extract_step.create_or_update_absence_period(
        absence_period_info, claim, claimant_data
    )

    assert claim is not None
    assert absence_period is not None

    assert absence_period.claim_id == claim.claim_id
    assert absence_period.fineos_absence_period_class_id == 1448
    assert absence_period.fineos_absence_period_index_id == 1
    assert absence_period.is_id_proofed is True
    assert absence_period.absence_period_start_date == datetime.date(2021, 2, 14)
    assert absence_period.absence_period_end_date == datetime.date(2021, 2, 28)
    assert absence_period.fineos_leave_request_id == 5

    # Create new claimant data to update existing absence_period. We make sure the claim and claimant_data's
    # absence_period_c_value and absence_period_i_value remain unchanged.
    new_formatted_claimant_data = FineosClaimantData(
        absence_case_number="ABS_001",
        leave_request_start="2021-03-07",
        leave_request_end="2021-12-11",
        leave_request_id=2,
        leave_request_evidence="UnSatisfied",
        absence_period_c_value=1448,
        absence_period_i_value=1,
    )

    new_claimant_data = make_claimant_data_from_fineos_data(new_formatted_claimant_data)
    assert len(new_claimant_data.validation_container.validation_issues) == 0

    new_absence_period_data = new_claimant_data.absence_period_data

    assert len(new_absence_period_data) == 1

    new_absence_period_info = new_absence_period_data[0]
    absence_period = claimant_extract_step.create_or_update_absence_period(
        new_absence_period_info, claim, new_claimant_data
    )

    assert absence_period is not None

    assert absence_period.claim_id == claim.claim_id
    assert absence_period.fineos_absence_period_class_id == 1448
    assert absence_period.fineos_absence_period_index_id == 1
    assert absence_period.is_id_proofed is False
    assert absence_period.absence_period_start_date == datetime.date(2021, 3, 7)
    assert absence_period.absence_period_end_date == datetime.date(2021, 12, 11)
    assert absence_period.fineos_leave_request_id == 2


def test_create_or_update_absence_period_invalid_values(claimant_extract_step, test_db_session):
    # Create claimant data with just an absence case number
    fineos_data = FineosClaimantData(
        generate_defaults=False,
        absence_case_number="NTN-001-ABS-01",
        absence_period_c_value=1010,
        absence_period_i_value=201,
    )
    claimant_data = make_claimant_data_from_fineos_data(fineos_data)

    # The number of required fields we pull out of the requested absence file
    assert len(set(claimant_data.validation_container.validation_issues)) == 8

    # The claim will be created, but with just an absence case number
    absence_period_data = claimant_data.absence_period_data
    assert len(absence_period_data) == 1

    absence_period_info = absence_period_data[0]

    claim = claimant_extract_step.create_or_update_claim(claimant_data)
    absence_period = claimant_extract_step.create_or_update_absence_period(
        absence_period_info, claim, claimant_data
    )

    assert claim is not None
    assert absence_period is not None

    assert absence_period.claim_id == claim.claim_id
    assert absence_period.fineos_absence_period_class_id == 1010
    assert absence_period.fineos_absence_period_index_id == 201
    assert absence_period.is_id_proofed is None
    assert absence_period.absence_period_start_date is None
    assert absence_period.absence_period_end_date is None
    assert absence_period.fineos_leave_request_id is None


def test_update_absence_period_with_mismatching_claim_id(claimant_extract_step, test_db_session):
    # We test if an absence period with matching absence_period.(class_id, index_id) has a mis-match on
    # absence_period.claim_id and claim.claim_id

    # Create claimant data with just an absence case number
    formatted_claimant_data_1 = FineosClaimantData(
        absence_case_number="NTN-001-ABS-01", absence_period_c_value=1448, absence_period_i_value=1,
    )

    claimant_data_1 = make_claimant_data_from_fineos_data(formatted_claimant_data_1)
    assert len(claimant_data_1.validation_container.validation_issues) == 0

    # The claim will be created, but with just an absence case number
    absence_period_data = claimant_data_1.absence_period_data
    assert len(absence_period_data) == 1

    absence_period_info_1 = absence_period_data[0]

    claim_1 = claimant_extract_step.create_or_update_claim(claimant_data_1)
    absence_period_1 = claimant_extract_step.create_or_update_absence_period(
        absence_period_info_1, claim_1, claimant_data_1
    )

    assert claim_1 is not None
    assert absence_period_1 is not None

    formatted_claimant_data_2 = FineosClaimantData(
        absence_case_number="NTN-001-ABS-02", absence_period_c_value=1448, absence_period_i_value=1,
    )

    claimant_data_2 = make_claimant_data_from_fineos_data(formatted_claimant_data_2)
    assert len(claimant_data_2.validation_container.validation_issues) == 0

    # The claim will be created, but with just an absence case number
    absence_period_data = claimant_data_2.absence_period_data
    assert len(absence_period_data) == 1

    absence_period_info_2 = absence_period_data[0]

    claim_2 = claimant_extract_step.create_or_update_claim(claimant_data_2)
    absence_period_2 = claimant_extract_step.create_or_update_absence_period(
        absence_period_info_2, claim_2, claimant_data_2
    )

    assert claim_2 is not None
    assert absence_period_2 is None
    assert len(claimant_data_2.validation_container.validation_issues) == 1

    validation_issue = claimant_data_2.validation_container.validation_issues[0]

    assert validation_issue.reason == ValidationReason.CLAIMANT_MISMATCH


def test_create_or_update_absence_period_with_incomplete_request_absence_data(
    claimant_extract_step, test_db_session
):
    # Create claimant data, with request absence fields ABSENCEPERIOD_CLASSID, ABSENCEPERIOD_INDEXID as Unknown
    formatted_claimant_data = FineosClaimantData(
        leave_request_start="2021-02-14",
        leave_request_end="2021-02-28",
        leave_request_id=5,
        leave_request_evidence="UnSatisfied",
    )
    claimant_data = make_claimant_data_with_incorrect_request_absence(formatted_claimant_data)
    assert len(claimant_data.validation_container.validation_issues) == 2

    assert claimant_data.validation_container.validation_issues == [
        ValidationIssue(ValidationReason.MISSING_FIELD, "ABSENCEPERIOD_CLASSID"),
        ValidationIssue(ValidationReason.MISSING_FIELD, "ABSENCEPERIOD_INDEXID"),
    ]

    absence_period_data = claimant_data.absence_period_data
    assert len(absence_period_data) == 0


def test_create_or_update_absence_period_with_duplicated_rows_but_different_id_proofing(
    claimant_extract_step, test_db_session
):
    # Create two exact claimant data, except leave_request_evidence as Satisfied for one and empty string for other
    formatted_claimant_data_1 = FineosClaimantData(
        absence_case_number="ABS_001",
        leave_request_start="2021-02-14",
        leave_request_end="2021-02-28",
        leave_request_id=5,
        leave_request_evidence=" ",
        absence_period_c_value=1448,
        absence_period_i_value=1,
    )

    claimant_data_1 = make_claimant_data_from_fineos_data(formatted_claimant_data_1)
    assert len(claimant_data_1.validation_container.validation_issues) == 0

    absence_period_data = claimant_data_1.absence_period_data
    assert len(absence_period_data) == 1

    absence_period_info = absence_period_data[0]

    claim = claimant_extract_step.create_or_update_claim(claimant_data_1)
    absence_period = claimant_extract_step.create_or_update_absence_period(
        absence_period_info, claim, claimant_data_1
    )

    assert claim is not None
    assert absence_period is not None

    assert absence_period.claim_id == claim.claim_id
    assert absence_period.fineos_absence_period_class_id == 1448
    assert absence_period.fineos_absence_period_index_id == 1
    assert absence_period.is_id_proofed is None
    assert absence_period.absence_period_start_date == datetime.date(2021, 2, 14)
    assert absence_period.absence_period_end_date == datetime.date(2021, 2, 28)
    assert absence_period.fineos_leave_request_id == 5

    formatted_claimant_data_2 = FineosClaimantData(
        absence_case_number="ABS_001",
        leave_request_start="2021-02-14",
        leave_request_end="2021-02-28",
        leave_request_id=5,
        leave_request_evidence="Satisfied",
        absence_period_c_value=1448,
        absence_period_i_value=1,
    )
    claimant_data_2 = make_claimant_data_from_fineos_data(formatted_claimant_data_2)
    assert len(claimant_data_2.validation_container.validation_issues) == 0

    absence_period_data = claimant_data_2.absence_period_data
    assert len(absence_period_data) == 1

    absence_period_info = absence_period_data[0]

    claim = claimant_extract_step.create_or_update_claim(claimant_data_2)
    absence_period = claimant_extract_step.create_or_update_absence_period(
        absence_period_info, claim, claimant_data_2
    )

    assert claim is not None
    assert absence_period is not None

    assert absence_period.claim_id == claim.claim_id
    assert absence_period.fineos_absence_period_class_id == 1448
    assert absence_period.fineos_absence_period_index_id == 1
    assert absence_period.is_id_proofed is True
    assert absence_period.absence_period_start_date == datetime.date(2021, 2, 14)
    assert absence_period.absence_period_end_date == datetime.date(2021, 2, 28)
    assert absence_period.fineos_leave_request_id == 5


def test_update_employee_info_happy_path(claimant_extract_step, test_db_session, formatted_claim):
    claimant_data = make_claimant_data_from_fineos_data(format_claimant_data())

    tax_identifier = TaxIdentifierFactory(tax_identifier="123456789")
    EmployeeFactory(tax_identifier=tax_identifier)

    employee = claimant_extract_step.update_employee_info(claimant_data, formatted_claim)

    assert len(claimant_data.validation_container.validation_issues) == 0
    assert employee is not None
    assert employee.date_of_birth == datetime.date(1967, 4, 27)


def test_update_employee_info_not_in_db(claimant_extract_step, formatted_claim):
    claimant_data = make_claimant_data_from_fineos_data(format_claimant_data())

    tax_identifier = TaxIdentifierFactory(tax_identifier="987654321")
    EmployeeFactory(tax_identifier=tax_identifier)

    employee = claimant_extract_step.update_employee_info(claimant_data, formatted_claim)

    assert employee is None


def test_update_eft_info_happy_path(claimant_extract_step, test_db_session):
    fineos_data = FineosClaimantData(
        routing_nbr="111111118", account_nbr="123456789", account_type="Checking"
    )
    employee, _ = add_db_records_from_fineos_data(test_db_session, fineos_data, add_eft=False)
    assert len(employee.pub_efts.all()) == 0

    claimant_data = make_claimant_data_from_fineos_data(fineos_data)

    claimant_extract_step.update_eft_info(claimant_data, employee)

    updated_employee: Optional[Employee] = test_db_session.query(Employee).filter(
        Employee.employee_id == employee.employee_id
    ).one_or_none()

    pub_efts = updated_employee.pub_efts.all()
    assert len(pub_efts) == 1
    assert pub_efts[0].pub_eft.routing_nbr == "111111118"
    assert pub_efts[0].pub_eft.account_nbr == "123456789"
    assert pub_efts[0].pub_eft.bank_account_type_id == BankAccountType.CHECKING.bank_account_type_id
    assert pub_efts[0].pub_eft.prenote_state_id == PrenoteState.PENDING_PRE_PUB.prenote_state_id


def test_update_eft_info_validation_issues(claimant_extract_step, test_db_session):
    # Routing number doesn't pass checksum, but is correct length
    fineos_data = FineosClaimantData(
        routing_nbr="111111111", account_nbr="123456789", account_type="Checking"
    )
    claimant_data = make_claimant_data_from_fineos_data(fineos_data)
    employee, _ = add_db_records_from_fineos_data(test_db_session, fineos_data, add_eft=False)
    assert len(employee.pub_efts.all()) == 0

    claimant_extract_step.update_eft_info(claimant_data, employee)

    updated_employee: Optional[Employee] = test_db_session.query(Employee).filter(
        Employee.employee_id == employee.employee_id
    ).one_or_none()

    assert set(
        [ValidationIssue(ValidationReason.ROUTING_NUMBER_FAILS_CHECKSUM, "SORTCODE: 111111111")]
    ) == set(claimant_data.validation_container.validation_issues)

    # Routing number incorrect length.
    fineos_data = FineosClaimantData(
        routing_nbr="123", account_nbr="123456789", account_type="Checking"
    )
    claimant_data = make_claimant_data_from_fineos_data(fineos_data)

    claimant_extract_step.update_eft_info(claimant_data, employee)

    updated_employee: Optional[Employee] = test_db_session.query(Employee).filter(
        Employee.employee_id == employee.employee_id
    ).one_or_none()

    assert set(
        [
            ValidationIssue(ValidationReason.FIELD_TOO_SHORT, "SORTCODE: 123"),
            ValidationIssue(ValidationReason.ROUTING_NUMBER_FAILS_CHECKSUM, "SORTCODE: 123"),
        ]
    ) == set(claimant_data.validation_container.validation_issues)

    # Account number incorrect length.
    long_num = "123456789012345678"
    fineos_data = FineosClaimantData(
        routing_nbr="111111118", account_nbr=long_num, account_type="Checking",
    )
    claimant_data = make_claimant_data_from_fineos_data(fineos_data)

    claimant_extract_step.update_eft_info(claimant_data, employee)

    updated_employee: Optional[Employee] = test_db_session.query(Employee).filter(
        Employee.employee_id == employee.employee_id
    ).one_or_none()

    assert set(
        [ValidationIssue(ValidationReason.FIELD_TOO_LONG, f"ACCOUNTNO: {long_num}"),]
    ) == set(claimant_data.validation_container.validation_issues)
    assert len(updated_employee.pub_efts.all()) == 0

    # Account type incorrect.
    fineos_data = FineosClaimantData(
        routing_nbr="111111118",
        account_nbr="12345678901234567",
        account_type="Certificate of Deposit",
    )
    claimant_data = make_claimant_data_from_fineos_data(fineos_data)

    claimant_extract_step.update_eft_info(claimant_data, employee)

    updated_employee: Optional[Employee] = test_db_session.query(Employee).filter(
        Employee.employee_id == employee.employee_id
    ).one_or_none()

    assert set(
        [
            ValidationIssue(
                ValidationReason.INVALID_LOOKUP_VALUE, "ACCOUNTTYPE: Certificate of Deposit"
            )
        ]
    ) == set(claimant_data.validation_container.validation_issues)
    assert len(updated_employee.pub_efts.all()) == 0

    # Account type and Routing number incorrect.
    fineos_data = FineosClaimantData(
        routing_nbr="12345678",
        account_nbr="12345678901234567",
        account_type="Certificate of Deposit",
    )
    claimant_data = make_claimant_data_from_fineos_data(fineos_data)

    claimant_extract_step.update_eft_info(claimant_data, employee)

    updated_employee: Optional[Employee] = test_db_session.query(Employee).filter(
        Employee.employee_id == employee.employee_id
    ).one_or_none()

    assert set(
        [
            ValidationIssue(ValidationReason.FIELD_TOO_SHORT, "SORTCODE: 12345678"),
            ValidationIssue(ValidationReason.ROUTING_NUMBER_FAILS_CHECKSUM, "SORTCODE: 12345678"),
            ValidationIssue(
                ValidationReason.INVALID_LOOKUP_VALUE, "ACCOUNTTYPE: Certificate of Deposit"
            ),
        ]
    ) == set(claimant_data.validation_container.validation_issues)
    assert len(updated_employee.pub_efts.all()) == 0


def test_run_step_validation_issues(
    claimant_extract_step, test_db_session, formatted_claim,
):
    # Create some validation issues
    fineos_data = FineosClaimantData(
        routing_nbr="",
        leave_request_end="",
        date_of_birth="",
        fineos_employee_first_name="",
        fineos_employee_last_name="",
    )

    employee_before, _ = add_db_records_from_fineos_data(
        test_db_session, fineos_data, add_eft=False
    )

    stage_data([fineos_data], test_db_session)

    # Run the process
    claimant_extract_step.run_step()

    # Verify the Employee was still updated with valid fields
    employee = (
        test_db_session.query(Employee)
        .filter(Employee.employee_id == employee_before.employee_id)
        .one_or_none()
    )
    assert employee
    assert employee.fineos_customer_number == fineos_data.customer_number
    assert employee.date_of_birth == employee_before.date_of_birth

    # Because one piece of EFT info was invalid, we did not create it
    assert len(employee.pub_efts.all()) == 0

    # Verify the claim was still created despite an invalid field (that isn't set)
    assert len(employee.claims) == 1
    claim = employee.claims[0]
    assert claim.fineos_absence_id == fineos_data.absence_case_number
    assert claim.employee_id == employee.employee_id
    assert claim.fineos_notification_id == fineos_data.notification_number
    assert (
        claim.claim_type_id
        == payments_util.get_mapped_claim_type(fineos_data.leave_type).claim_type_id
    )
    assert claim.fineos_absence_status_id == AbsenceStatus.get_id(fineos_data.absence_case_status)

    # Start Date is not set because of logic changes. If either start_date or end_date is not set, ignore both.
    assert claim.absence_period_start_date is None
    assert claim.absence_period_end_date is None  # Due to being empty
    assert claim.is_id_proofed
    assert claim.employer.fineos_employer_id == int(fineos_data.employer_customer_num)

    # Verify the state logs and outcome
    assert len(claim.state_logs) == 1
    state_log = claim.state_logs[0]
    assert (
        state_log.end_state_id == State.DELEGATED_CLAIM_ADD_TO_CLAIM_EXTRACT_ERROR_REPORT.state_id
    )
    validation_issues = state_log.outcome["validation_container"]["validation_issues"]
    # AbsencePeriod Start is not included in validation issues because it is technically a valid field.
    # Even though it is technically valid, it should not be set on the claim unless both start_date and end_date are present.
    assert validation_issues == [
        {"reason": "MissingField", "details": "ABSENCEPERIOD_END"},
        {"reason": "MissingField", "details": "DATEOFBIRTH"},
        {"reason": "MissingField", "details": "FIRSTNAMES"},
        {"reason": "MissingField", "details": "LASTNAME"},
        {"reason": "MissingField", "details": "SORTCODE"},
    ]


def test_run_step_minimal_viable_claim(
    claimant_extract_step, test_db_session,
):
    # Create a record with only an absence case number
    # This should still end up created in the DB, but with
    # significant validation issues
    fineos_data = FineosClaimantData(
        False, include_employee_feed=False, absence_case_number="ABS-001"
    )

    stage_data([fineos_data], test_db_session)

    # Run the process
    claimant_extract_step.run_step()

    claim = test_db_session.query(Claim).one_or_none()
    assert claim
    assert claim.fineos_absence_id == fineos_data.absence_case_number
    assert claim.employee_id is None
    assert claim.fineos_notification_id is None
    assert claim.claim_type_id is None
    assert claim.fineos_absence_status_id is None
    assert claim.absence_period_start_date is None
    assert claim.absence_period_end_date is None
    assert claim.is_id_proofed is False

    # Verify the state logs and outcome
    assert len(claim.state_logs) == 1
    state_log = claim.state_logs[0]
    assert (
        state_log.end_state_id == State.DELEGATED_CLAIM_ADD_TO_CLAIM_EXTRACT_ERROR_REPORT.state_id
    )
    validation_issues = state_log.outcome["validation_container"]["validation_issues"]

    assert validation_issues == [
        {"reason": "MissingField", "details": "ABSENCEPERIOD_START"},
        {"reason": "MissingField", "details": "ABSENCEPERIOD_END"},
        {"reason": "MissingField", "details": "ABSENCEPERIOD_CLASSID"},
        {"reason": "MissingField", "details": "ABSENCEPERIOD_INDEXID"},
        {"reason": "MissingField", "details": "LEAVEREQUEST_ID"},
        {"reason": "MissingField", "details": "NOTIFICATION_CASENUMBER"},
        {"reason": "MissingField", "details": "ABSENCEREASON_COVERAGE"},
        {"reason": "MissingField", "details": "ABSENCE_CASESTATUS"},
        {"reason": "MissingField", "details": "EMPLOYEE_CUSTOMERNO"},
        {"reason": "MissingField", "details": "EMPLOYER_CUSTOMERNO"},
        {
            "reason": "ClaimNotIdProofed",
            "details": "Claim has not been ID proofed, LEAVEREQUEST_EVIDENCERESULTTYPE is not Satisfied",
        },
    ]


def test_run_step_not_id_proofed(
    claimant_extract_step, test_db_session,
):
    fineos_data = FineosClaimantData(leave_request_evidence="Rejected")

    add_db_records_from_fineos_data(test_db_session, fineos_data)
    stage_data([fineos_data], test_db_session)

    # Run the process
    claimant_extract_step.run_step()

    # Validate the claim was created properly
    claim = test_db_session.query(Claim).one_or_none()
    assert claim
    assert claim.fineos_absence_id == fineos_data.absence_case_number
    assert claim.employee_id is not None
    assert claim.fineos_notification_id == fineos_data.notification_number
    assert (
        claim.claim_type_id
        == payments_util.get_mapped_claim_type(fineos_data.leave_type).claim_type_id
    )
    assert claim.fineos_absence_status_id == AbsenceStatus.get_id(fineos_data.absence_case_status)
    assert claim.absence_period_start_date is not None
    assert claim.absence_period_end_date is not None
    assert not claim.is_id_proofed

    # Verify the state logs
    assert len(claim.state_logs) == 1
    state_log = claim.state_logs[0]
    assert (
        state_log.end_state_id == State.DELEGATED_CLAIM_ADD_TO_CLAIM_EXTRACT_ERROR_REPORT.state_id
    )


def test_run_step_no_default_payment_pref(
    claimant_extract_step, test_db_session,
):
    # Create records without a default payment preference
    # None of the payment preference related fields will be set
    fineos_data = FineosClaimantData(
        default_payment_pref="N",
        payment_method="Elec Funds Transfer",
        account_nbr="123456789",
        routing_nbr="111111118",
        account_type="Checking",
    )

    employee_before, _ = add_db_records_from_fineos_data(
        test_db_session, fineos_data, add_eft=False
    )

    stage_data([fineos_data], test_db_session)

    # Run the process
    claimant_extract_step.run_step()

    # Verify the Employee was still updated
    employee = (
        test_db_session.query(Employee)
        .filter(Employee.employee_id == employee_before.employee_id)
        .one_or_none()
    )
    assert employee
    assert employee.fineos_customer_number == fineos_data.customer_number

    # Because the payment preferences weren't the default, no EFT records are created
    assert len(employee.pub_efts.all()) == 0

    # The claim still is attached to the employee
    assert len(employee.claims) == 1
    claim = employee.claims[0]
    assert claim.fineos_absence_id == fineos_data.absence_case_number
    assert claim.employee_id == employee.employee_id


def test_run_step_mix_of_payment_prefs(
    claimant_extract_step, test_db_session,
):
    # Create a record that isn't a default payment preference
    # then create another record with the same customer number & absence case number
    # but with default payment preference set to Y
    # We will use the default payment preference and ignore the other record
    not_default_fineos_data = FineosClaimantData(
        default_payment_pref="N",
        payment_method="Check",
        account_nbr="Unknown",
        routing_nbr="Unknown",
        account_type="Unknown",
    )

    default_fineos_data = copy.deepcopy(not_default_fineos_data)
    default_fineos_data.default_payment_pref = "Y"
    default_fineos_data.payment_method = "Elec Funds Transfer"
    default_fineos_data.account_nbr = "123456789"
    default_fineos_data.routing_nbr = "111111118"
    default_fineos_data.account_type = "Checking"

    # Create the employee record
    employee_before, _ = add_db_records_from_fineos_data(
        test_db_session, default_fineos_data, add_eft=False
    )

    stage_data(
        [default_fineos_data],
        test_db_session,
        additional_employee_feed_records=[not_default_fineos_data],
    )

    # Run the process
    claimant_extract_step.run_step()

    # Verify the Employee was updated
    employee = (
        test_db_session.query(Employee)
        .filter(Employee.employee_id == employee_before.employee_id)
        .one_or_none()
    )
    assert employee
    assert employee.fineos_customer_number == default_fineos_data.customer_number

    # The default payment preferences were used.
    pub_efts = employee.pub_efts.all()
    assert len(pub_efts) == 1
    assert pub_efts[0].pub_eft.routing_nbr == default_fineos_data.routing_nbr
    assert pub_efts[0].pub_eft.account_nbr == default_fineos_data.account_nbr
    assert pub_efts[0].pub_eft.bank_account_type_id == BankAccountType.CHECKING.bank_account_type_id

    # The claim was attached to the employee
    assert len(employee.claims) == 1
    claim = employee.claims[0]
    assert claim.fineos_absence_id == default_fineos_data.absence_case_number
<<<<<<< HEAD
    assert claim.employee_id == employee.employee_id
=======
    assert claim.employee_id == employee.employee_id


def test_run_step_uses_correct_start_and_end_dates(
    claimant_extract_step, test_db_session,
):
    not_default_fineos_data = FineosClaimantData(
        leave_request_start="2021-01-01 12:00:00", leave_request_end="2021-04-01 12:00:00"
    )

    default_fineos_data = copy.deepcopy(not_default_fineos_data)

    default_fineos_data.leave_request_start = "2021-02-01 12:00:00"
    default_fineos_data.leave_request_end = "2021-05-01 12:00:00"

    # Create the employee record
    employee_before, _ = add_db_records_from_fineos_data(
        test_db_session, default_fineos_data, add_eft=False
    )

    stage_data(
        [default_fineos_data],
        test_db_session,
        additional_requested_absence_som_records=[not_default_fineos_data],
    )

    # Run the process
    claimant_extract_step.run_step()

    # Verify the Employee was updated
    employee = (
        test_db_session.query(Employee)
        .filter(Employee.employee_id == employee_before.employee_id)
        .one_or_none()
    )
    assert employee
    assert employee.fineos_customer_number == default_fineos_data.customer_number

    # The claim was attached to the employee
    assert len(employee.claims) == 1
    claim = employee.claims[0]
    assert claim.fineos_absence_id == default_fineos_data.absence_case_number
    assert claim.employee_id == employee.employee_id

    # The earliest start date and latest end date of the requested_absences were used
    assert claim.absence_period_start_date == datetime.date(2021, 1, 1)
    assert claim.absence_period_end_date == datetime.date(2021, 5, 1)


def test_run_step_with_missing_start_and_end_dates(
    claimant_extract_step, test_db_session,
):
    not_default_fineos_data = FineosClaimantData(
        leave_request_start="2021-01-01 12:00:00", leave_request_end=""
    )

    default_fineos_data = copy.deepcopy(not_default_fineos_data)

    default_fineos_data.leave_request_start = "2021-02-01 12:00:00"
    default_fineos_data.leave_request_end = "2021-05-01 12:00:00"

    # Create the employee record
    employee_before, _ = add_db_records_from_fineos_data(
        test_db_session, default_fineos_data, add_eft=False
    )

    stage_data(
        [default_fineos_data],
        test_db_session,
        additional_requested_absence_som_records=[not_default_fineos_data],
    )

    # Run the process
    claimant_extract_step.run_step()

    # Verify the Employee was updated
    employee = (
        test_db_session.query(Employee)
        .filter(Employee.employee_id == employee_before.employee_id)
        .one_or_none()
    )
    assert employee
    assert employee.fineos_customer_number == default_fineos_data.customer_number

    # The claim was attached to the employee
    assert len(employee.claims) == 1
    claim = employee.claims[0]
    assert claim.fineos_absence_id == default_fineos_data.absence_case_number
    assert claim.employee_id == employee.employee_id

    # Since one of start_date or end_date was missing or invalid, nothing is set on the claim.
    assert claim.absence_period_start_date is None
    assert claim.absence_period_end_date is None

    assert claim.state_logs[0].outcome["validation_container"]["validation_issues"] == [
        {"reason": "MissingField", "details": "ABSENCEPERIOD_END"}
    ]
>>>>>>> 11c27f78
<|MERGE_RESOLUTION|>--- conflicted
+++ resolved
@@ -1201,9 +1201,6 @@
     assert len(employee.claims) == 1
     claim = employee.claims[0]
     assert claim.fineos_absence_id == default_fineos_data.absence_case_number
-<<<<<<< HEAD
-    assert claim.employee_id == employee.employee_id
-=======
     assert claim.employee_id == employee.employee_id
 
 
@@ -1300,5 +1297,4 @@
 
     assert claim.state_logs[0].outcome["validation_container"]["validation_issues"] == [
         {"reason": "MissingField", "details": "ABSENCEPERIOD_END"}
-    ]
->>>>>>> 11c27f78
+    ]