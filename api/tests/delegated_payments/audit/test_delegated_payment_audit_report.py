--- conflicted
+++ resolved
@@ -200,15 +200,9 @@
         period_start_date=other_period_start_date,
         period_end_date=other_period_end_date,
     ).get_or_create_payment_with_state(State.DELEGATED_PAYMENT_ADD_TO_PAYMENT_ERROR_REPORT)
-<<<<<<< HEAD
 
     assert payment_audit_report_step.previously_errored_payment_count(payment) == 0
 
-=======
-
-    assert payment_audit_report_step.previously_errored_payment_count(payment) == 0
-
->>>>>>> 11c27f78
     DelegatedPaymentFactory(
         test_db_session,
         claim=claim,
