# See workflow here: https://lucid.app/lucidchart/edf54a33-1a3f-432d-82b7-157cf02667a4/edit?page=T9dnksYTkKxE#
# See implementation design here: https://lwd.atlassian.net/wiki/spaces/API/pages/1478918156/Local+E2E+Test+Suite

import csv
import json
import logging  # noqa: B1
import os
from dataclasses import asdict
from typing import Any, Dict, List, Optional
from unittest import mock

from freezegun import freeze_time

import massgov.pfml.api.util.state_log_util as state_log_util
import massgov.pfml.delegated_payments.delegated_config as payments_config
import massgov.pfml.delegated_payments.delegated_payments_util as payments_util
import massgov.pfml.util.files as file_util
from massgov.pfml import db
from massgov.pfml.db.models.employees import (
    Flow,
    ImportLog,
    LkFlow,
    LkState,
    Payment,
    PubError,
    ReferenceFile,
    ReferenceFileType,
    State,
)
from massgov.pfml.db.models.payments import (
    FineosExtractVbiRequestedAbsence,
    FineosExtractVpei,
    FineosExtractVpeiClaimDetails,
    FineosExtractVpeiPaymentDetails,
)
from massgov.pfml.delegated_payments.audit.delegated_payment_audit_csv import (
    PAYMENT_AUDIT_CSV_HEADERS,
)
from massgov.pfml.delegated_payments.delegated_fineos_payment_extract import CiIndex
from massgov.pfml.delegated_payments.mock.fineos_extract_data import (
    FINEOS_PAYMENT_EXTRACT_FILES,
    generate_payment_extract_files,
)
from massgov.pfml.delegated_payments.mock.generate_check_response import PubCheckResponseGenerator
from massgov.pfml.delegated_payments.mock.pub_ach_response_generator import PubACHResponseGenerator
from massgov.pfml.delegated_payments.mock.scenario_data_generator import (
    ScenarioData,
    ScenarioDataConfig,
    ScenarioNameWithCount,
    generate_scenario_dataset,
    get_mock_address_client,
)
from massgov.pfml.delegated_payments.mock.scenarios import SCENARIO_DESCRIPTORS, ScenarioName
from massgov.pfml.delegated_payments.reporting.delegated_payment_sql_reports import (
    CREATE_PUB_FILES_REPORTS,
    PROCESS_FINEOS_EXTRACT_REPORTS,
    PROCESS_PUB_RESPONSES_REPORTS,
    ReportName,
    get_report_by_name,
)
from massgov.pfml.delegated_payments.task.process_fineos_extracts import (
    Configuration as FineosTaskConfiguration,
)
from massgov.pfml.delegated_payments.task.process_fineos_extracts import (
    _process_fineos_extracts as run_fineos_ecs_task,
)
from massgov.pfml.delegated_payments.task.process_pub_payments import (
    Configuration as ProcessPubPaymentsTaskConfiguration,
)
from massgov.pfml.delegated_payments.task.process_pub_payments import (
    _process_pub_payments as run_process_pub_payments_ecs_task,
)
from massgov.pfml.delegated_payments.task.process_pub_responses import (
    Configuration as ProcessPubResponsesTaskConfiguration,
)
from massgov.pfml.delegated_payments.task.process_pub_responses import (
    _process_pub_responses as run_process_pub_responses_ecs_task,
)

# == Data Structures ==


class TestDataSet:
    def __init__(self, scenario_dataset: List[ScenarioData]):
        self.scenario_dataset = scenario_dataset
        self.scenario_dataset_map: Dict[ScenarioName, List[ScenarioData]] = {}

        for scenario_data in scenario_dataset:
            scenario_name: ScenarioName = scenario_data.scenario_descriptor.scenario_name

            if self.scenario_dataset_map.get(scenario_name) is None:
                self.scenario_dataset_map[scenario_name] = []
            self.scenario_dataset_map[scenario_name].append(scenario_data)

    def get_scenario_data_by_name(
        self, scenario_name: ScenarioName
    ) -> Optional[List[ScenarioData]]:
        return self.scenario_dataset_map.get(scenario_name, None)

    def get_scenario_data_by_payment_ci(self, c_value: str, i_value: str) -> Optional[ScenarioData]:
        for scenario_data in self.scenario_dataset:
            if CiIndex(c=scenario_data.payment_c_value, i=scenario_data.payment_i_value) == CiIndex(
                c=c_value, i=i_value
            ):
                return scenario_data
        return None

    def populate_scenario_data_payments(self, db_session) -> None:
        for scenario_data in self.scenario_dataset:
            payment = (
                db_session.query(Payment)
                .filter(
                    Payment.fineos_pei_c_value == scenario_data.payment_c_value,
                    Payment.fineos_pei_i_value == scenario_data.payment_i_value,
                )
                .one_or_none()
            )
            scenario_data.payment = payment


# == The E2E Test ==


def test_e2e_pub_payments(
    test_db_session,
    test_db_other_session,
    initialize_factories_session,
    monkeypatch,
    set_exporter_env_vars,
    caplog,
    create_triggers,
):
    # TODO Validate error and warning logs

    # ========================================================================
    # Configuration / Setup
    # ========================================================================
    caplog.set_level(logging.ERROR)  # noqa: B1

    monkeypatch.setenv("FINEOS_CLAIMANT_EXTRACT_MAX_HISTORY_DATE", "2021-04-30")
    monkeypatch.setenv("FINEOS_PAYMENT_EXTRACT_MAX_HISTORY_DATE", "2021-04-30")

    monkeypatch.setenv("DFML_PUB_ACCOUNT_NUMBER", "123456789")
    monkeypatch.setenv("DFML_PUB_ROUTING_NUMBER", "234567890")
    monkeypatch.setenv("PUB_PAYMENT_STARTING_CHECK_NUMBER", "100")

    s3_config = payments_config.get_s3_config()

    mock_experian_client = get_mock_address_client()

    # ========================================================================
    # Data Setup - Mirror DOR Import + Claim Application
    # ========================================================================

    config = ScenarioDataConfig(
        scenarios_with_count=[
            ScenarioNameWithCount(scenario_name=scenario_descriptor.scenario_name, count=1)
            for scenario_descriptor in SCENARIO_DESCRIPTORS
        ]
    )
    scenario_dataset = generate_scenario_dataset(config=config)
    test_dataset = TestDataSet(scenario_dataset)

    # Confirm generated DB rows match expectations
    assert len(scenario_dataset) == len(SCENARIO_DESCRIPTORS)

    # ===============================================================================
    # [Day 1 - 12:00 PM] Generate FINEOS vendor extract files
    # ===============================================================================

    with freeze_time("2021-05-01 12:00:00"):
        fineos_data_export_path = s3_config.fineos_data_export_path

        # TODO generate claimant extract files - PUB-165

        generate_payment_extract_files(
            scenario_dataset, fineos_data_export_path, payments_util.get_now()
        )

        # TODO Confirm expected claimant files were generated - PUB-165

        # Confirm expected payment files were generated
        fineos_extract_date_prefix = get_current_timestamp_prefix()
        assert_files(
            fineos_data_export_path, FINEOS_PAYMENT_EXTRACT_FILES, fineos_extract_date_prefix
        )

    # ===============================================================================
    # [Day 1 - 7:00 PM] Run the FINEOS ECS task - Process Claim and Payment Extract
    # ===============================================================================

    with freeze_time("2021-05-01 19:00:00"):
        # == Run the task
        with mock.patch(
            "massgov.pfml.delegated_payments.address_validation._get_experian_client",
            return_value=mock_experian_client,
        ):
            run_fineos_ecs_task(
                db_session=test_db_session,
                log_entry_db_session=test_db_other_session,
                config=FineosTaskConfiguration(["--steps", "ALL"]),
            )

        test_dataset.populate_scenario_data_payments(test_db_session)

        # == Validate created rows

        assert_ref_file(
            f"{s3_config.pfml_fineos_extract_archive_path}processed/2021-05-01-08-00-00-payment-extract",
            ReferenceFileType.FINEOS_PAYMENT_EXTRACT,
            test_db_session,
        )

        assert_ref_file(
            f"{s3_config.pfml_error_reports_archive_path}/sent/2021-05-01/2021-05-01-15-00-00-Payment-Audit-Report.csv",
            ReferenceFileType.DELEGATED_PAYMENT_AUDIT_REPORT,
            test_db_session,
        )

        assert_ref_file(
            f"{s3_config.pfml_error_reports_archive_path}/sent/2021-05-01/2021-05-01-15-00-00-claimant-extract-error-report.csv",
            ReferenceFileType.DELEGATED_PAYMENT_REPORT_FILE,
            test_db_session,
        )

        assert_ref_file(
            f"{s3_config.pfml_error_reports_archive_path}/sent/2021-05-01/2021-05-01-15-00-00-payment-extract-error-report.csv",
            ReferenceFileType.DELEGATED_PAYMENT_REPORT_FILE,
            test_db_session,
        )

        assert_ref_file(
            f"{s3_config.pfml_error_reports_archive_path}/sent/2021-05-01/2021-05-01-15-00-00-address-error-report.csv",
            ReferenceFileType.DELEGATED_PAYMENT_REPORT_FILE,
            test_db_session,
        )
        # TODO claimant rows - PUB-165

        # Payments
        payments = test_db_session.query(Payment).all()
        assert len(payments) == len(scenario_dataset)

        # Payment staging tables
        assert len(test_db_session.query(FineosExtractVbiRequestedAbsence).all()) == len(payments)
        assert len(test_db_session.query(FineosExtractVpei).all()) == len(payments)
        assert len(test_db_session.query(FineosExtractVpeiClaimDetails).all()) == len(payments)
        assert len(test_db_session.query(FineosExtractVpeiPaymentDetails).all()) == len(payments)

        # == Validate employee state logs
        assert_employee_state_for_scenarios(
            test_dataset=test_dataset,
            scenario_names=[ScenarioName.NO_PRIOR_EFT_ACCOUNT_ON_EMPLOYEE,],
            end_state=State.DELEGATED_EFT_SEND_PRENOTE,
            flow=Flow.DELEGATED_EFT,
            db_session=test_db_session,
        )

        # TODO claimant file related state log assertions - PUB-165

        # == Validate payments state logs
        stage_1_happy_path_scenarios = [
            ScenarioName.HAPPY_PATH_MEDICAL_ACH_PRENOTED,
            ScenarioName.HAPPY_PATH_FAMILY_ACH_PRENOTED,
            ScenarioName.HAPPY_PATH_FAMILY_CHECK_PRENOTED,
            ScenarioName.HAPPY_PATH_ACH_PAYMENT_ADDRESS_NO_MATCHES_FROM_EXPERIAN,
            ScenarioName.HAPPY_PATH_CHECK_PAYMENT_ADDRESS_MULTIPLE_MATCHES_FROM_EXPERIAN,
            ScenarioName.HAPPY_PENDING_LEAVE_REQUEST_DECISION,
            ScenarioName.HAPPY_IN_REVIEW_LEAVE_REQUEST_DECISION,
            ScenarioName.HAPPY_PATH_CHECK_FAMILY_RETURN_PAID,
            ScenarioName.HAPPY_PATH_CHECK_FAMILY_RETURN_OUTSTANDING,
            ScenarioName.HAPPY_PATH_CHECK_FAMILY_RETURN_FUTURE,
        ]
        assert_payment_state_for_scenarios(
            test_dataset=test_dataset,
            scenario_names=stage_1_happy_path_scenarios,
            end_state=State.DELEGATED_PAYMENT_PAYMENT_AUDIT_REPORT_SENT,
            db_session=test_db_session,
        )

        assert_payment_state_for_scenarios(
            test_dataset=test_dataset,
            scenario_names=[
                ScenarioName.PUB_ACH_FAMILY_RETURN,
                ScenarioName.PUB_ACH_FAMILY_NOTIFICATION,
                ScenarioName.PUB_ACH_FAMILY_RETURN_INVALID_ID,
                ScenarioName.PUB_ACH_MEDICAL_RETURN,
                ScenarioName.PUB_ACH_MEDICAL_NOTIFICATION,
                ScenarioName.PUB_CHECK_FAMILY_RETURN_VOID,
                ScenarioName.PUB_CHECK_FAMILY_RETURN_STALE,
                ScenarioName.PUB_CHECK_FAMILY_RETURN_STOP,
                ScenarioName.AUDIT_REJECTED,
            ],
            end_state=State.DELEGATED_PAYMENT_PAYMENT_AUDIT_REPORT_SENT,
            db_session=test_db_session,
        )

        assert_payment_state_for_scenarios(
            test_dataset=test_dataset,
            scenario_names=[ScenarioName.ZERO_DOLLAR_PAYMENT,],
            end_state=State.DELEGATED_PAYMENT_WAITING_FOR_PAYMENT_AUDIT_RESPONSE_ZERO_PAYMENT,
            db_session=test_db_session,
        )

        assert_payment_state_for_scenarios(
            test_dataset=test_dataset,
            scenario_names=[ScenarioName.CANCELLATION_PAYMENT,],
            end_state=State.DELEGATED_PAYMENT_WAITING_FOR_PAYMENT_AUDIT_RESPONSE_CANCELLATION,
            db_session=test_db_session,
        )

        assert_payment_state_for_scenarios(
            test_dataset=test_dataset,
            scenario_names=[
                ScenarioName.OVERPAYMENT_PAYMENT_POSITIVE,
                ScenarioName.OVERPAYMENT_PAYMENT_NEGATIVE,
                ScenarioName.OVERPAYMENT_MISSING_NON_VPEI_RECORDS,
            ],
            end_state=State.DELEGATED_PAYMENT_WAITING_FOR_PAYMENT_AUDIT_RESPONSE_OVERPAYMENT,
            db_session=test_db_session,
        )

        assert_payment_state_for_scenarios(
            test_dataset=test_dataset,
            scenario_names=[ScenarioName.EMPLOYER_REIMBURSEMENT_PAYMENT,],
            end_state=State.DELEGATED_PAYMENT_WAITING_FOR_PAYMENT_AUDIT_RESPONSE_EMPLOYER_REIMBURSEMENT,
            db_session=test_db_session,
        )

        # End State
        assert_payment_state_for_scenarios(
            test_dataset=test_dataset,
            scenario_names=[ScenarioName.CHECK_PAYMENT_ADDRESS_NO_MATCHES_FROM_EXPERIAN],
            end_state=State.PAYMENT_FAILED_ADDRESS_VALIDATION,
            db_session=test_db_session,
        )

        # End State
        assert_payment_state_for_scenarios(
            test_dataset=test_dataset,
            scenario_names=[
                ScenarioName.CLAIM_NOT_ID_PROOFED,
                ScenarioName.NO_PRIOR_EFT_ACCOUNT_ON_EMPLOYEE,
                ScenarioName.EFT_ACCOUNT_NOT_PRENOTED,
                ScenarioName.PUB_ACH_PRENOTE_RETURN,
                ScenarioName.PUB_ACH_PRENOTE_NOTIFICATION,
                ScenarioName.PAYMENT_EXTRACT_EMPLOYEE_MISSING_IN_DB,
                ScenarioName.REJECTED_LEAVE_REQUEST_DECISION,
            ],
            end_state=State.DELEGATED_PAYMENT_ADD_TO_PAYMENT_ERROR_REPORT,
            db_session=test_db_session,
        )

        # == Validate audit report
        date_folder = get_current_date_folder()
        timestamp_prefix = get_current_timestamp_prefix()

        payment_audit_report_outbound_folder_path = os.path.join(
            s3_config.dfml_report_outbound_path
        )

        payment_audit_report_sent_folder_path = os.path.join(
            s3_config.pfml_error_reports_archive_path,
            payments_util.Constants.S3_OUTBOUND_SENT_DIR,
            date_folder,
        )

        audit_report_file_name = "Payment-Audit-Report.csv"

        assert_files(payment_audit_report_outbound_folder_path, [audit_report_file_name])
        assert_files(
            payment_audit_report_sent_folder_path, [audit_report_file_name], timestamp_prefix
        )

        audit_report_file_path = os.path.join(
            payment_audit_report_outbound_folder_path, audit_report_file_name
        )

        audit_report_parsed_csv_rows = parse_csv(audit_report_file_path)
<<<<<<< HEAD

        assert len(audit_report_parsed_csv_rows) == (
            len(stage_1_happy_path_scenarios) + 1 + 5 + 3 + 1 + 1
        )  # happy path + audit_rejected + non_prenote_pub_returns + outstanding_rejected_checks + invalid prenote ID + invalid payment ID
=======
        assert len(audit_report_parsed_csv_rows) == len(
            [
                ScenarioName.HAPPY_PATH_CHECK_PAYMENT_ADDRESS_MULTIPLE_MATCHES_FROM_EXPERIAN,
                ScenarioName.HAPPY_PATH_ACH_PAYMENT_ADDRESS_NO_MATCHES_FROM_EXPERIAN,
                ScenarioName.HAPPY_PATH_FAMILY_CHECK_PRENOTED,
                ScenarioName.HAPPY_PATH_CHECK_FAMILY_RETURN_PAID,
                ScenarioName.HAPPY_PATH_CHECK_FAMILY_RETURN_OUTSTANDING,
                ScenarioName.HAPPY_PATH_CHECK_FAMILY_RETURN_FUTURE,
                ScenarioName.HAPPY_PATH_MEDICAL_ACH_PRENOTED,
                ScenarioName.HAPPY_PATH_FAMILY_ACH_PRENOTED,
                ScenarioName.HAPPY_PENDING_LEAVE_REQUEST_DECISION,
                ScenarioName.HAPPY_IN_REVIEW_LEAVE_REQUEST_DECISION,
                ScenarioName.PUB_ACH_FAMILY_RETURN,
                ScenarioName.PUB_ACH_FAMILY_NOTIFICATION,
                ScenarioName.PUB_ACH_MEDICAL_RETURN,
                ScenarioName.PUB_ACH_MEDICAL_NOTIFICATION,
                ScenarioName.PUB_CHECK_FAMILY_RETURN_VOID,
                ScenarioName.PUB_CHECK_FAMILY_RETURN_STALE,
                ScenarioName.PUB_CHECK_FAMILY_RETURN_STOP,
                ScenarioName.AUDIT_REJECTED,
            ]
        )
>>>>>>> e7d56718

        payments = get_payments_in_end_state(
            test_db_session, State.DELEGATED_PAYMENT_PAYMENT_AUDIT_REPORT_SENT
        )
        assert_csv_content(
            audit_report_parsed_csv_rows,
            {PAYMENT_AUDIT_CSV_HEADERS.pfml_payment_id: [str(p.payment_id) for p in payments]},
        )

        # == Validate all reports
        assert_reports(
            s3_config.dfml_report_outbound_path,
            s3_config.pfml_error_reports_archive_path,
            PROCESS_FINEOS_EXTRACT_REPORTS,
        )

        # == Validate metrics
        assert_metrics(test_db_other_session, "StateCleanupStep", {"audit_state_cleanup_count": 0})

        assert_metrics(
            test_db_other_session,
            "ClaimantExtractStep",
            {
                "claim_not_found_count": 0,
                "eft_found_count": 0,
                "eft_rejected_count": 0,
                "employee_feed_record_count": 0,
                "employee_not_found_count": 0,
                "errored_claimant_count": 0,
                "evidence_not_id_proofed_count": 0,
                "new_eft_count": 0,
                "processed_requested_absence_count": 0,
                "valid_claimant_count": 0,
                "vbi_requested_absence_som_record_count": 0,
            },
        )

        assert_metrics(
            test_db_other_session,
            "PaymentExtractStep",
            {
                "active_payment_error_count": 0,
                "already_active_payment_count": 0,
                "approved_prenote_count": len(
                    [
                        ScenarioName.HAPPY_PATH_CHECK_PAYMENT_ADDRESS_MULTIPLE_MATCHES_FROM_EXPERIAN,
                        ScenarioName.HAPPY_PATH_ACH_PAYMENT_ADDRESS_NO_MATCHES_FROM_EXPERIAN,
                        ScenarioName.HAPPY_PATH_FAMILY_CHECK_PRENOTED,
                        ScenarioName.HAPPY_PATH_CHECK_FAMILY_RETURN_PAID,
                        ScenarioName.HAPPY_PATH_CHECK_FAMILY_RETURN_OUTSTANDING,
                        ScenarioName.HAPPY_PATH_CHECK_FAMILY_RETURN_FUTURE,
                        ScenarioName.HAPPY_PATH_MEDICAL_ACH_PRENOTED,
                        ScenarioName.HAPPY_PATH_FAMILY_ACH_PRENOTED,
                        ScenarioName.HAPPY_PENDING_LEAVE_REQUEST_DECISION,
                        ScenarioName.HAPPY_IN_REVIEW_LEAVE_REQUEST_DECISION,
                    ]
                ),
                "cancellation_count": len([ScenarioName.CANCELLATION_PAYMENT]),
                "claim_details_record_count": len(SCENARIO_DESCRIPTORS),
                "claim_not_found_count": 0,
                "claimant_mismatch_count": 0,
                "eft_found_count": len(
                    [
                        ScenarioName.AUDIT_REJECTED,
                        ScenarioName.EFT_ACCOUNT_NOT_PRENOTED,
                        ScenarioName.HAPPY_IN_REVIEW_LEAVE_REQUEST_DECISION,
                        ScenarioName.HAPPY_PATH_ACH_PAYMENT_ADDRESS_NO_MATCHES_FROM_EXPERIAN,
                        ScenarioName.HAPPY_PATH_FAMILY_ACH_PRENOTED,
                        ScenarioName.HAPPY_PATH_MEDICAL_ACH_PRENOTED,
                        ScenarioName.HAPPY_PENDING_LEAVE_REQUEST_DECISION,
                        ScenarioName.PUB_ACH_FAMILY_NOTIFICATION,
                        ScenarioName.PUB_ACH_FAMILY_RETURN,
                        ScenarioName.PUB_ACH_MEDICAL_NOTIFICATION,
                        ScenarioName.PUB_ACH_MEDICAL_RETURN,
                        ScenarioName.PUB_ACH_PRENOTE_NOTIFICATION,
                        ScenarioName.PUB_ACH_PRENOTE_RETURN,
                    ]
                ),
                "employee_missing_in_db_count": 0,
                "employer_reimbursement_count": len([ScenarioName.EMPLOYER_REIMBURSEMENT_PAYMENT]),
                "errored_payment_count": len(
                    [
                        ScenarioName.CLAIM_NOT_ID_PROOFED,
                        ScenarioName.NO_PRIOR_EFT_ACCOUNT_ON_EMPLOYEE,
                        ScenarioName.PUB_ACH_PRENOTE_NOTIFICATION,
                        ScenarioName.PAYMENT_EXTRACT_EMPLOYEE_MISSING_IN_DB,
                        ScenarioName.REJECTED_LEAVE_REQUEST_DECISION,
                        ScenarioName.EFT_ACCOUNT_NOT_PRENOTED,
                        ScenarioName.PUB_ACH_PRENOTE_RETURN,
                    ]
                ),
                "new_eft_count": len([ScenarioName.NO_PRIOR_EFT_ACCOUNT_ON_EMPLOYEE]),
                "not_approved_prenote_count": len(
                    [
                        ScenarioName.EFT_ACCOUNT_NOT_PRENOTED,
                        ScenarioName.PUB_ACH_PRENOTE_NOTIFICATION,
                        ScenarioName.PUB_ACH_PRENOTE_RETURN,
                    ]
                ),
                "not_pending_or_approved_leave_request_count": len(
                    [ScenarioName.REJECTED_LEAVE_REQUEST_DECISION]
                ),
                "overpayment_count": len(
                    [
                        ScenarioName.OVERPAYMENT_PAYMENT_POSITIVE,
                        ScenarioName.OVERPAYMENT_PAYMENT_NEGATIVE,
                        ScenarioName.OVERPAYMENT_MISSING_NON_VPEI_RECORDS,
                    ]
                ),
                "payment_details_record_count": len(SCENARIO_DESCRIPTORS),
                "pei_record_count": len(SCENARIO_DESCRIPTORS),
                "prenote_past_waiting_period_approved_count": 0,
                "processed_payment_count": len(SCENARIO_DESCRIPTORS),
<<<<<<< HEAD
                "not_pending_or_approved_leave_request_count": 1,
                "approved_prenote_count": 12,
                "zero_dollar_payment_count": 1,
                "cancellation_count": 1,
                "overpayment_count": 3,
                "employer_reimbursement_count": 1,
                "errored_payment_count": 8,  # See DELEGATED_PAYMENT_ADD_TO_PAYMENT_ERROR_REPORT state check above
=======
                "requested_absence_record_count": len(SCENARIO_DESCRIPTORS),
                "standard_valid_payment_count": len(
                    [
                        ScenarioName.HAPPY_PATH_MEDICAL_ACH_PRENOTED,
                        ScenarioName.HAPPY_PATH_FAMILY_ACH_PRENOTED,
                        ScenarioName.HAPPY_PATH_ACH_PAYMENT_ADDRESS_NO_MATCHES_FROM_EXPERIAN,
                        ScenarioName.HAPPY_PENDING_LEAVE_REQUEST_DECISION,
                        ScenarioName.HAPPY_IN_REVIEW_LEAVE_REQUEST_DECISION,
                        ScenarioName.HAPPY_PATH_FAMILY_CHECK_PRENOTED,
                        ScenarioName.HAPPY_PATH_CHECK_PAYMENT_ADDRESS_MULTIPLE_MATCHES_FROM_EXPERIAN,
                        ScenarioName.HAPPY_PATH_CHECK_FAMILY_RETURN_PAID,
                        ScenarioName.HAPPY_PATH_CHECK_FAMILY_RETURN_OUTSTANDING,
                        ScenarioName.HAPPY_PATH_CHECK_FAMILY_RETURN_FUTURE,
                        ScenarioName.CHECK_PAYMENT_ADDRESS_NO_MATCHES_FROM_EXPERIAN,
                        ScenarioName.AUDIT_REJECTED,
                        ScenarioName.PUB_ACH_FAMILY_RETURN,
                        ScenarioName.PUB_ACH_FAMILY_NOTIFICATION,
                        ScenarioName.PUB_ACH_MEDICAL_RETURN,
                        ScenarioName.PUB_ACH_MEDICAL_NOTIFICATION,
                        ScenarioName.PUB_CHECK_FAMILY_RETURN_VOID,
                        ScenarioName.PUB_CHECK_FAMILY_RETURN_STALE,
                        ScenarioName.PUB_CHECK_FAMILY_RETURN_STOP,
                    ]
                ),
                "tax_identifier_missing_in_db_count": len(
                    [ScenarioName.PAYMENT_EXTRACT_EMPLOYEE_MISSING_IN_DB]
                ),
                "zero_dollar_payment_count": len([ScenarioName.ZERO_DOLLAR_PAYMENT]),
            },
        )

        assert_metrics(
            test_db_other_session,
            "AddressValidationStep",
            {
                "invalid_experian_format": 0,
                "invalid_experian_response": 0,
                "multiple_experian_matches": len(
                    [ScenarioName.HAPPY_PATH_CHECK_PAYMENT_ADDRESS_MULTIPLE_MATCHES_FROM_EXPERIAN]
                ),
                "no_experian_match_count": len(
                    [
                        ScenarioName.CHECK_PAYMENT_ADDRESS_NO_MATCHES_FROM_EXPERIAN,
                        ScenarioName.HAPPY_PATH_ACH_PAYMENT_ADDRESS_NO_MATCHES_FROM_EXPERIAN,
                    ]
                ),
                "previously_validated_match_count": 0,
                "valid_experian_format": len(
                    [
                        ScenarioName.HAPPY_PATH_MEDICAL_ACH_PRENOTED,
                        ScenarioName.HAPPY_PATH_FAMILY_ACH_PRENOTED,
                        ScenarioName.HAPPY_PENDING_LEAVE_REQUEST_DECISION,
                        ScenarioName.HAPPY_IN_REVIEW_LEAVE_REQUEST_DECISION,
                        ScenarioName.HAPPY_PATH_FAMILY_CHECK_PRENOTED,
                        ScenarioName.HAPPY_PATH_CHECK_FAMILY_RETURN_PAID,
                        ScenarioName.HAPPY_PATH_CHECK_FAMILY_RETURN_OUTSTANDING,
                        ScenarioName.HAPPY_PATH_CHECK_FAMILY_RETURN_FUTURE,
                        ScenarioName.AUDIT_REJECTED,
                        ScenarioName.PUB_ACH_FAMILY_RETURN,
                        ScenarioName.PUB_ACH_FAMILY_NOTIFICATION,
                        ScenarioName.PUB_ACH_MEDICAL_RETURN,
                        ScenarioName.PUB_ACH_MEDICAL_NOTIFICATION,
                        ScenarioName.PUB_CHECK_FAMILY_RETURN_VOID,
                        ScenarioName.PUB_CHECK_FAMILY_RETURN_STALE,
                        ScenarioName.PUB_CHECK_FAMILY_RETURN_STOP,
                    ]
                ),
                "validated_address_count": len(
                    [
                        ScenarioName.HAPPY_PATH_MEDICAL_ACH_PRENOTED,
                        ScenarioName.HAPPY_PATH_FAMILY_ACH_PRENOTED,
                        ScenarioName.HAPPY_PATH_ACH_PAYMENT_ADDRESS_NO_MATCHES_FROM_EXPERIAN,
                        ScenarioName.HAPPY_PENDING_LEAVE_REQUEST_DECISION,
                        ScenarioName.HAPPY_IN_REVIEW_LEAVE_REQUEST_DECISION,
                        ScenarioName.HAPPY_PATH_FAMILY_CHECK_PRENOTED,
                        ScenarioName.HAPPY_PATH_CHECK_PAYMENT_ADDRESS_MULTIPLE_MATCHES_FROM_EXPERIAN,
                        ScenarioName.HAPPY_PATH_CHECK_FAMILY_RETURN_PAID,
                        ScenarioName.HAPPY_PATH_CHECK_FAMILY_RETURN_OUTSTANDING,
                        ScenarioName.HAPPY_PATH_CHECK_FAMILY_RETURN_FUTURE,
                        ScenarioName.CHECK_PAYMENT_ADDRESS_NO_MATCHES_FROM_EXPERIAN,
                        ScenarioName.AUDIT_REJECTED,
                        ScenarioName.PUB_ACH_FAMILY_RETURN,
                        ScenarioName.PUB_ACH_FAMILY_NOTIFICATION,
                        ScenarioName.PUB_ACH_MEDICAL_RETURN,
                        ScenarioName.PUB_ACH_MEDICAL_NOTIFICATION,
                        ScenarioName.PUB_CHECK_FAMILY_RETURN_VOID,
                        ScenarioName.PUB_CHECK_FAMILY_RETURN_STALE,
                        ScenarioName.PUB_CHECK_FAMILY_RETURN_STOP,
                    ]
                ),
                "verified_experian_match": len(
                    [
                        ScenarioName.HAPPY_PATH_MEDICAL_ACH_PRENOTED,
                        ScenarioName.HAPPY_PATH_FAMILY_ACH_PRENOTED,
                        ScenarioName.HAPPY_PENDING_LEAVE_REQUEST_DECISION,
                        ScenarioName.HAPPY_IN_REVIEW_LEAVE_REQUEST_DECISION,
                        ScenarioName.HAPPY_PATH_FAMILY_CHECK_PRENOTED,
                        ScenarioName.HAPPY_PATH_CHECK_FAMILY_RETURN_PAID,
                        ScenarioName.HAPPY_PATH_CHECK_FAMILY_RETURN_OUTSTANDING,
                        ScenarioName.HAPPY_PATH_CHECK_FAMILY_RETURN_FUTURE,
                        ScenarioName.AUDIT_REJECTED,
                        ScenarioName.PUB_ACH_FAMILY_RETURN,
                        ScenarioName.PUB_ACH_FAMILY_NOTIFICATION,
                        ScenarioName.PUB_ACH_MEDICAL_RETURN,
                        ScenarioName.PUB_ACH_MEDICAL_NOTIFICATION,
                        ScenarioName.PUB_CHECK_FAMILY_RETURN_VOID,
                        ScenarioName.PUB_CHECK_FAMILY_RETURN_STALE,
                        ScenarioName.PUB_CHECK_FAMILY_RETURN_STOP,
                    ]
                ),
>>>>>>> e7d56718
            },
        )

        assert_metrics(
            test_db_other_session,
            "PaymentAuditReportStep",
            {
<<<<<<< HEAD
                "payment_sampled_for_audit_count": (
                    len(stage_1_happy_path_scenarios) + 1 + 5 + 3 + 1 + 1
                ),  # happy path + audit_rejected + non_prenote_pub_returns + outstanding_rejected_checks + check_not_found + invalid_payment_id
=======
                "payment_count": len(
                    [
                        ScenarioName.HAPPY_PATH_CHECK_PAYMENT_ADDRESS_MULTIPLE_MATCHES_FROM_EXPERIAN,
                        ScenarioName.HAPPY_PATH_ACH_PAYMENT_ADDRESS_NO_MATCHES_FROM_EXPERIAN,
                        ScenarioName.HAPPY_PATH_FAMILY_CHECK_PRENOTED,
                        ScenarioName.HAPPY_PATH_CHECK_FAMILY_RETURN_PAID,
                        ScenarioName.HAPPY_PATH_CHECK_FAMILY_RETURN_OUTSTANDING,
                        ScenarioName.HAPPY_PATH_CHECK_FAMILY_RETURN_FUTURE,
                        ScenarioName.HAPPY_PATH_MEDICAL_ACH_PRENOTED,
                        ScenarioName.HAPPY_PATH_FAMILY_ACH_PRENOTED,
                        ScenarioName.HAPPY_PENDING_LEAVE_REQUEST_DECISION,
                        ScenarioName.HAPPY_IN_REVIEW_LEAVE_REQUEST_DECISION,
                        ScenarioName.PUB_ACH_FAMILY_RETURN,
                        ScenarioName.PUB_ACH_FAMILY_NOTIFICATION,
                        ScenarioName.PUB_ACH_MEDICAL_RETURN,
                        ScenarioName.PUB_ACH_MEDICAL_NOTIFICATION,
                        ScenarioName.PUB_CHECK_FAMILY_RETURN_VOID,
                        ScenarioName.PUB_CHECK_FAMILY_RETURN_STALE,
                        ScenarioName.PUB_CHECK_FAMILY_RETURN_STOP,
                        ScenarioName.AUDIT_REJECTED,
                    ]
                ),
                "payment_sampled_for_audit_count": len(
                    [
                        ScenarioName.HAPPY_PATH_CHECK_PAYMENT_ADDRESS_MULTIPLE_MATCHES_FROM_EXPERIAN,
                        ScenarioName.HAPPY_PATH_ACH_PAYMENT_ADDRESS_NO_MATCHES_FROM_EXPERIAN,
                        ScenarioName.HAPPY_PATH_FAMILY_CHECK_PRENOTED,
                        ScenarioName.HAPPY_PATH_CHECK_FAMILY_RETURN_PAID,
                        ScenarioName.HAPPY_PATH_CHECK_FAMILY_RETURN_OUTSTANDING,
                        ScenarioName.HAPPY_PATH_CHECK_FAMILY_RETURN_FUTURE,
                        ScenarioName.HAPPY_PATH_MEDICAL_ACH_PRENOTED,
                        ScenarioName.HAPPY_PATH_FAMILY_ACH_PRENOTED,
                        ScenarioName.HAPPY_PENDING_LEAVE_REQUEST_DECISION,
                        ScenarioName.HAPPY_IN_REVIEW_LEAVE_REQUEST_DECISION,
                        ScenarioName.PUB_ACH_FAMILY_RETURN,
                        ScenarioName.PUB_ACH_FAMILY_NOTIFICATION,
                        ScenarioName.PUB_ACH_MEDICAL_RETURN,
                        ScenarioName.PUB_ACH_MEDICAL_NOTIFICATION,
                        ScenarioName.PUB_CHECK_FAMILY_RETURN_VOID,
                        ScenarioName.PUB_CHECK_FAMILY_RETURN_STALE,
                        ScenarioName.PUB_CHECK_FAMILY_RETURN_STOP,
                        ScenarioName.AUDIT_REJECTED,
                    ]
                ),
                "sampled_payment_count": len(
                    [
                        ScenarioName.HAPPY_PATH_CHECK_PAYMENT_ADDRESS_MULTIPLE_MATCHES_FROM_EXPERIAN,
                        ScenarioName.HAPPY_PATH_ACH_PAYMENT_ADDRESS_NO_MATCHES_FROM_EXPERIAN,
                        ScenarioName.HAPPY_PATH_FAMILY_CHECK_PRENOTED,
                        ScenarioName.HAPPY_PATH_CHECK_FAMILY_RETURN_PAID,
                        ScenarioName.HAPPY_PATH_CHECK_FAMILY_RETURN_OUTSTANDING,
                        ScenarioName.HAPPY_PATH_CHECK_FAMILY_RETURN_FUTURE,
                        ScenarioName.HAPPY_PATH_MEDICAL_ACH_PRENOTED,
                        ScenarioName.HAPPY_PATH_FAMILY_ACH_PRENOTED,
                        ScenarioName.HAPPY_PENDING_LEAVE_REQUEST_DECISION,
                        ScenarioName.HAPPY_IN_REVIEW_LEAVE_REQUEST_DECISION,
                        ScenarioName.PUB_ACH_FAMILY_RETURN,
                        ScenarioName.PUB_ACH_FAMILY_NOTIFICATION,
                        ScenarioName.PUB_ACH_MEDICAL_RETURN,
                        ScenarioName.PUB_ACH_MEDICAL_NOTIFICATION,
                        ScenarioName.PUB_CHECK_FAMILY_RETURN_VOID,
                        ScenarioName.PUB_CHECK_FAMILY_RETURN_STALE,
                        ScenarioName.PUB_CHECK_FAMILY_RETURN_STOP,
                        ScenarioName.AUDIT_REJECTED,
                    ]
                ),
>>>>>>> e7d56718
            },
        )

        assert_metrics(
            test_db_other_session,
            "ReportStep",
            {
                "report_error_count": 0,
                "report_generated_count": len(PROCESS_FINEOS_EXTRACT_REPORTS),
            },
        )

    # ===============================================================================
    # [Day 2 - 12:00 PM] Payment Integrity Team returns Payment Rejects File
    # ===============================================================================

    with freeze_time("2021-05-02 12:00:00"):
        rejects_file_received_path = os.path.join(
            s3_config.pfml_payment_rejects_archive_path,
            payments_util.Constants.S3_INBOUND_RECEIVED_DIR,
            "Payment-Rejects.csv",
        )
        generate_rejects_file(test_dataset, audit_report_file_path, rejects_file_received_path)

    # ==============================================================================================
    # [Day 2 - 2:00 PM] Run the PUB Processing ECS task - Rejects, PUB Transaction Files, Writeback
    # ==============================================================================================

    with freeze_time("2021-05-02 14:00:00"):
        # == Run the task
        run_process_pub_payments_ecs_task(
            db_session=test_db_session,
            log_entry_db_session=test_db_other_session,
            config=ProcessPubPaymentsTaskConfiguration(["--steps", "ALL"]),
        )

        assert_ref_file(
            f"{s3_config.pfml_payment_rejects_archive_path}/processed/2021-05-02/Payment-Rejects.csv",
            ReferenceFileType.DELEGATED_PAYMENT_REJECTS,
            test_db_session,
        )

        assert_ref_file(
            f"{s3_config.pfml_pub_check_archive_path}/sent/2021-05-02/2021-05-02-10-00-00-EOLWD-DFML-EZ-CHECK.csv",
            ReferenceFileType.PUB_EZ_CHECK,
            test_db_session,
        )

        assert_ref_file(
            f"{s3_config.pfml_pub_check_archive_path}/sent/2021-05-02/2021-05-02-10-00-00-EOLWD-DFML-POSITIVE-PAY.txt",
            ReferenceFileType.PUB_POSITIVE_PAYMENT,
            test_db_session,
        )

        assert_ref_file(
            f"{s3_config.pfml_pub_ach_archive_path}/sent/2021-05-02/2021-05-02-10-00-00-EOLWD-DFML-NACHA",
            ReferenceFileType.PUB_NACHA,
            test_db_session,
        )

        assert_ref_file(
            f"{s3_config.pfml_fineos_writeback_archive_path}sent/2021-05-02/2021-05-02-10-00-00-pei_writeback.csv",
            ReferenceFileType.PEI_WRITEBACK,
            test_db_session,
        )

        for report_name in CREATE_PUB_FILES_REPORTS:
            assert_ref_file(
                f"{s3_config.pfml_error_reports_archive_path}/sent/2021-05-02/2021-05-02-10-00-00-{report_name.value}.csv",
                ReferenceFileType.DELEGATED_PAYMENT_REPORT_FILE,
                test_db_session,
            )

        # == Validate payments state logs

        # End State
        assert_payment_state_for_scenarios(
            test_dataset=test_dataset,
            scenario_names=[
                ScenarioName.HAPPY_PATH_MEDICAL_ACH_PRENOTED,
                ScenarioName.HAPPY_PATH_FAMILY_ACH_PRENOTED,
                ScenarioName.HAPPY_PATH_ACH_PAYMENT_ADDRESS_NO_MATCHES_FROM_EXPERIAN,
                ScenarioName.HAPPY_PENDING_LEAVE_REQUEST_DECISION,
                ScenarioName.HAPPY_IN_REVIEW_LEAVE_REQUEST_DECISION,
                ScenarioName.PUB_ACH_FAMILY_RETURN,
                ScenarioName.PUB_ACH_FAMILY_NOTIFICATION,
                ScenarioName.PUB_ACH_MEDICAL_RETURN,
                ScenarioName.PUB_ACH_MEDICAL_NOTIFICATION,
            ],
            end_state=State.DELEGATED_PAYMENT_FINEOS_WRITEBACK_EFT_SENT,
            db_session=test_db_session,
        )

        # End State
        assert_payment_state_for_scenarios(
            test_dataset=test_dataset,
            scenario_names=[
                ScenarioName.HAPPY_PATH_FAMILY_CHECK_PRENOTED,
                ScenarioName.HAPPY_PATH_CHECK_PAYMENT_ADDRESS_MULTIPLE_MATCHES_FROM_EXPERIAN,
                ScenarioName.HAPPY_PATH_CHECK_FAMILY_RETURN_PAID,
                ScenarioName.HAPPY_PATH_CHECK_FAMILY_RETURN_OUTSTANDING,
                ScenarioName.HAPPY_PATH_CHECK_FAMILY_RETURN_FUTURE,
                ScenarioName.PUB_CHECK_FAMILY_RETURN_VOID,
                ScenarioName.PUB_CHECK_FAMILY_RETURN_STALE,
                ScenarioName.PUB_CHECK_FAMILY_RETURN_STOP,
            ],
            end_state=State.DELEGATED_PAYMENT_FINEOS_WRITEBACK_CHECK_SENT,
            db_session=test_db_session,
        )

        # End State
        assert_payment_state_for_scenarios(
            test_dataset=test_dataset,
            scenario_names=[ScenarioName.ZERO_DOLLAR_PAYMENT,],
            end_state=State.DELEGATED_PAYMENT_ZERO_PAYMENT_FINEOS_WRITEBACK_SENT,
            db_session=test_db_session,
        )

        # End State
        assert_payment_state_for_scenarios(
            test_dataset=test_dataset,
            scenario_names=[ScenarioName.CANCELLATION_PAYMENT,],
            end_state=State.DELEGATED_PAYMENT_CANCELLATION_PAYMENT_FINEOS_WRITEBACK_SENT,
            db_session=test_db_session,
        )

        # End State
        assert_payment_state_for_scenarios(
            test_dataset=test_dataset,
            scenario_names=[
                ScenarioName.OVERPAYMENT_PAYMENT_POSITIVE,
                ScenarioName.OVERPAYMENT_PAYMENT_NEGATIVE,
                ScenarioName.OVERPAYMENT_MISSING_NON_VPEI_RECORDS,
            ],
            end_state=State.DELEGATED_PAYMENT_OVERPAYMENT_FINEOS_WRITEBACK_SENT,
            db_session=test_db_session,
        )

        # End State
        assert_payment_state_for_scenarios(
            test_dataset=test_dataset,
            scenario_names=[ScenarioName.EMPLOYER_REIMBURSEMENT_PAYMENT,],
            end_state=State.DELEGATED_PAYMENT_EMPLOYER_REIMBURSEMENT_PAYMENT_FINEOS_WRITEBACK_SENT,
            db_session=test_db_session,
        )

        # End State
        assert_payment_state_for_scenarios(
            test_dataset=test_dataset,
            scenario_names=[ScenarioName.AUDIT_REJECTED],
            end_state=State.DELEGATED_PAYMENT_ADD_TO_PAYMENT_REJECT_REPORT,
            db_session=test_db_session,
        )

        # == Rejects processed
        date_folder = get_current_date_folder()
        timestamp_prefix = get_current_timestamp_prefix()

        rejects_file_received_path = os.path.join(
            s3_config.pfml_payment_rejects_archive_path,
            payments_util.Constants.S3_INBOUND_PROCESSED_DIR,
            date_folder,
        )
        assert_files(rejects_file_received_path, ["Payment-Rejects.csv"])

        # == Transaction Files
        pub_folder_path = os.path.join(s3_config.pub_moveit_outbound_path)
        pub_check_archive_folder_path = os.path.join(
            s3_config.pfml_pub_check_archive_path,
            payments_util.Constants.S3_OUTBOUND_SENT_DIR,
            date_folder,
        )
        pub_ach_archive_folder_path = os.path.join(
            s3_config.pfml_pub_ach_archive_path,
            payments_util.Constants.S3_OUTBOUND_SENT_DIR,
            date_folder,
        )
        dfml_report_outbound_path = os.path.join(s3_config.dfml_report_outbound_path)

        assert_files(
            dfml_report_outbound_path, [f"{payments_util.Constants.FILE_NAME_PUB_EZ_CHECK}.csv"]
        )
        assert_files(
            pub_check_archive_folder_path,
            [f"{payments_util.Constants.FILE_NAME_PUB_EZ_CHECK}.csv"],
            timestamp_prefix,
        )

        assert_files(pub_folder_path, [f"{payments_util.Constants.FILE_NAME_PUB_POSITIVE_PAY}.txt"])
        assert_files(
            pub_check_archive_folder_path,
            [f"{payments_util.Constants.FILE_NAME_PUB_POSITIVE_PAY}.txt"],
            timestamp_prefix,
        )

        assert_files(pub_folder_path, [payments_util.Constants.FILE_NAME_PUB_NACHA])
        assert_files(
            pub_ach_archive_folder_path,
            [payments_util.Constants.FILE_NAME_PUB_NACHA],
            timestamp_prefix,
        )

        # TODO validate content of outgoing files

        # == Writeback
        writeback_folder_path = os.path.join(s3_config.fineos_data_import_path)
        assert_files(writeback_folder_path, ["pei_writeback.csv"], get_current_timestamp_prefix())

        # == Reports
        assert_reports(
            s3_config.dfml_report_outbound_path,
            s3_config.pfml_error_reports_archive_path,
            CREATE_PUB_FILES_REPORTS,
        )

        # == Metrics
        assert_metrics(
            test_db_other_session,
            "PickupResponseFilesStep",
            {
                "Payment-Audit-Report_file_moved_count": 0,
                "EOLWD-DFML-POSITIVE-PAY_file_moved_count": 0,
                "EOLWD-DFML-NACHA_file_moved_count": 0,
            },
        )

        assert_metrics(
            test_db_other_session,
            "PaymentRejectsStep",
<<<<<<< HEAD
            {"rejected_payment_count": 1, "accepted_payment_count": 20},
=======
            {
                "accepted_payment_count": len(
                    [
                        ScenarioName.HAPPY_PATH_CHECK_PAYMENT_ADDRESS_MULTIPLE_MATCHES_FROM_EXPERIAN,
                        ScenarioName.HAPPY_PATH_ACH_PAYMENT_ADDRESS_NO_MATCHES_FROM_EXPERIAN,
                        ScenarioName.HAPPY_PATH_FAMILY_CHECK_PRENOTED,
                        ScenarioName.HAPPY_PATH_CHECK_FAMILY_RETURN_PAID,
                        ScenarioName.HAPPY_PATH_CHECK_FAMILY_RETURN_OUTSTANDING,
                        ScenarioName.HAPPY_PATH_CHECK_FAMILY_RETURN_FUTURE,
                        ScenarioName.HAPPY_PATH_MEDICAL_ACH_PRENOTED,
                        ScenarioName.HAPPY_PATH_FAMILY_ACH_PRENOTED,
                        ScenarioName.HAPPY_PENDING_LEAVE_REQUEST_DECISION,
                        ScenarioName.HAPPY_IN_REVIEW_LEAVE_REQUEST_DECISION,
                        ScenarioName.PUB_ACH_FAMILY_RETURN,
                        ScenarioName.PUB_ACH_FAMILY_NOTIFICATION,
                        ScenarioName.PUB_ACH_MEDICAL_RETURN,
                        ScenarioName.PUB_ACH_MEDICAL_NOTIFICATION,
                        ScenarioName.PUB_CHECK_FAMILY_RETURN_VOID,
                        ScenarioName.PUB_CHECK_FAMILY_RETURN_STALE,
                        ScenarioName.PUB_CHECK_FAMILY_RETURN_STOP,
                    ]
                ),
                "parsed_rows_count": len(
                    [
                        ScenarioName.HAPPY_PATH_CHECK_PAYMENT_ADDRESS_MULTIPLE_MATCHES_FROM_EXPERIAN,
                        ScenarioName.HAPPY_PATH_ACH_PAYMENT_ADDRESS_NO_MATCHES_FROM_EXPERIAN,
                        ScenarioName.HAPPY_PATH_FAMILY_CHECK_PRENOTED,
                        ScenarioName.HAPPY_PATH_CHECK_FAMILY_RETURN_PAID,
                        ScenarioName.HAPPY_PATH_CHECK_FAMILY_RETURN_OUTSTANDING,
                        ScenarioName.HAPPY_PATH_CHECK_FAMILY_RETURN_FUTURE,
                        ScenarioName.HAPPY_PATH_MEDICAL_ACH_PRENOTED,
                        ScenarioName.HAPPY_PATH_FAMILY_ACH_PRENOTED,
                        ScenarioName.HAPPY_PENDING_LEAVE_REQUEST_DECISION,
                        ScenarioName.HAPPY_IN_REVIEW_LEAVE_REQUEST_DECISION,
                        ScenarioName.PUB_ACH_FAMILY_RETURN,
                        ScenarioName.PUB_ACH_FAMILY_NOTIFICATION,
                        ScenarioName.PUB_ACH_MEDICAL_RETURN,
                        ScenarioName.PUB_ACH_MEDICAL_NOTIFICATION,
                        ScenarioName.PUB_CHECK_FAMILY_RETURN_VOID,
                        ScenarioName.PUB_CHECK_FAMILY_RETURN_STALE,
                        ScenarioName.PUB_CHECK_FAMILY_RETURN_STOP,
                        ScenarioName.AUDIT_REJECTED,
                    ]
                ),
                "payment_state_log_missing_count": 0,
                "payment_state_log_not_in_audit_response_pending_count": 0,
                "rejected_payment_count": len([ScenarioName.AUDIT_REJECTED]),
                "state_logs_count": len(
                    [
                        ScenarioName.HAPPY_PATH_CHECK_PAYMENT_ADDRESS_MULTIPLE_MATCHES_FROM_EXPERIAN,
                        ScenarioName.HAPPY_PATH_ACH_PAYMENT_ADDRESS_NO_MATCHES_FROM_EXPERIAN,
                        ScenarioName.HAPPY_PATH_FAMILY_CHECK_PRENOTED,
                        ScenarioName.HAPPY_PATH_CHECK_FAMILY_RETURN_PAID,
                        ScenarioName.HAPPY_PATH_CHECK_FAMILY_RETURN_OUTSTANDING,
                        ScenarioName.HAPPY_PATH_CHECK_FAMILY_RETURN_FUTURE,
                        ScenarioName.HAPPY_PATH_MEDICAL_ACH_PRENOTED,
                        ScenarioName.HAPPY_PATH_FAMILY_ACH_PRENOTED,
                        ScenarioName.HAPPY_PENDING_LEAVE_REQUEST_DECISION,
                        ScenarioName.HAPPY_IN_REVIEW_LEAVE_REQUEST_DECISION,
                        ScenarioName.PUB_ACH_FAMILY_RETURN,
                        ScenarioName.PUB_ACH_FAMILY_NOTIFICATION,
                        ScenarioName.PUB_ACH_MEDICAL_RETURN,
                        ScenarioName.PUB_ACH_MEDICAL_NOTIFICATION,
                        ScenarioName.PUB_CHECK_FAMILY_RETURN_VOID,
                        ScenarioName.PUB_CHECK_FAMILY_RETURN_STALE,
                        ScenarioName.PUB_CHECK_FAMILY_RETURN_STOP,
                        ScenarioName.AUDIT_REJECTED,
                    ]
                ),
            },
>>>>>>> e7d56718
        )

        assert_metrics(
            test_db_other_session,
            "PaymentMethodsSplitStep",
<<<<<<< HEAD
            {"ach_payment_count": 11, "check_payment_count": 9},
        )

        assert_metrics(
            test_db_other_session, "FineosPeiWritebackStep", {"writeback_record_count": 26,},
=======
            {
                "ach_payment_count": len(
                    [
                        ScenarioName.HAPPY_PATH_MEDICAL_ACH_PRENOTED,
                        ScenarioName.HAPPY_PATH_FAMILY_ACH_PRENOTED,
                        ScenarioName.HAPPY_PENDING_LEAVE_REQUEST_DECISION,
                        ScenarioName.HAPPY_IN_REVIEW_LEAVE_REQUEST_DECISION,
                        ScenarioName.HAPPY_PATH_ACH_PAYMENT_ADDRESS_NO_MATCHES_FROM_EXPERIAN,
                        ScenarioName.PUB_ACH_FAMILY_RETURN,
                        ScenarioName.PUB_ACH_FAMILY_NOTIFICATION,
                        ScenarioName.PUB_ACH_MEDICAL_RETURN,
                        ScenarioName.PUB_ACH_MEDICAL_NOTIFICATION,
                    ]
                ),
                "check_payment_count": len(
                    [
                        ScenarioName.HAPPY_PATH_CHECK_PAYMENT_ADDRESS_MULTIPLE_MATCHES_FROM_EXPERIAN,
                        ScenarioName.HAPPY_PATH_FAMILY_CHECK_PRENOTED,
                        ScenarioName.HAPPY_PATH_CHECK_FAMILY_RETURN_PAID,
                        ScenarioName.HAPPY_PATH_CHECK_FAMILY_RETURN_OUTSTANDING,
                        ScenarioName.HAPPY_PATH_CHECK_FAMILY_RETURN_FUTURE,
                        ScenarioName.PUB_CHECK_FAMILY_RETURN_VOID,
                        ScenarioName.PUB_CHECK_FAMILY_RETURN_STALE,
                        ScenarioName.PUB_CHECK_FAMILY_RETURN_STOP,
                    ]
                ),
                "payment_count": len(
                    [
                        ScenarioName.HAPPY_PATH_MEDICAL_ACH_PRENOTED,
                        ScenarioName.HAPPY_PATH_FAMILY_ACH_PRENOTED,
                        ScenarioName.HAPPY_PENDING_LEAVE_REQUEST_DECISION,
                        ScenarioName.HAPPY_IN_REVIEW_LEAVE_REQUEST_DECISION,
                        ScenarioName.HAPPY_PATH_ACH_PAYMENT_ADDRESS_NO_MATCHES_FROM_EXPERIAN,
                        ScenarioName.PUB_ACH_FAMILY_RETURN,
                        ScenarioName.PUB_ACH_FAMILY_NOTIFICATION,
                        ScenarioName.PUB_ACH_MEDICAL_RETURN,
                        ScenarioName.PUB_ACH_MEDICAL_NOTIFICATION,
                        ScenarioName.HAPPY_PATH_CHECK_PAYMENT_ADDRESS_MULTIPLE_MATCHES_FROM_EXPERIAN,
                        ScenarioName.HAPPY_PATH_FAMILY_CHECK_PRENOTED,
                        ScenarioName.HAPPY_PATH_CHECK_FAMILY_RETURN_PAID,
                        ScenarioName.HAPPY_PATH_CHECK_FAMILY_RETURN_OUTSTANDING,
                        ScenarioName.HAPPY_PATH_CHECK_FAMILY_RETURN_FUTURE,
                        ScenarioName.PUB_CHECK_FAMILY_RETURN_VOID,
                        ScenarioName.PUB_CHECK_FAMILY_RETURN_STALE,
                        ScenarioName.PUB_CHECK_FAMILY_RETURN_STOP,
                    ]
                ),
            },
        )

        assert_metrics(
            test_db_other_session,
            "TransactionFileCreatorStep",
            {
                "ach_payment_count": len(
                    [
                        ScenarioName.HAPPY_PATH_MEDICAL_ACH_PRENOTED,
                        ScenarioName.HAPPY_PATH_FAMILY_ACH_PRENOTED,
                        ScenarioName.HAPPY_PENDING_LEAVE_REQUEST_DECISION,
                        ScenarioName.HAPPY_IN_REVIEW_LEAVE_REQUEST_DECISION,
                        ScenarioName.HAPPY_PATH_ACH_PAYMENT_ADDRESS_NO_MATCHES_FROM_EXPERIAN,
                        ScenarioName.PUB_ACH_FAMILY_RETURN,
                        ScenarioName.PUB_ACH_FAMILY_NOTIFICATION,
                        ScenarioName.PUB_ACH_MEDICAL_RETURN,
                        ScenarioName.PUB_ACH_MEDICAL_NOTIFICATION,
                    ]
                ),
                "ach_prenote_count": len([ScenarioName.NO_PRIOR_EFT_ACCOUNT_ON_EMPLOYEE]),
            },
>>>>>>> e7d56718
        )

        assert_metrics(
            test_db_other_session,
            "FineosPeiWritebackStep",
            {
                "cancelled_payment_count": len([ScenarioName.CANCELLATION_PAYMENT]),
                "check_payment_count": len(
                    [
                        ScenarioName.HAPPY_PATH_CHECK_PAYMENT_ADDRESS_MULTIPLE_MATCHES_FROM_EXPERIAN,
                        ScenarioName.HAPPY_PATH_FAMILY_CHECK_PRENOTED,
                        ScenarioName.HAPPY_PATH_CHECK_FAMILY_RETURN_PAID,
                        ScenarioName.HAPPY_PATH_CHECK_FAMILY_RETURN_OUTSTANDING,
                        ScenarioName.HAPPY_PATH_CHECK_FAMILY_RETURN_FUTURE,
                        ScenarioName.PUB_CHECK_FAMILY_RETURN_VOID,
                        ScenarioName.PUB_CHECK_FAMILY_RETURN_STALE,
                        ScenarioName.PUB_CHECK_FAMILY_RETURN_STOP,
                    ]
                ),
                "eft_payment_count": len(
                    [
                        ScenarioName.HAPPY_PATH_MEDICAL_ACH_PRENOTED,
                        ScenarioName.HAPPY_PATH_FAMILY_ACH_PRENOTED,
                        ScenarioName.HAPPY_PENDING_LEAVE_REQUEST_DECISION,
                        ScenarioName.HAPPY_IN_REVIEW_LEAVE_REQUEST_DECISION,
                        ScenarioName.HAPPY_PATH_ACH_PAYMENT_ADDRESS_NO_MATCHES_FROM_EXPERIAN,
                        ScenarioName.PUB_ACH_FAMILY_RETURN,
                        ScenarioName.PUB_ACH_FAMILY_NOTIFICATION,
                        ScenarioName.PUB_ACH_MEDICAL_RETURN,
                        ScenarioName.PUB_ACH_MEDICAL_NOTIFICATION,
                    ]
                ),
                "employer_reimbursement_payment_count": len(
                    [ScenarioName.EMPLOYER_REIMBURSEMENT_PAYMENT]
                ),
                "errored_payment_writeback_items_count": 0,
                "overpayment_count": len(
                    [
                        ScenarioName.OVERPAYMENT_PAYMENT_POSITIVE,
                        ScenarioName.OVERPAYMENT_PAYMENT_NEGATIVE,
                        ScenarioName.OVERPAYMENT_MISSING_NON_VPEI_RECORDS,
                    ]
                ),
                "payment_writeback_two_items_count": 0,
                "writeback_record_count": len(
                    [
                        ScenarioName.CANCELLATION_PAYMENT,
                        ScenarioName.HAPPY_PATH_CHECK_PAYMENT_ADDRESS_MULTIPLE_MATCHES_FROM_EXPERIAN,
                        ScenarioName.HAPPY_PATH_FAMILY_CHECK_PRENOTED,
                        ScenarioName.HAPPY_PATH_CHECK_FAMILY_RETURN_PAID,
                        ScenarioName.HAPPY_PATH_CHECK_FAMILY_RETURN_OUTSTANDING,
                        ScenarioName.HAPPY_PATH_CHECK_FAMILY_RETURN_FUTURE,
                        ScenarioName.PUB_CHECK_FAMILY_RETURN_VOID,
                        ScenarioName.PUB_CHECK_FAMILY_RETURN_STALE,
                        ScenarioName.PUB_CHECK_FAMILY_RETURN_STOP,
                        ScenarioName.HAPPY_PATH_MEDICAL_ACH_PRENOTED,
                        ScenarioName.HAPPY_PATH_FAMILY_ACH_PRENOTED,
                        ScenarioName.HAPPY_PENDING_LEAVE_REQUEST_DECISION,
                        ScenarioName.HAPPY_IN_REVIEW_LEAVE_REQUEST_DECISION,
                        ScenarioName.HAPPY_PATH_ACH_PAYMENT_ADDRESS_NO_MATCHES_FROM_EXPERIAN,
                        ScenarioName.PUB_ACH_FAMILY_RETURN,
                        ScenarioName.PUB_ACH_FAMILY_NOTIFICATION,
                        ScenarioName.PUB_ACH_MEDICAL_RETURN,
                        ScenarioName.PUB_ACH_MEDICAL_NOTIFICATION,
                        ScenarioName.EMPLOYER_REIMBURSEMENT_PAYMENT,
                        ScenarioName.OVERPAYMENT_PAYMENT_POSITIVE,
                        ScenarioName.OVERPAYMENT_PAYMENT_NEGATIVE,
                        ScenarioName.OVERPAYMENT_MISSING_NON_VPEI_RECORDS,
                        ScenarioName.ZERO_DOLLAR_PAYMENT,
                    ]
                ),
                "zero_dollar_payment_count": len([ScenarioName.ZERO_DOLLAR_PAYMENT]),
            },
        )

        # ReportStep
        assert_metrics(
            test_db_other_session,
            "ReportStep",
            {"report_error_count": 0, "report_generated_count": len(CREATE_PUB_FILES_REPORTS),},
        )

        # TODO file transaction metrics when available

    # ===============================================================================
    # [Day 3 - 7:00 AM] PUB sends ACH and Check response files
    # ===============================================================================

    with freeze_time("2021-05-03 07:00:00"):
        pub_response_folder = os.path.join(s3_config.pub_moveit_inbound_path)
        pub_ach_response_generator = PubACHResponseGenerator(
            test_dataset.scenario_dataset, pub_response_folder
        )
        pub_ach_response_generator.run()

        pub_check_response_generator = PubCheckResponseGenerator(
            test_dataset.scenario_dataset, pub_response_folder
        )
        pub_check_response_generator.run()

    # ==============================================================================================
    # [Day 3 - 9:00 AM] Run the PUB Response ECS task - response, writeback, reports
    # ==============================================================================================

    with freeze_time("2021-05-03 09:00:00"):

        # == Run the task
        run_process_pub_responses_ecs_task(
            db_session=test_db_session,
            log_entry_db_session=test_db_other_session,
            config=ProcessPubResponsesTaskConfiguration(["--steps", "ALL"]),
        )

        # == Validate payment states

        # End State
        assert_payment_state_for_scenarios(
            test_dataset=test_dataset,
            scenario_names=[
                ScenarioName.PUB_ACH_MEDICAL_NOTIFICATION,
                ScenarioName.PUB_ACH_FAMILY_NOTIFICATION,
            ],
            end_state=State.DELEGATED_PAYMENT_COMPLETE,
            db_session=test_db_session,
        )

        # End State
        assert_payment_state_for_scenarios(
            test_dataset=test_dataset,
            scenario_names=[
                ScenarioName.PUB_ACH_FAMILY_RETURN,
                ScenarioName.PUB_ACH_MEDICAL_RETURN,
            ],
            end_state=State.ERRORED_PEI_WRITEBACK_SENT,
            db_session=test_db_session,
        )

        # Unchanged
        assert_payment_state_for_scenarios(
            test_dataset=test_dataset,
            scenario_names=[ScenarioName.PUB_ACH_FAMILY_RETURN_INVALID_ID,],
            end_state=State.DELEGATED_PAYMENT_FINEOS_WRITEBACK_EFT_SENT,
            db_session=test_db_session,
        )

        # Unchanged
        assert_payment_state_for_scenarios(
            test_dataset=test_dataset,
            scenario_names=[
                ScenarioName.HAPPY_PATH_CHECK_FAMILY_RETURN_OUTSTANDING,
                ScenarioName.HAPPY_PATH_CHECK_FAMILY_RETURN_FUTURE,
            ],
            end_state=State.DELEGATED_PAYMENT_FINEOS_WRITEBACK_CHECK_SENT,
            db_session=test_db_session,
        )

        # End State
        assert_payment_state_for_scenarios(
            test_dataset=test_dataset,
            scenario_names=[
                ScenarioName.HAPPY_PATH_FAMILY_CHECK_PRENOTED,
                ScenarioName.HAPPY_PATH_CHECK_PAYMENT_ADDRESS_MULTIPLE_MATCHES_FROM_EXPERIAN,
                ScenarioName.HAPPY_PATH_CHECK_FAMILY_RETURN_PAID,
            ],
            end_state=State.DELEGATED_PAYMENT_FINEOS_WRITEBACK_2_SENT_CHECK,
            db_session=test_db_session,
        )

        assert_payment_state_for_scenarios(
            test_dataset=test_dataset,
            scenario_names=[
                ScenarioName.PUB_CHECK_FAMILY_RETURN_VOID,
                ScenarioName.PUB_CHECK_FAMILY_RETURN_STALE,
                ScenarioName.PUB_CHECK_FAMILY_RETURN_STOP,
            ],
            end_state=State.ERRORED_PEI_WRITEBACK_SENT,
            db_session=test_db_session,
        )

        # == Assert files

        # processed ach return files
        date_folder = get_current_date_folder()
        timestamp_prefix = get_current_timestamp_prefix()

        pub_ach_response_processed_folder = os.path.join(
            s3_config.pfml_pub_ach_archive_path,
            date_folder,
            payments_util.Constants.S3_INBOUND_PROCESSED_DIR,
        )
        nacha_filenames = [payments_util.Constants.FILE_NAME_PUB_NACHA]
        assert_files(pub_ach_response_processed_folder, nacha_filenames, timestamp_prefix)

        # processed check return files
        pub_check_response_processed_folder = os.path.join(
            s3_config.pfml_pub_check_archive_path,
            date_folder,
            payments_util.Constants.S3_INBOUND_PROCESSED_DIR,
        )
        positive_pay_check_response_file = (
            f"Paid-{payments_util.Constants.FILE_NAME_PUB_POSITIVE_PAY}.csv"
        )
        outstanding_check_response_file = (
            f"Outstanding-{payments_util.Constants.FILE_NAME_PUB_POSITIVE_PAY}.csv"
        )
        positive_pay_filenames = [positive_pay_check_response_file, outstanding_check_response_file]
        assert_files(pub_check_response_processed_folder, positive_pay_filenames, timestamp_prefix)

        # == PubError TODO adjust as metric based scenarios below are added
<<<<<<< HEAD
        assert len(test_db_session.query(PubError).all()) == (
            2 + 2 + 2 + 3 + 1 + 1 + 1 + 1
        )  # eft_prenote_unexpected_state_count + payment_complete_with_change_count + payment_rejected_count + payment_failed_by_check + unknown_id_format_count + invalid_check_number + invalid_eft_id
=======
        assert len(test_db_session.query(PubError).all()) == len(
            [
                ScenarioName.PUB_ACH_FAMILY_NOTIFICATION,
                ScenarioName.PUB_ACH_FAMILY_RETURN,
                ScenarioName.PUB_ACH_MEDICAL_NOTIFICATION,
                ScenarioName.PUB_ACH_MEDICAL_RETURN,
                ScenarioName.PUB_ACH_PRENOTE_RETURN,
                ScenarioName.PUB_ACH_PRENOTE_NOTIFICATION,
                ScenarioName.PUB_CHECK_FAMILY_RETURN_STALE,
                ScenarioName.PUB_CHECK_FAMILY_RETURN_STOP,
                ScenarioName.PUB_CHECK_FAMILY_RETURN_VOID,
            ]
        )
>>>>>>> e7d56718

        # == Metrics

        assert_metrics(
            test_db_other_session,
            "PickupResponseFilesStep",
            {
                "Payment-Audit-Report_file_moved_count": 0,
                "EOLWD-DFML-POSITIVE-PAY_file_moved_count": len(positive_pay_filenames),
                "EOLWD-DFML-NACHA_file_moved_count": len(nacha_filenames),
            },
        )

        assert_metrics(
            test_db_other_session,
            "ProcessNachaReturnFileStep",
            {
<<<<<<< HEAD
                "warning_count": 0,
                "ach_return_count": 6,
                "change_notification_count": 3,
                "eft_prenote_count": 3,
                "payment_count": 5,
                "unknown_id_format_count": 1,
                "eft_prenote_id_not_found_count": 1,
                "eft_prenote_unexpected_state_count": 1,
                "eft_prenote_already_approved_count": 1,  # TODO validate
                "eft_prenote_rejected_count": 0,  # TODO add scenario
                "payment_id_not_found_count": 1,
                "payment_rejected_count": 2,  # Both prenotes
                "payment_already_rejected_count": 0,
                "payment_unexpected_state_count": 0,
                "payment_complete_with_change_count": 2,  # TODO validate
                "payment_already_complete_count": 0,
                "payment_notification_unexpected_state_count": 0,
=======
                "ach_return_count": len(
                    [
                        ScenarioName.PUB_ACH_FAMILY_RETURN,
                        ScenarioName.PUB_ACH_MEDICAL_RETURN,
                        ScenarioName.PUB_ACH_PRENOTE_RETURN,
                    ]
                ),
                "change_notification_count": len(
                    [
                        ScenarioName.PUB_ACH_MEDICAL_NOTIFICATION,
                        ScenarioName.PUB_ACH_FAMILY_NOTIFICATION,
                        ScenarioName.PUB_ACH_PRENOTE_NOTIFICATION,
                    ]
                ),
                "eft_prenote_already_approved_count": len(
                    [
                        ScenarioName.PUB_ACH_PRENOTE_RETURN,
                        ScenarioName.PUB_ACH_PRENOTE_NOTIFICATION,
                    ]
                ),  # TODO validate
                "eft_prenote_count": len(
                    [
                        ScenarioName.PUB_ACH_PRENOTE_RETURN,
                        ScenarioName.PUB_ACH_PRENOTE_NOTIFICATION,
                    ]
                ),
                "eft_prenote_id_not_found_count": 0,  # TODO add scenario (PUB-174)
                "eft_prenote_rejected_count": 0,  # TODO add scenario (PUB-174)
                "eft_prenote_unexpected_state_count": 0,
                "payment_already_complete_count": 0,  # TODO add scenario? (PUB-174)
                "payment_complete_with_change_count": len(
                    [ScenarioName.PUB_ACH_FAMILY_RETURN, ScenarioName.PUB_ACH_MEDICAL_RETURN,]
                ),  # TODO validate
                "payment_count": len(
                    [
                        ScenarioName.PUB_ACH_FAMILY_RETURN,
                        ScenarioName.PUB_ACH_MEDICAL_RETURN,
                        ScenarioName.PUB_ACH_MEDICAL_NOTIFICATION,
                        ScenarioName.PUB_ACH_FAMILY_NOTIFICATION,
                    ]
                ),
                "payment_id_not_found_count": 0,  # TODO add scenario (PUB-174)
                "payment_already_rejected_count": 0,  # TODO add scenario (PUB-174)
                "payment_notification_unexpected_state_count": 0,  # TODO add scenario (PUB-174)
                "payment_rejected_count": len(
                    [
                        ScenarioName.PUB_ACH_PRENOTE_RETURN,
                        ScenarioName.PUB_ACH_PRENOTE_NOTIFICATION,
                    ]
                ),
                "payment_unexpected_state_count": 0,
                "unknown_id_format_count": 0,  # TODO add scenario (PUB-174)
                "warning_count": 0,
>>>>>>> e7d56718
            },
        )

        # Outstanding check response
        assert_metrics(
            test_db_other_session,
            "ProcessCheckReturnFileStep",
            {
<<<<<<< HEAD
                "warning_count": 0,
                "check_payment_count": 5,
                "payment_complete_by_paid_check": 0,
                "payment_still_outstanding": 2,
                "payment_failed_by_check": 3,
                "check_number_not_found_count": 0,
                "payment_unexpected_state_count": 0,  # TODO add scenario
=======
                "check_number_not_found_count": 0,  # TODO add scenario  (PUB-174)
                "check_payment_count": len(
                    [
                        ScenarioName.PUB_CHECK_FAMILY_RETURN_VOID,
                        ScenarioName.PUB_CHECK_FAMILY_RETURN_STALE,
                        ScenarioName.PUB_CHECK_FAMILY_RETURN_STOP,
                        ScenarioName.HAPPY_PATH_CHECK_FAMILY_RETURN_OUTSTANDING,
                        ScenarioName.HAPPY_PATH_CHECK_FAMILY_RETURN_FUTURE,
                    ]
                ),
                "payment_complete_by_paid_check": 0,
                "payment_failed_by_check": len(
                    [
                        ScenarioName.PUB_CHECK_FAMILY_RETURN_VOID,
                        ScenarioName.PUB_CHECK_FAMILY_RETURN_STALE,
                        ScenarioName.PUB_CHECK_FAMILY_RETURN_STOP,
                    ]
                ),
                "payment_still_outstanding": len(
                    [
                        ScenarioName.HAPPY_PATH_CHECK_FAMILY_RETURN_OUTSTANDING,
                        ScenarioName.HAPPY_PATH_CHECK_FAMILY_RETURN_FUTURE,
                    ]
                ),
                "payment_unexpected_state_count": 0,  # TODO add scenario (PUB-174)
                "warning_count": 0,
>>>>>>> e7d56718
            },
            log_report_index=1,  # second when sorted in start time desc order
            description="Outstanding check responses",
        )

        # Positive pay check response
        assert_metrics(
            test_db_other_session,
            "ProcessCheckReturnFileStep",
            {
<<<<<<< HEAD
                "warning_count": 0,
                "check_payment_count": 4,
                "payment_complete_by_paid_check": 3,
                "payment_still_outstanding": 0,
                "payment_failed_by_check": 0,
                "check_number_not_found_count": 1,
                "payment_unexpected_state_count": 0,
=======
                "check_number_not_found_count": 0,  # TODO add scenario (PUB-174)
                "check_payment_count": len(
                    [
                        ScenarioName.HAPPY_PATH_FAMILY_CHECK_PRENOTED,
                        ScenarioName.HAPPY_PATH_CHECK_PAYMENT_ADDRESS_MULTIPLE_MATCHES_FROM_EXPERIAN,
                        ScenarioName.HAPPY_PATH_CHECK_FAMILY_RETURN_PAID,
                    ]
                ),
                "payment_complete_by_paid_check": len(
                    [
                        ScenarioName.HAPPY_PATH_FAMILY_CHECK_PRENOTED,
                        ScenarioName.HAPPY_PATH_CHECK_PAYMENT_ADDRESS_MULTIPLE_MATCHES_FROM_EXPERIAN,
                        ScenarioName.HAPPY_PATH_CHECK_FAMILY_RETURN_PAID,
                    ]
                ),
                "payment_failed_by_check": 0,
                "payment_still_outstanding": 0,
                "payment_unexpected_state_count": 0,  # TODO add scenario (PUB-174)
                "warning_count": 0,
>>>>>>> e7d56718
            },
            log_report_index=0,  # first when sorted by import log id desc order
            description="Positive pay check responses",
        )

        assert_metrics(
            test_db_other_session,
            "FineosPeiWritebackStep",
            {
                "cancelled_payment_count": 0,
                "check_payment_count": 0,
                "eft_payment_count": 0,
                "employer_reimbursement_payment_count": 0,
                "errored_payment_writeback_items_count": len(
                    [
                        ScenarioName.PUB_ACH_FAMILY_RETURN,
                        ScenarioName.PUB_ACH_MEDICAL_RETURN,
                        ScenarioName.PUB_CHECK_FAMILY_RETURN_VOID,
                        ScenarioName.PUB_CHECK_FAMILY_RETURN_STALE,
                        ScenarioName.PUB_CHECK_FAMILY_RETURN_STOP,
                    ]
                ),
                "overpayment_count": 0,
                "payment_writeback_two_items_count": len(
                    [
                        ScenarioName.HAPPY_PATH_FAMILY_CHECK_PRENOTED,
                        ScenarioName.HAPPY_PATH_CHECK_PAYMENT_ADDRESS_MULTIPLE_MATCHES_FROM_EXPERIAN,
                        ScenarioName.HAPPY_PATH_CHECK_FAMILY_RETURN_PAID,
                    ]
                ),
                "writeback_record_count": len(
                    [
                        ScenarioName.HAPPY_PATH_FAMILY_CHECK_PRENOTED,
                        ScenarioName.HAPPY_PATH_CHECK_PAYMENT_ADDRESS_MULTIPLE_MATCHES_FROM_EXPERIAN,
                        ScenarioName.HAPPY_PATH_CHECK_FAMILY_RETURN_PAID,
                        ScenarioName.PUB_ACH_FAMILY_RETURN,
                        ScenarioName.PUB_ACH_MEDICAL_RETURN,
                        ScenarioName.PUB_CHECK_FAMILY_RETURN_VOID,
                        ScenarioName.PUB_CHECK_FAMILY_RETURN_STALE,
                        ScenarioName.PUB_CHECK_FAMILY_RETURN_STOP,
                    ]
                ),
                "zero_dollar_payment_count": 0,
            },
        )

        assert_metrics(
            test_db_other_session,
            "ReportStep",
            {
                "report_error_count": 0,
                "report_generated_count": len([PROCESS_PUB_RESPONSES_REPORTS]),
            },
        )

        # == Reports
        assert_reports(
            s3_config.dfml_report_outbound_path,
            s3_config.pfml_error_reports_archive_path,
            PROCESS_PUB_RESPONSES_REPORTS,
        )

    # == Day 4
    # TODO new extract to work with same payments (maybe reuse the same extract with name updated)
    # - prenotes should move along
    # - all others should error since they are already processed


# == Assertion Helpers ==


def assert_files(folder_path, expected_files, file_prefix=""):
    files_in_folder = file_util.list_files(folder_path)
    for expected_file in expected_files:
        assert (
            f"{file_prefix}{expected_file}" in files_in_folder
        ), f"Can not find {file_prefix}{expected_file} under path: {folder_path}, found files: {files_in_folder}"


def assert_payment_state_for_scenarios(
    test_dataset: TestDataSet,
    scenario_names: List[ScenarioName],
    end_state: LkState,
    db_session: db.Session,
):
    for scenario_name in scenario_names:
        scenario_data_items = test_dataset.get_scenario_data_by_name(scenario_name)

        assert scenario_data_items is not None, f"No data found for scenario: {scenario_name}"

        for scenario_data in scenario_data_items:
            payment = scenario_data.payment

            assert payment is not None

            state_log = state_log_util.get_latest_state_log_in_flow(
                payment, Flow.DELEGATED_PAYMENT, db_session
            )

            assert state_log is not None
            assert (
                state_log.end_state_id == end_state.state_id
            ), f"Unexpected payment state for scenario: {scenario_name}, expected: {end_state.state_description}, found: {state_log.end_state.state_description}"


def assert_employee_state_for_scenarios(
    test_dataset: TestDataSet,
    scenario_names: List[ScenarioName],
    end_state: LkState,
    flow: LkFlow,
    db_session: db.Session,
):
    for scenario_name in scenario_names:
        scenario_data_items = test_dataset.get_scenario_data_by_name(scenario_name)

        assert scenario_data_items is not None, f"No data found for scenario: {scenario_name}"

        for scenario_data in scenario_data_items:
            employee = scenario_data.employee

            state_log = state_log_util.get_latest_state_log_in_flow(employee, flow, db_session)

            assert state_log is not None
            assert (
                state_log.end_state_id == end_state.state_id
            ), f"Unexpected employee state for scenario: {scenario_name}, expected: {end_state.state_description}, found: {state_log.end_state.state_description}"


def assert_csv_content(rows: Dict[str, str], column_to_expected_values: Dict[str, List[str]]):
    def csv_has_column_value(column, expected_value):
        for row in rows:
            value = row.get(column, None)
            if value is not None and value == expected_value:
                return True

        return False

    for column, expected_values in column_to_expected_values.items():
        for expected_value in expected_values:
            assert csv_has_column_value(
                column, expected_value
            ), f"Expected csv column value not found - column: {column}, expected value: {expected_value}"


def assert_reports(
    reports_folder_path: str, reports_archive_folder_path: str, report_names: List[ReportName],
):
    date_folder = get_current_date_folder()
    timestamp_prefix = get_current_timestamp_prefix()

    for report_name in report_names:
        report = get_report_by_name(report_name)
        file_name = f"{report.report_name.value}.csv"

        outbound_folder = reports_folder_path
        sent_folder = os.path.join(
            reports_archive_folder_path, payments_util.Constants.S3_OUTBOUND_SENT_DIR, date_folder,
        )

        assert_files(outbound_folder, [file_name])
        assert_files(sent_folder, [file_name], timestamp_prefix)


def assert_metrics(
    log_report_db_session: db.Session,
    log_report_name: str,
    metrics_expected_values: Dict[str, Any],
    description: str = "",
    log_report_index: int = 0,  # we may have more than one report for a step
):
    log_reports = (
        log_report_db_session.query(ImportLog)
        .filter(ImportLog.source == log_report_name)
        .order_by(ImportLog.import_log_id.desc())
        .all()
    )

    log_report = log_reports[log_report_index]
    log_report = json.loads(log_report.report)

    assertion_errors = []
    for metric_key, expected_value in metrics_expected_values.items():
        value = log_report.get(metric_key, None)
        if value != expected_value:
            assertion_errors.append(
                f"metric: {metric_key}, expected: {expected_value}, found: {value}\n"
            )

    errors = "".join(assertion_errors)
    assert (
        len(assertion_errors) == 0
    ), f"Unexpected metric value(s) in log report '{log_report_name}', description: {description}\n{errors}"


# == Utility Helpers ==


def parse_csv(csv_file_path: str):
    parsed_csv = csv.DictReader(file_util.open_stream(csv_file_path))
    return list(parsed_csv)


def get_payments_in_end_state(db_session: db.Session, end_state: LkState) -> List[Payment]:
    state_logs = state_log_util.get_all_latest_state_logs_in_end_state(
        associated_class=state_log_util.AssociatedClass.PAYMENT,
        end_state=end_state,
        db_session=db_session,
    )

    return [state_log.payment for state_log in state_logs]


def get_current_date_folder():
    return payments_util.get_now().strftime("%Y-%m-%d")


def get_current_timestamp_prefix():
    return payments_util.get_now().strftime("%Y-%m-%d-%H-%M-%S-")


def generate_rejects_file(test_dataset: TestDataSet, audit_file_path: str, rejects_file_path: str):
    parsed_audit_rows = parse_csv(audit_file_path)

    csv_file = file_util.write_file(rejects_file_path)
    csv_output = csv.DictWriter(
        csv_file,
        fieldnames=asdict(PAYMENT_AUDIT_CSV_HEADERS).values(),
        lineterminator="\n",
        quotechar='"',
        quoting=csv.QUOTE_ALL,
    )
    csv_output.writeheader()

    for parsed_audit_row in parsed_audit_rows:
        c_value = parsed_audit_row[PAYMENT_AUDIT_CSV_HEADERS.c_value]
        i_value = parsed_audit_row[PAYMENT_AUDIT_CSV_HEADERS.i_value]

        scenario_data = test_dataset.get_scenario_data_by_payment_ci(c_value, i_value)
        assert scenario_data, f"Can not find scenario data with c: {c_value}, i:{i_value}"

        if not scenario_data.scenario_descriptor.is_audit_approved:
            parsed_audit_row[PAYMENT_AUDIT_CSV_HEADERS.rejected_by_program_integrity] = "Y"

    csv_output.writerows(parsed_audit_rows)
    csv_file.close()


def assert_ref_file(file_path: str, ref_file_type: ReferenceFileType, db_session: db.Session):
    found = (
        db_session.query(ReferenceFile)
        .filter(ReferenceFile.file_location == file_path)
        .filter(ReferenceFile.reference_file_type_id == ref_file_type.reference_file_type_id)
        .one_or_none()
    )

    assert found is not None<|MERGE_RESOLUTION|>--- conflicted
+++ resolved
@@ -289,6 +289,8 @@
                 ScenarioName.PUB_CHECK_FAMILY_RETURN_STALE,
                 ScenarioName.PUB_CHECK_FAMILY_RETURN_STOP,
                 ScenarioName.AUDIT_REJECTED,
+                ScenarioName.CHECK_PAYMENT_CHECK_NUMBER_NOT_FOUND,
+                ScenarioName.PUB_ACH_FAMILY_RETURN_INVALID_PAYMENT_ID
             ],
             end_state=State.DELEGATED_PAYMENT_PAYMENT_AUDIT_REPORT_SENT,
             db_session=test_db_session,
@@ -345,6 +347,7 @@
                 ScenarioName.PUB_ACH_PRENOTE_NOTIFICATION,
                 ScenarioName.PAYMENT_EXTRACT_EMPLOYEE_MISSING_IN_DB,
                 ScenarioName.REJECTED_LEAVE_REQUEST_DECISION,
+                ScenarioName.PUB_ACH_FAMILY_RETURN_INVALID_EFT_PRENOTE_ID,
             ],
             end_state=State.DELEGATED_PAYMENT_ADD_TO_PAYMENT_ERROR_REPORT,
             db_session=test_db_session,
@@ -376,12 +379,6 @@
         )
 
         audit_report_parsed_csv_rows = parse_csv(audit_report_file_path)
-<<<<<<< HEAD
-
-        assert len(audit_report_parsed_csv_rows) == (
-            len(stage_1_happy_path_scenarios) + 1 + 5 + 3 + 1 + 1
-        )  # happy path + audit_rejected + non_prenote_pub_returns + outstanding_rejected_checks + invalid prenote ID + invalid payment ID
-=======
         assert len(audit_report_parsed_csv_rows) == len(
             [
                 ScenarioName.HAPPY_PATH_CHECK_PAYMENT_ADDRESS_MULTIPLE_MATCHES_FROM_EXPERIAN,
@@ -402,9 +399,11 @@
                 ScenarioName.PUB_CHECK_FAMILY_RETURN_STALE,
                 ScenarioName.PUB_CHECK_FAMILY_RETURN_STOP,
                 ScenarioName.AUDIT_REJECTED,
+                ScenarioName.PUB_ACH_FAMILY_RETURN_INVALID_ID,
+                ScenarioName.PUB_ACH_FAMILY_RETURN_INVALID_PAYMENT_ID,
+                ScenarioName.PUB_ACH_FAMILY_RETURN_INVALID_PAYMENT_ID
             ]
         )
->>>>>>> e7d56718
 
         payments = get_payments_in_end_state(
             test_db_session, State.DELEGATED_PAYMENT_PAYMENT_AUDIT_REPORT_SENT
@@ -460,6 +459,8 @@
                         ScenarioName.HAPPY_PATH_FAMILY_ACH_PRENOTED,
                         ScenarioName.HAPPY_PENDING_LEAVE_REQUEST_DECISION,
                         ScenarioName.HAPPY_IN_REVIEW_LEAVE_REQUEST_DECISION,
+                        ScenarioName.PUB_ACH_FAMILY_RETURN_INVALID_ID,
+                        ScenarioName.PUB_ACH_FAMILY_RETURN_INVALID_PAYMENT_ID,
                     ]
                 ),
                 "cancellation_count": len([ScenarioName.CANCELLATION_PAYMENT]),
@@ -481,6 +482,9 @@
                         ScenarioName.PUB_ACH_MEDICAL_RETURN,
                         ScenarioName.PUB_ACH_PRENOTE_NOTIFICATION,
                         ScenarioName.PUB_ACH_PRENOTE_RETURN,
+                        ScenarioName.PUB_ACH_FAMILY_RETURN_INVALID_ID,
+                        ScenarioName.PUB_ACH_FAMILY_RETURN_INVALID_PAYMENT_ID,
+                        ScenarioName.PUB_ACH_FAMILY_RETURN_INVALID_PAYMENT_ID,
                     ]
                 ),
                 "employee_missing_in_db_count": 0,
@@ -494,6 +498,7 @@
                         ScenarioName.REJECTED_LEAVE_REQUEST_DECISION,
                         ScenarioName.EFT_ACCOUNT_NOT_PRENOTED,
                         ScenarioName.PUB_ACH_PRENOTE_RETURN,
+                        ScenarioName.PUB_ACH_FAMILY_RETURN_INVALID_PAYMENT_ID,
                     ]
                 ),
                 "new_eft_count": len([ScenarioName.NO_PRIOR_EFT_ACCOUNT_ON_EMPLOYEE]),
@@ -502,6 +507,7 @@
                         ScenarioName.EFT_ACCOUNT_NOT_PRENOTED,
                         ScenarioName.PUB_ACH_PRENOTE_NOTIFICATION,
                         ScenarioName.PUB_ACH_PRENOTE_RETURN,
+                        ScenarioName.PUB_ACH_FAMILY_RETURN_INVALID_PAYMENT_ID,
                     ]
                 ),
                 "not_pending_or_approved_leave_request_count": len(
@@ -518,15 +524,6 @@
                 "pei_record_count": len(SCENARIO_DESCRIPTORS),
                 "prenote_past_waiting_period_approved_count": 0,
                 "processed_payment_count": len(SCENARIO_DESCRIPTORS),
-<<<<<<< HEAD
-                "not_pending_or_approved_leave_request_count": 1,
-                "approved_prenote_count": 12,
-                "zero_dollar_payment_count": 1,
-                "cancellation_count": 1,
-                "overpayment_count": 3,
-                "employer_reimbursement_count": 1,
-                "errored_payment_count": 8,  # See DELEGATED_PAYMENT_ADD_TO_PAYMENT_ERROR_REPORT state check above
-=======
                 "requested_absence_record_count": len(SCENARIO_DESCRIPTORS),
                 "standard_valid_payment_count": len(
                     [
@@ -549,6 +546,9 @@
                         ScenarioName.PUB_CHECK_FAMILY_RETURN_VOID,
                         ScenarioName.PUB_CHECK_FAMILY_RETURN_STALE,
                         ScenarioName.PUB_CHECK_FAMILY_RETURN_STOP,
+                        ScenarioName.PUB_ACH_FAMILY_RETURN_INVALID_ID,
+                        ScenarioName.PUB_ACH_FAMILY_RETURN_INVALID_PAYMENT_ID,
+                        ScenarioName.PUB_ACH_FAMILY_RETURN_INVALID_PAYMENT_ID,
                     ]
                 ),
                 "tax_identifier_missing_in_db_count": len(
@@ -592,6 +592,9 @@
                         ScenarioName.PUB_CHECK_FAMILY_RETURN_VOID,
                         ScenarioName.PUB_CHECK_FAMILY_RETURN_STALE,
                         ScenarioName.PUB_CHECK_FAMILY_RETURN_STOP,
+                        ScenarioName.PUB_ACH_FAMILY_RETURN_INVALID_ID,
+                        ScenarioName.PUB_ACH_FAMILY_RETURN_INVALID_PAYMENT_ID,
+                        ScenarioName.CHECK_PAYMENT_CHECK_NUMBER_NOT_FOUND,
                     ]
                 ),
                 "validated_address_count": len(
@@ -615,6 +618,9 @@
                         ScenarioName.PUB_CHECK_FAMILY_RETURN_VOID,
                         ScenarioName.PUB_CHECK_FAMILY_RETURN_STALE,
                         ScenarioName.PUB_CHECK_FAMILY_RETURN_STOP,
+                        ScenarioName.PUB_ACH_FAMILY_RETURN_INVALID_ID,
+                        ScenarioName.PUB_ACH_FAMILY_RETURN_INVALID_PAYMENT_ID,
+                        ScenarioName.CHECK_PAYMENT_CHECK_NUMBER_NOT_FOUND,
                     ]
                 ),
                 "verified_experian_match": len(
@@ -635,9 +641,11 @@
                         ScenarioName.PUB_CHECK_FAMILY_RETURN_VOID,
                         ScenarioName.PUB_CHECK_FAMILY_RETURN_STALE,
                         ScenarioName.PUB_CHECK_FAMILY_RETURN_STOP,
-                    ]
-                ),
->>>>>>> e7d56718
+                        ScenarioName.PUB_ACH_FAMILY_RETURN_INVALID_ID,
+                        ScenarioName.PUB_ACH_FAMILY_RETURN_INVALID_PAYMENT_ID,
+                        ScenarioName.CHECK_PAYMENT_CHECK_NUMBER_NOT_FOUND,
+                    ]
+                ),
             },
         )
 
@@ -645,11 +653,6 @@
             test_db_other_session,
             "PaymentAuditReportStep",
             {
-<<<<<<< HEAD
-                "payment_sampled_for_audit_count": (
-                    len(stage_1_happy_path_scenarios) + 1 + 5 + 3 + 1 + 1
-                ),  # happy path + audit_rejected + non_prenote_pub_returns + outstanding_rejected_checks + check_not_found + invalid_payment_id
-=======
                 "payment_count": len(
                     [
                         ScenarioName.HAPPY_PATH_CHECK_PAYMENT_ADDRESS_MULTIPLE_MATCHES_FROM_EXPERIAN,
@@ -670,6 +673,9 @@
                         ScenarioName.PUB_CHECK_FAMILY_RETURN_STALE,
                         ScenarioName.PUB_CHECK_FAMILY_RETURN_STOP,
                         ScenarioName.AUDIT_REJECTED,
+                        ScenarioName.PUB_ACH_FAMILY_RETURN_INVALID_ID,
+                        ScenarioName.PUB_ACH_FAMILY_RETURN_INVALID_PAYMENT_ID,
+                        ScenarioName.CHECK_PAYMENT_CHECK_NUMBER_NOT_FOUND,
                     ]
                 ),
                 "payment_sampled_for_audit_count": len(
@@ -692,6 +698,9 @@
                         ScenarioName.PUB_CHECK_FAMILY_RETURN_STALE,
                         ScenarioName.PUB_CHECK_FAMILY_RETURN_STOP,
                         ScenarioName.AUDIT_REJECTED,
+                        ScenarioName.PUB_ACH_FAMILY_RETURN_INVALID_ID,
+                        ScenarioName.PUB_ACH_FAMILY_RETURN_INVALID_PAYMENT_ID,
+                        ScenarioName.CHECK_PAYMENT_CHECK_NUMBER_NOT_FOUND,
                     ]
                 ),
                 "sampled_payment_count": len(
@@ -714,9 +723,11 @@
                         ScenarioName.PUB_CHECK_FAMILY_RETURN_STALE,
                         ScenarioName.PUB_CHECK_FAMILY_RETURN_STOP,
                         ScenarioName.AUDIT_REJECTED,
-                    ]
-                ),
->>>>>>> e7d56718
+                        ScenarioName.PUB_ACH_FAMILY_RETURN_INVALID_ID,
+                        ScenarioName.PUB_ACH_FAMILY_RETURN_INVALID_PAYMENT_ID,
+                        ScenarioName.CHECK_PAYMENT_CHECK_NUMBER_NOT_FOUND,
+                    ]
+                ),
             },
         )
 
@@ -946,9 +957,6 @@
         assert_metrics(
             test_db_other_session,
             "PaymentRejectsStep",
-<<<<<<< HEAD
-            {"rejected_payment_count": 1, "accepted_payment_count": 20},
-=======
             {
                 "accepted_payment_count": len(
                     [
@@ -969,6 +977,9 @@
                         ScenarioName.PUB_CHECK_FAMILY_RETURN_VOID,
                         ScenarioName.PUB_CHECK_FAMILY_RETURN_STALE,
                         ScenarioName.PUB_CHECK_FAMILY_RETURN_STOP,
+                        ScenarioName.PUB_ACH_FAMILY_RETURN_INVALID_ID,
+                        ScenarioName.PUB_ACH_FAMILY_RETURN_INVALID_PAYMENT_ID,
+                        ScenarioName.CHECK_PAYMENT_CHECK_NUMBER_NOT_FOUND,
                     ]
                 ),
                 "parsed_rows_count": len(
@@ -991,6 +1002,9 @@
                         ScenarioName.PUB_CHECK_FAMILY_RETURN_STALE,
                         ScenarioName.PUB_CHECK_FAMILY_RETURN_STOP,
                         ScenarioName.AUDIT_REJECTED,
+                        ScenarioName.PUB_ACH_FAMILY_RETURN_INVALID_ID,
+                        ScenarioName.PUB_ACH_FAMILY_RETURN_INVALID_PAYMENT_ID,
+                        ScenarioName.CHECK_PAYMENT_CHECK_NUMBER_NOT_FOUND,
                     ]
                 ),
                 "payment_state_log_missing_count": 0,
@@ -1016,22 +1030,17 @@
                         ScenarioName.PUB_CHECK_FAMILY_RETURN_STALE,
                         ScenarioName.PUB_CHECK_FAMILY_RETURN_STOP,
                         ScenarioName.AUDIT_REJECTED,
+                        ScenarioName.PUB_ACH_FAMILY_RETURN_INVALID_ID,
+                        ScenarioName.PUB_ACH_FAMILY_RETURN_INVALID_PAYMENT_ID,
+                        ScenarioName.CHECK_PAYMENT_CHECK_NUMBER_NOT_FOUND,
                     ]
                 ),
             },
->>>>>>> e7d56718
         )
 
         assert_metrics(
             test_db_other_session,
             "PaymentMethodsSplitStep",
-<<<<<<< HEAD
-            {"ach_payment_count": 11, "check_payment_count": 9},
-        )
-
-        assert_metrics(
-            test_db_other_session, "FineosPeiWritebackStep", {"writeback_record_count": 26,},
-=======
             {
                 "ach_payment_count": len(
                     [
@@ -1044,6 +1053,8 @@
                         ScenarioName.PUB_ACH_FAMILY_NOTIFICATION,
                         ScenarioName.PUB_ACH_MEDICAL_RETURN,
                         ScenarioName.PUB_ACH_MEDICAL_NOTIFICATION,
+                        ScenarioName.PUB_ACH_FAMILY_RETURN_INVALID_ID,
+                        ScenarioName.PUB_ACH_FAMILY_RETURN_INVALID_PAYMENT_ID,
                     ]
                 ),
                 "check_payment_count": len(
@@ -1056,6 +1067,7 @@
                         ScenarioName.PUB_CHECK_FAMILY_RETURN_VOID,
                         ScenarioName.PUB_CHECK_FAMILY_RETURN_STALE,
                         ScenarioName.PUB_CHECK_FAMILY_RETURN_STOP,
+                        ScenarioName.CHECK_PAYMENT_CHECK_NUMBER_NOT_FOUND,
                     ]
                 ),
                 "payment_count": len(
@@ -1077,6 +1089,9 @@
                         ScenarioName.PUB_CHECK_FAMILY_RETURN_VOID,
                         ScenarioName.PUB_CHECK_FAMILY_RETURN_STALE,
                         ScenarioName.PUB_CHECK_FAMILY_RETURN_STOP,
+                        ScenarioName.PUB_ACH_FAMILY_RETURN_INVALID_ID,
+                        ScenarioName.PUB_ACH_FAMILY_RETURN_INVALID_PAYMENT_ID,
+                        ScenarioName.CHECK_PAYMENT_CHECK_NUMBER_NOT_FOUND,
                     ]
                 ),
             },
@@ -1097,11 +1112,12 @@
                         ScenarioName.PUB_ACH_FAMILY_NOTIFICATION,
                         ScenarioName.PUB_ACH_MEDICAL_RETURN,
                         ScenarioName.PUB_ACH_MEDICAL_NOTIFICATION,
+                        ScenarioName.PUB_ACH_FAMILY_RETURN_INVALID_ID,
+                        ScenarioName.PUB_ACH_FAMILY_RETURN_INVALID_PAYMENT_ID,
                     ]
                 ),
                 "ach_prenote_count": len([ScenarioName.NO_PRIOR_EFT_ACCOUNT_ON_EMPLOYEE]),
             },
->>>>>>> e7d56718
         )
 
         assert_metrics(
@@ -1119,6 +1135,8 @@
                         ScenarioName.PUB_CHECK_FAMILY_RETURN_VOID,
                         ScenarioName.PUB_CHECK_FAMILY_RETURN_STALE,
                         ScenarioName.PUB_CHECK_FAMILY_RETURN_STOP,
+                        ScenarioName.CHECK_PAYMENT_CHECK_NUMBER_NOT_FOUND,
+
                     ]
                 ),
                 "eft_payment_count": len(
@@ -1132,6 +1150,8 @@
                         ScenarioName.PUB_ACH_FAMILY_NOTIFICATION,
                         ScenarioName.PUB_ACH_MEDICAL_RETURN,
                         ScenarioName.PUB_ACH_MEDICAL_NOTIFICATION,
+                        ScenarioName.PUB_ACH_FAMILY_RETURN_INVALID_ID,
+                        ScenarioName.PUB_ACH_FAMILY_RETURN_INVALID_PAYMENT_ID,
                     ]
                 ),
                 "employer_reimbursement_payment_count": len(
@@ -1171,6 +1191,10 @@
                         ScenarioName.OVERPAYMENT_PAYMENT_NEGATIVE,
                         ScenarioName.OVERPAYMENT_MISSING_NON_VPEI_RECORDS,
                         ScenarioName.ZERO_DOLLAR_PAYMENT,
+                        ScenarioName.PUB_ACH_FAMILY_RETURN_INVALID_ID,
+                        ScenarioName.PUB_ACH_FAMILY_RETURN_INVALID_PAYMENT_ID,
+                        ScenarioName.CHECK_PAYMENT_CHECK_NUMBER_NOT_FOUND,
+
                     ]
                 ),
                 "zero_dollar_payment_count": len([ScenarioName.ZERO_DOLLAR_PAYMENT]),
@@ -1311,11 +1335,6 @@
         assert_files(pub_check_response_processed_folder, positive_pay_filenames, timestamp_prefix)
 
         # == PubError TODO adjust as metric based scenarios below are added
-<<<<<<< HEAD
-        assert len(test_db_session.query(PubError).all()) == (
-            2 + 2 + 2 + 3 + 1 + 1 + 1 + 1
-        )  # eft_prenote_unexpected_state_count + payment_complete_with_change_count + payment_rejected_count + payment_failed_by_check + unknown_id_format_count + invalid_check_number + invalid_eft_id
-=======
         assert len(test_db_session.query(PubError).all()) == len(
             [
                 ScenarioName.PUB_ACH_FAMILY_NOTIFICATION,
@@ -1327,9 +1346,12 @@
                 ScenarioName.PUB_CHECK_FAMILY_RETURN_STALE,
                 ScenarioName.PUB_CHECK_FAMILY_RETURN_STOP,
                 ScenarioName.PUB_CHECK_FAMILY_RETURN_VOID,
+                ScenarioName.PUB_ACH_FAMILY_RETURN_INVALID_ID,
+                ScenarioName.PUB_ACH_FAMILY_RETURN_INVALID_EFT_PRENOTE_ID,
+                ScenarioName.PUB_ACH_FAMILY_RETURN_INVALID_PAYMENT_ID,
+                ScenarioName.CHECK_PAYMENT_CHECK_NUMBER_NOT_FOUND,
             ]
         )
->>>>>>> e7d56718
 
         # == Metrics
 
@@ -1347,30 +1369,14 @@
             test_db_other_session,
             "ProcessNachaReturnFileStep",
             {
-<<<<<<< HEAD
-                "warning_count": 0,
-                "ach_return_count": 6,
-                "change_notification_count": 3,
-                "eft_prenote_count": 3,
-                "payment_count": 5,
-                "unknown_id_format_count": 1,
-                "eft_prenote_id_not_found_count": 1,
-                "eft_prenote_unexpected_state_count": 1,
-                "eft_prenote_already_approved_count": 1,  # TODO validate
-                "eft_prenote_rejected_count": 0,  # TODO add scenario
-                "payment_id_not_found_count": 1,
-                "payment_rejected_count": 2,  # Both prenotes
-                "payment_already_rejected_count": 0,
-                "payment_unexpected_state_count": 0,
-                "payment_complete_with_change_count": 2,  # TODO validate
-                "payment_already_complete_count": 0,
-                "payment_notification_unexpected_state_count": 0,
-=======
                 "ach_return_count": len(
                     [
                         ScenarioName.PUB_ACH_FAMILY_RETURN,
                         ScenarioName.PUB_ACH_MEDICAL_RETURN,
                         ScenarioName.PUB_ACH_PRENOTE_RETURN,
+                        ScenarioName.PUB_ACH_FAMILY_RETURN_INVALID_ID,
+                        ScenarioName.PUB_ACH_FAMILY_RETURN_INVALID_EFT_PRENOTE_ID,
+                        ScenarioName.PUB_ACH_FAMILY_RETURN_INVALID_PAYMENT_ID
                     ]
                 ),
                 "change_notification_count": len(
@@ -1380,22 +1386,27 @@
                         ScenarioName.PUB_ACH_PRENOTE_NOTIFICATION,
                     ]
                 ),
-                "eft_prenote_already_approved_count": len(
+                # "eft_prenote_already_approved_count": len(
+                #     [
+                #         ScenarioName.PUB_ACH_PRENOTE_RETURN,
+                #         ScenarioName.PUB_ACH_PRENOTE_NOTIFICATION,
+                #     ]
+                # ),  # TODO validate
+                "eft_prenote_count": len(
                     [
                         ScenarioName.PUB_ACH_PRENOTE_RETURN,
                         ScenarioName.PUB_ACH_PRENOTE_NOTIFICATION,
-                    ]
-                ),  # TODO validate
-                "eft_prenote_count": len(
-                    [
-                        ScenarioName.PUB_ACH_PRENOTE_RETURN,
-                        ScenarioName.PUB_ACH_PRENOTE_NOTIFICATION,
-                    ]
-                ),
-                "eft_prenote_id_not_found_count": 0,  # TODO add scenario (PUB-174)
-                "eft_prenote_rejected_count": 0,  # TODO add scenario (PUB-174)
+                        ScenarioName.PUB_ACH_FAMILY_RETURN_INVALID_EFT_PRENOTE_ID
+                    ]
+                ),
+                "eft_prenote_id_not_found_count": len([
+                    ScenarioName.PUB_ACH_FAMILY_RETURN_INVALID_EFT_PRENOTE_ID
+                ]),
+                "eft_prenote_rejected_count": len([
+                    ScenarioName.PUB_ACH_FAMILY_RETURN_INVALID_EFT_PRENOTE_ID
+                ]),
                 "eft_prenote_unexpected_state_count": 0,
-                "payment_already_complete_count": 0,  # TODO add scenario? (PUB-174)
+                "payment_already_complete_count": 0,  # TODO add scenario?
                 "payment_complete_with_change_count": len(
                     [ScenarioName.PUB_ACH_FAMILY_RETURN, ScenarioName.PUB_ACH_MEDICAL_RETURN,]
                 ),  # TODO validate
@@ -1407,9 +1418,13 @@
                         ScenarioName.PUB_ACH_FAMILY_NOTIFICATION,
                     ]
                 ),
-                "payment_id_not_found_count": 0,  # TODO add scenario (PUB-174)
-                "payment_already_rejected_count": 0,  # TODO add scenario (PUB-174)
-                "payment_notification_unexpected_state_count": 0,  # TODO add scenario (PUB-174)
+                "payment_id_not_found_count": len(
+                    [
+                        ScenarioName.PUB_ACH_FAMILY_RETURN_INVALID_ID
+                    ]
+                ),
+                "payment_already_rejected_count": 0,  # TODO add scenario
+                "payment_notification_unexpected_state_count": 0,
                 "payment_rejected_count": len(
                     [
                         ScenarioName.PUB_ACH_PRENOTE_RETURN,
@@ -1417,9 +1432,14 @@
                     ]
                 ),
                 "payment_unexpected_state_count": 0,
-                "unknown_id_format_count": 0,  # TODO add scenario (PUB-174)
+                "unknown_id_format_count": len(
+                    [
+                        ScenarioName.PUB_ACH_FAMILY_RETURN_INVALID_ID,
+                        ScenarioName.PUB_ACH_FAMILY_RETURN_INVALID_PAYMENT_ID,
+                        ScenarioName.PUB_ACH_FAMILY_RETURN_INVALID_EFT_PRENOTE_ID,
+                    ]
+                ),
                 "warning_count": 0,
->>>>>>> e7d56718
             },
         )
 
@@ -1428,16 +1448,12 @@
             test_db_other_session,
             "ProcessCheckReturnFileStep",
             {
-<<<<<<< HEAD
-                "warning_count": 0,
-                "check_payment_count": 5,
-                "payment_complete_by_paid_check": 0,
-                "payment_still_outstanding": 2,
-                "payment_failed_by_check": 3,
-                "check_number_not_found_count": 0,
-                "payment_unexpected_state_count": 0,  # TODO add scenario
-=======
-                "check_number_not_found_count": 0,  # TODO add scenario  (PUB-174)
+                "check_number_not_found_count": len(
+                    [
+
+                        ScenarioName.CHECK_PAYMENT_CHECK_NUMBER_NOT_FOUND
+                    ]
+                ),
                 "check_payment_count": len(
                     [
                         ScenarioName.PUB_CHECK_FAMILY_RETURN_VOID,
@@ -1461,9 +1477,8 @@
                         ScenarioName.HAPPY_PATH_CHECK_FAMILY_RETURN_FUTURE,
                     ]
                 ),
-                "payment_unexpected_state_count": 0,  # TODO add scenario (PUB-174)
+                "payment_unexpected_state_count": 0,
                 "warning_count": 0,
->>>>>>> e7d56718
             },
             log_report_index=1,  # second when sorted in start time desc order
             description="Outstanding check responses",
@@ -1474,16 +1489,11 @@
             test_db_other_session,
             "ProcessCheckReturnFileStep",
             {
-<<<<<<< HEAD
-                "warning_count": 0,
-                "check_payment_count": 4,
-                "payment_complete_by_paid_check": 3,
-                "payment_still_outstanding": 0,
-                "payment_failed_by_check": 0,
-                "check_number_not_found_count": 1,
-                "payment_unexpected_state_count": 0,
-=======
-                "check_number_not_found_count": 0,  # TODO add scenario (PUB-174)
+                "check_number_not_found_count": len(
+                    [
+                        ScenarioName.CHECK_PAYMENT_CHECK_NUMBER_NOT_FOUND
+                    ]
+                ),
                 "check_payment_count": len(
                     [
                         ScenarioName.HAPPY_PATH_FAMILY_CHECK_PRENOTED,
@@ -1500,9 +1510,8 @@
                 ),
                 "payment_failed_by_check": 0,
                 "payment_still_outstanding": 0,
-                "payment_unexpected_state_count": 0,  # TODO add scenario (PUB-174)
+                "payment_unexpected_state_count": 0,
                 "warning_count": 0,
->>>>>>> e7d56718
             },
             log_report_index=0,  # first when sorted by import log id desc order
             description="Positive pay check responses",
