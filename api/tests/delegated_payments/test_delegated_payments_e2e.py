# See workflow here: https://lucid.app/lucidchart/edf54a33-1a3f-432d-82b7-157cf02667a4/edit?page=T9dnksYTkKxE#
# See implementation design here: https://lwd.atlassian.net/wiki/spaces/API/pages/1478918156/Local+E2E+Test+Suite

import csv
import json
import logging  # noqa: B1
import os
from dataclasses import asdict
from typing import Any, Dict, List, Optional
from unittest import mock

from freezegun import freeze_time

import massgov.pfml.api.util.state_log_util as state_log_util
import massgov.pfml.delegated_payments.delegated_config as payments_config
import massgov.pfml.delegated_payments.delegated_payments_util as payments_util
import massgov.pfml.util.files as file_util
from massgov.pfml import db
from massgov.pfml.db.models.employees import (
    Flow,
    ImportLog,
    LkFlow,
    LkState,
    Payment,
    PubError,
<<<<<<< HEAD
=======
    ReferenceFile,
    ReferenceFileType,
>>>>>>> 56ac0ce8
    State,
)
from massgov.pfml.db.models.payments import (
    FineosExtractVbiRequestedAbsence,
    FineosExtractVpei,
    FineosExtractVpeiClaimDetails,
    FineosExtractVpeiPaymentDetails,
)
from massgov.pfml.delegated_payments.audit.delegated_payment_audit_csv import (
    PAYMENT_AUDIT_CSV_HEADERS,
)
from massgov.pfml.delegated_payments.delegated_fineos_payment_extract import CiIndex
from massgov.pfml.delegated_payments.mock.fineos_extract_data import (
    FINEOS_PAYMENT_EXTRACT_FILES,
    generate_payment_extract_files,
)
from massgov.pfml.delegated_payments.mock.generate_check_response import PubCheckResponseGenerator
from massgov.pfml.delegated_payments.mock.pub_ach_response_generator import PubACHResponseGenerator
from massgov.pfml.delegated_payments.mock.scenario_data_generator import (
    ScenarioData,
    ScenarioDataConfig,
    ScenarioNameWithCount,
    generate_scenario_dataset,
    get_mock_address_client,
)
from massgov.pfml.delegated_payments.mock.scenarios import SCENARIO_DESCRIPTORS, ScenarioName
from massgov.pfml.delegated_payments.reporting.delegated_payment_sql_reports import (
    CREATE_PUB_FILES_REPORTS,
    PROCESS_FINEOS_EXTRACT_REPORTS,
    PROCESS_PUB_RESPONSES_REPORTS,
    ReportName,
    get_report_by_name,
)
from massgov.pfml.delegated_payments.task.process_fineos_extracts import (
    Configuration as FineosTaskConfiguration,
)
from massgov.pfml.delegated_payments.task.process_fineos_extracts import (
    _process_fineos_extracts as run_fineos_ecs_task,
)
from massgov.pfml.delegated_payments.task.process_pub_payments import (
    Configuration as ProcessPubPaymentsTaskConfiguration,
)
from massgov.pfml.delegated_payments.task.process_pub_payments import (
    _process_pub_payments as run_process_pub_payments_ecs_task,
)
from massgov.pfml.delegated_payments.task.process_pub_responses import (
    Configuration as ProcessPubResponsesTaskConfiguration,
)
from massgov.pfml.delegated_payments.task.process_pub_responses import (
    _process_pub_responses as run_process_pub_responses_ecs_task,
)

# == Data Structures ==


class TestDataSet:
    def __init__(self, scenario_dataset: List[ScenarioData]):
        self.scenario_dataset = scenario_dataset
        self.scenario_dataset_map: Dict[ScenarioName, List[ScenarioData]] = {}

        for scenario_data in scenario_dataset:
            scenario_name: ScenarioName = scenario_data.scenario_descriptor.scenario_name

            if self.scenario_dataset_map.get(scenario_name) is None:
                self.scenario_dataset_map[scenario_name] = []
            self.scenario_dataset_map[scenario_name].append(scenario_data)

    def get_scenario_data_by_name(
        self, scenario_name: ScenarioName
    ) -> Optional[List[ScenarioData]]:
        return self.scenario_dataset_map.get(scenario_name, None)

    def get_scenario_data_by_payment_ci(self, c_value: str, i_value: str) -> Optional[ScenarioData]:
        for scenario_data in self.scenario_dataset:
            if CiIndex(c=scenario_data.payment_c_value, i=scenario_data.payment_i_value) == CiIndex(
                c=c_value, i=i_value
            ):
                return scenario_data
        return None

    def populate_scenario_data_payments(self, db_session) -> None:
        for scenario_data in self.scenario_dataset:
            payment = (
                db_session.query(Payment)
                .filter(
                    Payment.fineos_pei_c_value == scenario_data.payment_c_value,
                    Payment.fineos_pei_i_value == scenario_data.payment_i_value,
                )
                .one_or_none()
            )
            scenario_data.payment = payment


# == The E2E Test ==


def test_e2e_pub_payments(
    test_db_session,
    test_db_other_session,
    initialize_factories_session,
    monkeypatch,
    set_exporter_env_vars,
    caplog,
    create_triggers,
):
    # TODO Validate error and warning logs
<<<<<<< HEAD
    # TODO Validate reference files
=======
>>>>>>> 56ac0ce8
    # TODO make metric count numbers more readable (use variables etc), check diffs in state

    # ========================================================================
    # Configuration / Setup
    # ========================================================================
    caplog.set_level(logging.ERROR)  # noqa: B1

    monkeypatch.setenv("FINEOS_CLAIMANT_EXTRACT_MAX_HISTORY_DATE", "2021-04-30")
    monkeypatch.setenv("FINEOS_PAYMENT_EXTRACT_MAX_HISTORY_DATE", "2021-04-30")

    monkeypatch.setenv("DFML_PUB_ACCOUNT_NUMBER", "123456789")
    monkeypatch.setenv("DFML_PUB_ROUTING_NUMBER", "234567890")
    monkeypatch.setenv("PUB_PAYMENT_STARTING_CHECK_NUMBER", "100")

    s3_config = payments_config.get_s3_config()

    mock_experian_client = get_mock_address_client()

    # ========================================================================
    # Data Setup - Mirror DOR Import + Claim Application
    # ========================================================================

    config = ScenarioDataConfig(
        scenarios_with_count=[
            ScenarioNameWithCount(scenario_name=scenario_descriptor.scenario_name, count=1)
            for scenario_descriptor in SCENARIO_DESCRIPTORS
        ]
    )
    scenario_dataset = generate_scenario_dataset(config=config)
    test_dataset = TestDataSet(scenario_dataset)

    # Confirm generated DB rows match expectations
    assert len(scenario_dataset) == len(SCENARIO_DESCRIPTORS)

    # ===============================================================================
    # [Day 1 - 12:00 PM] Generate FINEOS vendor extract files
    # ===============================================================================

    with freeze_time("2021-05-01 12:00:00"):
        fineos_data_export_path = s3_config.fineos_data_export_path

        # TODO generate claimant extract files - PUB-165

        generate_payment_extract_files(
            scenario_dataset, fineos_data_export_path, payments_util.get_now()
        )

        # TODO Confirm expected claimant files were generated - PUB-165

        # Confirm expected payment files were generated
        fineos_extract_date_prefix = get_current_timestamp_prefix()
        assert_files(
            fineos_data_export_path, FINEOS_PAYMENT_EXTRACT_FILES, fineos_extract_date_prefix
        )

    # ===============================================================================
    # [Day 1 - 7:00 PM] Run the FINEOS ECS task - Process Claim and Payment Extract
    # ===============================================================================

    with freeze_time("2021-05-01 19:00:00"):
        # == Run the task
        with mock.patch(
            "massgov.pfml.delegated_payments.address_validation._get_experian_client",
            return_value=mock_experian_client,
        ):
            run_fineos_ecs_task(
                db_session=test_db_session,
                log_entry_db_session=test_db_other_session,
                config=FineosTaskConfiguration(["--steps", "ALL"]),
            )

        test_dataset.populate_scenario_data_payments(test_db_session)

        # == Validate created rows

<<<<<<< HEAD
=======
        assert_ref_file(
            f"{s3_config.pfml_fineos_extract_archive_path}processed/2021-05-01-08-00-00-payment-extract",
            ReferenceFileType.FINEOS_PAYMENT_EXTRACT,
            test_db_session,
        )

        assert_ref_file(
            f"{s3_config.pfml_error_reports_archive_path}/sent/2021-05-01/2021-05-01-15-00-00-Payment-Audit-Report.csv",
            ReferenceFileType.DELEGATED_PAYMENT_AUDIT_REPORT,
            test_db_session,
        )

        assert_ref_file(
            f"{s3_config.pfml_error_reports_archive_path}/sent/2021-05-01/2021-05-01-15-00-00-claimant-extract-error-report.csv",
            ReferenceFileType.DELEGATED_PAYMENT_REPORT_FILE,
            test_db_session,
        )

        assert_ref_file(
            f"{s3_config.pfml_error_reports_archive_path}/sent/2021-05-01/2021-05-01-15-00-00-payment-extract-error-report.csv",
            ReferenceFileType.DELEGATED_PAYMENT_REPORT_FILE,
            test_db_session,
        )

        assert_ref_file(
            f"{s3_config.pfml_error_reports_archive_path}/sent/2021-05-01/2021-05-01-15-00-00-address-error-report.csv",
            ReferenceFileType.DELEGATED_PAYMENT_REPORT_FILE,
            test_db_session,
        )
>>>>>>> 56ac0ce8
        # TODO claimant rows - PUB-165

        # Payments
        payments = test_db_session.query(Payment).all()
        assert len(payments) == len(scenario_dataset)

        # Payment staging tables
        assert len(test_db_session.query(FineosExtractVbiRequestedAbsence).all()) == len(payments)
        assert len(test_db_session.query(FineosExtractVpei).all()) == len(payments)
        assert len(test_db_session.query(FineosExtractVpeiClaimDetails).all()) == len(payments)
        assert len(test_db_session.query(FineosExtractVpeiPaymentDetails).all()) == len(payments)

        # == Validate employee state logs
        assert_employee_state_for_scenarios(
            test_dataset=test_dataset,
            scenario_names=[ScenarioName.NO_PRIOR_EFT_ACCOUNT_ON_EMPLOYEE,],
            end_state=State.DELEGATED_EFT_SEND_PRENOTE,
            flow=Flow.DELEGATED_EFT,
            db_session=test_db_session,
        )

        # TODO claimant file related state log assertions - PUB-165

        # == Validate payments state logs
        stage_1_happy_path_scenarios = [
            ScenarioName.HAPPY_PATH_MEDICAL_ACH_PRENOTED,
            ScenarioName.HAPPY_PATH_FAMILY_ACH_PRENOTED,
            ScenarioName.HAPPY_PATH_FAMILY_CHECK_PRENOTED,
            ScenarioName.HAPPY_PATH_ACH_PAYMENT_ADDRESS_NO_MATCHES_FROM_EXPERIAN,
            ScenarioName.HAPPY_PATH_CHECK_PAYMENT_ADDRESS_MULTIPLE_MATCHES_FROM_EXPERIAN,
            ScenarioName.HAPPY_PENDING_LEAVE_REQUEST_DECISION,
<<<<<<< HEAD
=======
            ScenarioName.HAPPY_IN_REVIEW_LEAVE_REQUEST_DECISION,
>>>>>>> 56ac0ce8
            ScenarioName.HAPPY_PATH_CHECK_FAMILY_RETURN_PAID,
            ScenarioName.HAPPY_PATH_CHECK_FAMILY_RETURN_OUTSTANDING,
            ScenarioName.HAPPY_PATH_CHECK_FAMILY_RETURN_FUTURE,
        ]
        assert_payment_state_for_scenarios(
            test_dataset=test_dataset,
            scenario_names=stage_1_happy_path_scenarios,
            end_state=State.DELEGATED_PAYMENT_PAYMENT_AUDIT_REPORT_SENT,
            db_session=test_db_session,
        )

        assert_payment_state_for_scenarios(
            test_dataset=test_dataset,
            scenario_names=[
                ScenarioName.PUB_ACH_FAMILY_RETURN,
                ScenarioName.PUB_ACH_FAMILY_NOTIFICATION,
<<<<<<< HEAD
                ScenarioName.PUB_ACH_FAMILY_RETURN_INVALID_ID,
=======
>>>>>>> 56ac0ce8
                ScenarioName.PUB_ACH_MEDICAL_RETURN,
                ScenarioName.PUB_ACH_MEDICAL_NOTIFICATION,
                ScenarioName.PUB_CHECK_FAMILY_RETURN_VOID,
                ScenarioName.PUB_CHECK_FAMILY_RETURN_STALE,
                ScenarioName.PUB_CHECK_FAMILY_RETURN_STOP,
                ScenarioName.AUDIT_REJECTED,
            ],
            end_state=State.DELEGATED_PAYMENT_PAYMENT_AUDIT_REPORT_SENT,
            db_session=test_db_session,
        )

        assert_payment_state_for_scenarios(
            test_dataset=test_dataset,
            scenario_names=[ScenarioName.ZERO_DOLLAR_PAYMENT,],
            end_state=State.DELEGATED_PAYMENT_WAITING_FOR_PAYMENT_AUDIT_RESPONSE_ZERO_PAYMENT,
            db_session=test_db_session,
        )

        assert_payment_state_for_scenarios(
            test_dataset=test_dataset,
            scenario_names=[ScenarioName.CANCELLATION_PAYMENT,],
            end_state=State.DELEGATED_PAYMENT_WAITING_FOR_PAYMENT_AUDIT_RESPONSE_CANCELLATION,
            db_session=test_db_session,
        )

        assert_payment_state_for_scenarios(
            test_dataset=test_dataset,
            scenario_names=[
                ScenarioName.OVERPAYMENT_PAYMENT_POSITIVE,
                ScenarioName.OVERPAYMENT_PAYMENT_NEGATIVE,
                ScenarioName.OVERPAYMENT_MISSING_NON_VPEI_RECORDS,
            ],
            end_state=State.DELEGATED_PAYMENT_WAITING_FOR_PAYMENT_AUDIT_RESPONSE_OVERPAYMENT,
            db_session=test_db_session,
        )

        assert_payment_state_for_scenarios(
            test_dataset=test_dataset,
            scenario_names=[ScenarioName.EMPLOYER_REIMBURSEMENT_PAYMENT,],
            end_state=State.DELEGATED_PAYMENT_WAITING_FOR_PAYMENT_AUDIT_RESPONSE_EMPLOYER_REIMBURSEMENT,
            db_session=test_db_session,
        )

        # End State
        assert_payment_state_for_scenarios(
            test_dataset=test_dataset,
            scenario_names=[ScenarioName.CHECK_PAYMENT_ADDRESS_NO_MATCHES_FROM_EXPERIAN],
            end_state=State.PAYMENT_FAILED_ADDRESS_VALIDATION,
            db_session=test_db_session,
        )

        # End State
        assert_payment_state_for_scenarios(
            test_dataset=test_dataset,
            scenario_names=[
                ScenarioName.NO_PRIOR_EFT_ACCOUNT_ON_EMPLOYEE,
                ScenarioName.EFT_ACCOUNT_NOT_PRENOTED,
                ScenarioName.PUB_ACH_PRENOTE_RETURN,
                ScenarioName.PUB_ACH_PRENOTE_NOTIFICATION,
                ScenarioName.PAYMENT_EXTRACT_EMPLOYEE_MISSING_IN_DB,
                ScenarioName.REJECTED_LEAVE_REQUEST_DECISION,
            ],
            end_state=State.DELEGATED_PAYMENT_ADD_TO_PAYMENT_ERROR_REPORT,
            db_session=test_db_session,
        )

        # == Validate audit report
        date_folder = get_current_date_folder()
        timestamp_prefix = get_current_timestamp_prefix()

        payment_audit_report_outbound_folder_path = os.path.join(
            s3_config.dfml_report_outbound_path
        )

        payment_audit_report_sent_folder_path = os.path.join(
            s3_config.pfml_error_reports_archive_path,
            payments_util.Constants.S3_OUTBOUND_SENT_DIR,
            date_folder,
        )

        audit_report_file_name = "Payment-Audit-Report.csv"

        assert_files(payment_audit_report_outbound_folder_path, [audit_report_file_name])
        assert_files(
            payment_audit_report_sent_folder_path, [audit_report_file_name], timestamp_prefix
        )

        audit_report_file_path = os.path.join(
            payment_audit_report_outbound_folder_path, audit_report_file_name
        )

        audit_report_parsed_csv_rows = parse_csv(audit_report_file_path)

        assert len(audit_report_parsed_csv_rows) == (
<<<<<<< HEAD
            len(stage_1_happy_path_scenarios) + 1 + 5 + 3 + 1 + 1
        )  # happy path + audit_rejected + non_prenote_pub_returns + outstanding_rejected_checks + invalid prenote ID + invalid payment ID
=======
            len(stage_1_happy_path_scenarios) + 1 + 4 + 3
        )  # happy path + audit_rejected + non_prenote_pub_returns + outstanding_rejected_checks
>>>>>>> 56ac0ce8

        payments = get_payments_in_end_state(
            test_db_session, State.DELEGATED_PAYMENT_PAYMENT_AUDIT_REPORT_SENT
        )
        assert_csv_content(
            audit_report_parsed_csv_rows,
            {PAYMENT_AUDIT_CSV_HEADERS.pfml_payment_id: [str(p.payment_id) for p in payments]},
        )

        # == Validate all reports
        assert_reports(
            s3_config.dfml_report_outbound_path,
            s3_config.pfml_error_reports_archive_path,
            PROCESS_FINEOS_EXTRACT_REPORTS,
        )

        # == Validate metrics
        assert_metrics(
            test_db_other_session,
            "PaymentExtractStep",
            {
                "processed_payment_count": len(SCENARIO_DESCRIPTORS),
                "not_pending_or_approved_leave_request_count": 1,
<<<<<<< HEAD
                "approved_prenote_count": 11,
=======
                "approved_prenote_count": 10,
>>>>>>> 56ac0ce8
                "zero_dollar_payment_count": 1,
                "cancellation_count": 1,
                "overpayment_count": 3,
                "employer_reimbursement_count": 1,
<<<<<<< HEAD
                "errored_payment_count": 7,  # See DELEGATED_PAYMENT_ADD_TO_PAYMENT_ERROR_REPORT state check above
=======
                "errored_payment_count": 6,  # See DELEGATED_PAYMENT_ADD_TO_PAYMENT_ERROR_REPORT state check above
>>>>>>> 56ac0ce8
            },
        )

        assert_metrics(
            test_db_other_session,
            "PaymentAuditReportStep",
            {
                "payment_sampled_for_audit_count": (
<<<<<<< HEAD
                    len(stage_1_happy_path_scenarios) + 1 + 5 + 3 + 1 + 1
                ),  # happy path + audit_rejected + non_prenote_pub_returns + outstanding_rejected_checks + check_not_found + invalid_payment_id
=======
                    len(stage_1_happy_path_scenarios) + 1 + 4 + 3
                ),  # happy path + audit_rejected + non_prenote_pub_returns + outstanding_rejected_checks
>>>>>>> 56ac0ce8
            },
        )

        assert_metrics(
            test_db_other_session,
            "ReportStep",
            {"report_generated_count": len(PROCESS_FINEOS_EXTRACT_REPORTS)},
        )

        # TODO validate metrics for other steps when available

    # ===============================================================================
    # [Day 2 - 12:00 PM] Payment Integrity Team returns Payment Rejects File
    # ===============================================================================

    with freeze_time("2021-05-02 12:00:00"):
        rejects_file_received_path = os.path.join(
            s3_config.pfml_payment_rejects_archive_path,
            payments_util.Constants.S3_INBOUND_RECEIVED_DIR,
            "Payment-Rejects.csv",
        )
        generate_rejects_file(test_dataset, audit_report_file_path, rejects_file_received_path)

    # ==============================================================================================
    # [Day 2 - 2:00 PM] Run the PUB Processing ECS task - Rejects, PUB Transaction Files, Writeback
    # ==============================================================================================

    with freeze_time("2021-05-02 14:00:00"):
        # == Run the task
        run_process_pub_payments_ecs_task(
            db_session=test_db_session,
            log_entry_db_session=test_db_other_session,
            config=ProcessPubPaymentsTaskConfiguration(["--steps", "ALL"]),
        )

        assert_ref_file(
            f"{s3_config.pfml_payment_rejects_archive_path}/processed/2021-05-02/Payment-Rejects.csv",
            ReferenceFileType.DELEGATED_PAYMENT_REJECTS,
            test_db_session,
        )

        assert_ref_file(
            f"{s3_config.pfml_pub_check_archive_path}/sent/2021-05-02/2021-05-02-10-00-00-EOLWD-DFML-EZ-CHECK.csv",
            ReferenceFileType.PUB_EZ_CHECK,
            test_db_session,
        )

        assert_ref_file(
            f"{s3_config.pfml_pub_check_archive_path}/sent/2021-05-02/2021-05-02-10-00-00-EOLWD-DFML-POSITIVE-PAY.txt",
            ReferenceFileType.PUB_POSITIVE_PAYMENT,
            test_db_session,
        )

        assert_ref_file(
            f"{s3_config.pfml_pub_ach_archive_path}/sent/2021-05-02/2021-05-02-10-00-00-EOLWD-DFML-NACHA",
            ReferenceFileType.PUB_NACHA,
            test_db_session,
        )

        assert_ref_file(
            f"{s3_config.pfml_fineos_writeback_archive_path}sent/2021-05-02/2021-05-02-10-00-00-pei_writeback.csv",
            ReferenceFileType.PEI_WRITEBACK,
            test_db_session,
        )

        for report_name in CREATE_PUB_FILES_REPORTS:
            assert_ref_file(
                f"{s3_config.pfml_error_reports_archive_path}/sent/2021-05-02/2021-05-02-10-00-00-{report_name.value}.csv",
                ReferenceFileType.DELEGATED_PAYMENT_REPORT_FILE,
                test_db_session,
            )

        # == Validate payments state logs

        # End State
        assert_payment_state_for_scenarios(
            test_dataset=test_dataset,
            scenario_names=[
                ScenarioName.HAPPY_PATH_MEDICAL_ACH_PRENOTED,
                ScenarioName.HAPPY_PATH_FAMILY_ACH_PRENOTED,
                ScenarioName.HAPPY_PATH_ACH_PAYMENT_ADDRESS_NO_MATCHES_FROM_EXPERIAN,
                ScenarioName.HAPPY_PENDING_LEAVE_REQUEST_DECISION,
<<<<<<< HEAD
=======
            ],
            end_state=State.DELEGATED_PAYMENT_FINEOS_WRITEBACK_EFT_SENT,
            db_session=test_db_session,
        )

        assert_payment_state_for_scenarios(
            test_dataset=test_dataset,
            scenario_names=[
                ScenarioName.PUB_ACH_FAMILY_RETURN,
                ScenarioName.PUB_ACH_FAMILY_NOTIFICATION,
                ScenarioName.PUB_ACH_MEDICAL_RETURN,
                ScenarioName.PUB_ACH_MEDICAL_NOTIFICATION,
>>>>>>> 56ac0ce8
            ],
            end_state=State.DELEGATED_PAYMENT_FINEOS_WRITEBACK_EFT_SENT,
            db_session=test_db_session,
        )

        # End State
        assert_payment_state_for_scenarios(
            test_dataset=test_dataset,
            scenario_names=[
                ScenarioName.HAPPY_PATH_FAMILY_CHECK_PRENOTED,
                ScenarioName.HAPPY_PATH_CHECK_PAYMENT_ADDRESS_MULTIPLE_MATCHES_FROM_EXPERIAN,
                ScenarioName.HAPPY_PATH_CHECK_FAMILY_RETURN_PAID,
                ScenarioName.HAPPY_PATH_CHECK_FAMILY_RETURN_OUTSTANDING,
                ScenarioName.HAPPY_PATH_CHECK_FAMILY_RETURN_FUTURE,
                ScenarioName.PUB_CHECK_FAMILY_RETURN_VOID,
                ScenarioName.PUB_CHECK_FAMILY_RETURN_STALE,
                ScenarioName.PUB_CHECK_FAMILY_RETURN_STOP,
            ],
            end_state=State.DELEGATED_PAYMENT_FINEOS_WRITEBACK_CHECK_SENT,
            db_session=test_db_session,
        )

        # End State
        assert_payment_state_for_scenarios(
            test_dataset=test_dataset,
            scenario_names=[ScenarioName.ZERO_DOLLAR_PAYMENT,],
            end_state=State.DELEGATED_PAYMENT_ZERO_PAYMENT_FINEOS_WRITEBACK_SENT,
            db_session=test_db_session,
        )

        # End State
        assert_payment_state_for_scenarios(
            test_dataset=test_dataset,
            scenario_names=[ScenarioName.CANCELLATION_PAYMENT,],
            end_state=State.DELEGATED_PAYMENT_CANCELLATION_PAYMENT_FINEOS_WRITEBACK_SENT,
            db_session=test_db_session,
        )

        # End State
        assert_payment_state_for_scenarios(
            test_dataset=test_dataset,
            scenario_names=[
                ScenarioName.OVERPAYMENT_PAYMENT_POSITIVE,
                ScenarioName.OVERPAYMENT_PAYMENT_NEGATIVE,
                ScenarioName.OVERPAYMENT_MISSING_NON_VPEI_RECORDS,
            ],
            end_state=State.DELEGATED_PAYMENT_OVERPAYMENT_FINEOS_WRITEBACK_SENT,
            db_session=test_db_session,
        )

        # End State
        assert_payment_state_for_scenarios(
            test_dataset=test_dataset,
            scenario_names=[ScenarioName.EMPLOYER_REIMBURSEMENT_PAYMENT,],
            end_state=State.DELEGATED_PAYMENT_EMPLOYER_REIMBURSEMENT_PAYMENT_FINEOS_WRITEBACK_SENT,
            db_session=test_db_session,
        )

        # End State
        assert_payment_state_for_scenarios(
            test_dataset=test_dataset,
            scenario_names=[ScenarioName.AUDIT_REJECTED],
            end_state=State.DELEGATED_PAYMENT_ADD_TO_PAYMENT_REJECT_REPORT,
            db_session=test_db_session,
        )

        # == Rejects processed
        date_folder = get_current_date_folder()
        timestamp_prefix = get_current_timestamp_prefix()

        rejects_file_received_path = os.path.join(
            s3_config.pfml_payment_rejects_archive_path,
            payments_util.Constants.S3_INBOUND_PROCESSED_DIR,
            date_folder,
        )
        assert_files(rejects_file_received_path, ["Payment-Rejects.csv"])

        # == Transaction Files
        pub_folder_path = os.path.join(s3_config.pub_moveit_outbound_path)
        pub_check_archive_folder_path = os.path.join(
            s3_config.pfml_pub_check_archive_path,
            payments_util.Constants.S3_OUTBOUND_SENT_DIR,
            date_folder,
        )
        pub_ach_archive_folder_path = os.path.join(
            s3_config.pfml_pub_ach_archive_path,
            payments_util.Constants.S3_OUTBOUND_SENT_DIR,
            date_folder,
        )
        dfml_report_outbound_path = os.path.join(s3_config.dfml_report_outbound_path)

        assert_files(
            dfml_report_outbound_path, [f"{payments_util.Constants.FILE_NAME_PUB_EZ_CHECK}.csv"]
        )
        assert_files(
            pub_check_archive_folder_path,
            [f"{payments_util.Constants.FILE_NAME_PUB_EZ_CHECK}.csv"],
            timestamp_prefix,
        )

        assert_files(pub_folder_path, [f"{payments_util.Constants.FILE_NAME_PUB_POSITIVE_PAY}.txt"])
        assert_files(
            pub_check_archive_folder_path,
            [f"{payments_util.Constants.FILE_NAME_PUB_POSITIVE_PAY}.txt"],
            timestamp_prefix,
        )

        assert_files(pub_folder_path, [payments_util.Constants.FILE_NAME_PUB_NACHA])
        assert_files(
            pub_ach_archive_folder_path,
            [payments_util.Constants.FILE_NAME_PUB_NACHA],
            timestamp_prefix,
        )

        # TODO validate content of outgoing files

        # == Writeback
        writeback_folder_path = os.path.join(s3_config.fineos_data_import_path)
        assert_files(writeback_folder_path, ["pei_writeback.csv"], get_current_timestamp_prefix())

        # == Reports
        assert_reports(
            s3_config.dfml_report_outbound_path,
            s3_config.pfml_error_reports_archive_path,
            CREATE_PUB_FILES_REPORTS,
        )

        # == Metrics
        assert_metrics(
            test_db_other_session,
            "PaymentRejectsStep",
<<<<<<< HEAD
            {"rejected_payment_count": 1, "accepted_payment_count": 19},
=======
            {"rejected_payment_count": 1, "accepted_payment_count": 17},
>>>>>>> 56ac0ce8
        )

        assert_metrics(
            test_db_other_session,
            "PaymentMethodsSplitStep",
<<<<<<< HEAD
            {"ach_payment_count": 10, "check_payment_count": 9},
        )

        assert_metrics(
            test_db_other_session, "FineosPeiWritebackStep", {"writeback_record_count": 24,},
=======
            {"ach_payment_count": 9, "check_payment_count": 8},
        )

        assert_metrics(
            test_db_other_session, "FineosPeiWritebackStep", {"writeback_record_count": 23,},
>>>>>>> 56ac0ce8
        )

        assert_metrics(
            test_db_other_session,
            "ReportStep",
            {"report_generated_count": len(CREATE_PUB_FILES_REPORTS)},
        )

        # TODO file transaction metrics when available

    # ===============================================================================
    # [Day 3 - 7:00 AM] PUB sends ACH and Check response files
    # ===============================================================================

    with freeze_time("2021-05-03 07:00:00"):
        pub_response_folder = os.path.join(s3_config.pub_moveit_inbound_path)
        pub_ach_response_generator = PubACHResponseGenerator(
            test_dataset.scenario_dataset, pub_response_folder
        )
        pub_ach_response_generator.run()

        pub_check_response_generator = PubCheckResponseGenerator(
            test_dataset.scenario_dataset, pub_response_folder
        )
        pub_check_response_generator.run()

    # ==============================================================================================
    # [Day 3 - 9:00 AM] Run the PUB Response ECS task - response, writeback, reports
    # ==============================================================================================

    with freeze_time("2021-05-03 09:00:00"):

        # == Run the task
        run_process_pub_responses_ecs_task(
            db_session=test_db_session,
            log_entry_db_session=test_db_other_session,
            config=ProcessPubResponsesTaskConfiguration(["--steps", "ALL"]),
        )

        # == Validate payment states

        # End State
        assert_payment_state_for_scenarios(
            test_dataset=test_dataset,
            scenario_names=[
                ScenarioName.PUB_ACH_MEDICAL_NOTIFICATION,
                ScenarioName.PUB_ACH_FAMILY_NOTIFICATION,
            ],
            end_state=State.DELEGATED_PAYMENT_COMPLETE,
            db_session=test_db_session,
        )

        # End State
        assert_payment_state_for_scenarios(
            test_dataset=test_dataset,
            scenario_names=[
                ScenarioName.PUB_ACH_FAMILY_RETURN,
                ScenarioName.PUB_ACH_MEDICAL_RETURN,
            ],
            end_state=State.ERRORED_PEI_WRITEBACK_SENT,
            db_session=test_db_session,
        )

        # Unchanged
        assert_payment_state_for_scenarios(
            test_dataset=test_dataset,
<<<<<<< HEAD
            scenario_names=[ScenarioName.PUB_ACH_FAMILY_RETURN_INVALID_ID,],
            end_state=State.DELEGATED_PAYMENT_FINEOS_WRITEBACK_EFT_SENT,
            db_session=test_db_session,
        )

        # Unchanged
        assert_payment_state_for_scenarios(
            test_dataset=test_dataset,
=======
>>>>>>> 56ac0ce8
            scenario_names=[
                ScenarioName.HAPPY_PATH_CHECK_FAMILY_RETURN_OUTSTANDING,
                ScenarioName.HAPPY_PATH_CHECK_FAMILY_RETURN_FUTURE,
            ],
            end_state=State.DELEGATED_PAYMENT_FINEOS_WRITEBACK_CHECK_SENT,
            db_session=test_db_session,
        )

        # End State
        assert_payment_state_for_scenarios(
            test_dataset=test_dataset,
            scenario_names=[
                ScenarioName.HAPPY_PATH_FAMILY_CHECK_PRENOTED,
                ScenarioName.HAPPY_PATH_CHECK_PAYMENT_ADDRESS_MULTIPLE_MATCHES_FROM_EXPERIAN,
                ScenarioName.HAPPY_PATH_CHECK_FAMILY_RETURN_PAID,
            ],
            end_state=State.DELEGATED_PAYMENT_FINEOS_WRITEBACK_2_SENT_CHECK,
            db_session=test_db_session,
        )

        assert_payment_state_for_scenarios(
            test_dataset=test_dataset,
            scenario_names=[
                ScenarioName.PUB_CHECK_FAMILY_RETURN_VOID,
                ScenarioName.PUB_CHECK_FAMILY_RETURN_STALE,
                ScenarioName.PUB_CHECK_FAMILY_RETURN_STOP,
            ],
            end_state=State.ERRORED_PEI_WRITEBACK_SENT,
            db_session=test_db_session,
        )

        # == Assert files

        # processed ach return files
        date_folder = get_current_date_folder()
        timestamp_prefix = get_current_timestamp_prefix()

        pub_ach_response_processed_folder = os.path.join(
            s3_config.pfml_pub_ach_archive_path,
            date_folder,
            payments_util.Constants.S3_INBOUND_PROCESSED_DIR,
        )
        assert_files(
            pub_ach_response_processed_folder,
            [payments_util.Constants.FILE_NAME_PUB_NACHA],
            timestamp_prefix,
        )

        # processed check return files
        pub_check_response_processed_folder = os.path.join(
            s3_config.pfml_pub_check_archive_path,
            date_folder,
            payments_util.Constants.S3_INBOUND_PROCESSED_DIR,
        )
        positive_pay_check_response_file = (
            f"Paid-{payments_util.Constants.FILE_NAME_PUB_POSITIVE_PAY}.csv"
        )
        outstanding_check_response_file = (
            f"Outstanding-{payments_util.Constants.FILE_NAME_PUB_POSITIVE_PAY}.csv"
        )
        assert_files(
            pub_check_response_processed_folder,
            [positive_pay_check_response_file, outstanding_check_response_file],
            timestamp_prefix,
        )

        # == PubError TODO adjust as metric based scenarios below are added
        assert len(test_db_session.query(PubError).all()) == (
<<<<<<< HEAD
            2 + 2 + 2 + 3 + 1 + 1 + 1
        )  # eft_prenote_unexpected_state_count + payment_complete_with_change_count + payment_rejected_count + payment_failed_by_check + unknown_id_format_count + invalid_check_number + invalid_eft_id
=======
            2 + 2 + 2 + 3
        )  # eft_prenote_unexpected_state_count + payment_complete_with_change_count + payment_rejected_count + payment_failed_by_check
>>>>>>> 56ac0ce8

        # == Metrics
        assert_metrics(
            test_db_other_session,
            "ProcessNachaReturnFileStep",
            {
<<<<<<< HEAD
                "warning_count": None,
                "ach_return_count": 6,
                "change_notification_count": 3,
                "eft_prenote_count": 3,
                "payment_count": 5,
                "unknown_id_format_count": 1,
                "eft_prenote_id_not_found_count": None,
                "eft_prenote_unexpected_state_count": 1,
                "eft_prenote_already_approved_count": 1,
                "eft_prenote_rejected_count": 1,  # TODO add scenario
                "payment_id_not_found_count": 1,
                "payment_rejected_count": 2,  # Both prenotes
                "payment_already_rejected_count": None,  # TODO add scenario
                "payment_unexpected_state_count": None,
                "payment_complete_with_change_count": 2,  # TODO validate
                "payment_already_complete_count": None,  # TODO add scenario?
                "payment_notification_unexpected_state_count": None,  # TODO add scenario
            },
        )

        # Outstanding check response
=======
                "warning_count": 0,
                "ach_return_count": 3,
                "change_notification_count": 3,
                "eft_prenote_count": 2,
                "payment_count": 4,
                "unknown_id_format_count": 0,  # TODO add scenario (PUB-174)
                "eft_prenote_id_not_found_count": 0,  # TODO add scenario (PUB-174)
                "eft_prenote_unexpected_state_count": 0,
                "eft_prenote_already_approved_count": 2,  # TODO validate
                "eft_prenote_rejected_count": 0,  # TODO add scenario (PUB-174)
                "payment_id_not_found_count": 0,  # TODO add scenario (PUB-174)
                "payment_rejected_count": 2,  # Both prenotes
                "payment_already_rejected_count": 0,  # TODO add scenario (PUB-174)
                "payment_unexpected_state_count": 0,
                "payment_complete_with_change_count": 2,  # TODO validate
                "payment_already_complete_count": 0,  # TODO add scenario? (PUB-174)
                "payment_notification_unexpected_state_count": 0,  # TODO add scenario (PUB-174)
            },
        )

        # Outstanding check response (processed first by file name alphabetical order)
>>>>>>> 56ac0ce8
        assert_metrics(
            test_db_other_session,
            "ProcessCheckReturnFileStep",
            {
<<<<<<< HEAD
                "warning_count": None,
                "check_payment_count": 4,
                "payment_complete_by_paid_check": 3,
                "payment_still_outstanding": None,
                "payment_failed_by_check": None,
                "check_number_not_found_count": 1,
                "payment_unexpected_state_count": None,  # TODO add scenario
            },
            log_report_index=1,  # second when sorted in start time desc order
            description="Outstanding check responses",
        )

        # Positive pay check response
=======
                "warning_count": 0,
                "check_payment_count": 5,
                "payment_complete_by_paid_check": 0,
                "payment_still_outstanding": 2,
                "payment_failed_by_check": 3,
                "check_number_not_found_count": 0,  # TODO add scenario  (PUB-174)
                "payment_unexpected_state_count": 0,  # TODO add scenario (PUB-174)
            },
            log_report_index=1,  # second when sorted by import log id desc order
            description="Outstanding check responses",
        )

        # Positive pay check response (processed second by file name alphabetical order)
>>>>>>> 56ac0ce8
        assert_metrics(
            test_db_other_session,
            "ProcessCheckReturnFileStep",
            {
<<<<<<< HEAD
                "warning_count": None,
                "check_payment_count": 5,
                "payment_complete_by_paid_check": None,
                "payment_still_outstanding": 2,
                "payment_failed_by_check": 3,
                "check_number_not_found_count": None,  # TODO add scenario
                "payment_unexpected_state_count": None,  # TODO add scenario
            },
            log_report_index=0,  # first when sorted in start time desc order
=======
                "warning_count": 0,
                "check_payment_count": 3,
                "payment_complete_by_paid_check": 3,
                "payment_still_outstanding": 0,
                "payment_failed_by_check": 0,
                "check_number_not_found_count": 0,  # TODO add scenario (PUB-174)
                "payment_unexpected_state_count": 0,  # TODO add scenario (PUB-174)
            },
            log_report_index=0,  # first when sorted by import log id desc order
>>>>>>> 56ac0ce8
            description="Positive pay check responses",
        )

        # == Reports
        assert_reports(
            s3_config.dfml_report_outbound_path,
            s3_config.pfml_error_reports_archive_path,
            PROCESS_PUB_RESPONSES_REPORTS,
        )

    # == Day 4
    # TODO new extract to work with same payments (maybe reuse the same extract with name updated)
    # - prenotes should move along
    # - all others should error since they are already processed


# == Assertion Helpers ==


def assert_files(folder_path, expected_files, file_prefix=""):
    files_in_folder = file_util.list_files(folder_path)
    for expected_file in expected_files:
        assert (
            f"{file_prefix}{expected_file}" in files_in_folder
        ), f"Can not find {file_prefix}{expected_file} under path: {folder_path}, found files: {files_in_folder}"


def assert_payment_state_for_scenarios(
    test_dataset: TestDataSet,
    scenario_names: List[ScenarioName],
    end_state: LkState,
    db_session: db.Session,
):
    for scenario_name in scenario_names:
        scenario_data_items = test_dataset.get_scenario_data_by_name(scenario_name)

        assert scenario_data_items is not None, f"No data found for scenario: {scenario_name}"

        for scenario_data in scenario_data_items:
            payment = scenario_data.payment

            assert payment is not None

            state_log = state_log_util.get_latest_state_log_in_flow(
                payment, Flow.DELEGATED_PAYMENT, db_session
            )

            assert state_log is not None
            assert (
                state_log.end_state_id == end_state.state_id
            ), f"Unexpected payment state for scenario: {scenario_name}, expected: {end_state.state_description}, found: {state_log.end_state.state_description}"


def assert_employee_state_for_scenarios(
    test_dataset: TestDataSet,
    scenario_names: List[ScenarioName],
    end_state: LkState,
    flow: LkFlow,
    db_session: db.Session,
):
    for scenario_name in scenario_names:
        scenario_data_items = test_dataset.get_scenario_data_by_name(scenario_name)

        assert scenario_data_items is not None, f"No data found for scenario: {scenario_name}"

        for scenario_data in scenario_data_items:
            employee = scenario_data.employee

            state_log = state_log_util.get_latest_state_log_in_flow(employee, flow, db_session)

            assert state_log is not None
            assert (
                state_log.end_state_id == end_state.state_id
            ), f"Unexpected employee state for scenario: {scenario_name}, expected: {end_state.state_description}, found: {state_log.end_state.state_description}"


def assert_csv_content(rows: Dict[str, str], column_to_expected_values: Dict[str, List[str]]):
    def csv_has_column_value(column, expected_value):
        for row in rows:
            value = row.get(column, None)
            if value is not None and value == expected_value:
                return True

        return False

    for column, expected_values in column_to_expected_values.items():
        for expected_value in expected_values:
            assert csv_has_column_value(
                column, expected_value
            ), f"Expected csv column value not found - column: {column}, expected value: {expected_value}"


def assert_reports(
    reports_folder_path: str, reports_archive_folder_path: str, report_names: List[ReportName],
):
    date_folder = get_current_date_folder()
    timestamp_prefix = get_current_timestamp_prefix()

    for report_name in report_names:
        report = get_report_by_name(report_name)
        file_name = f"{report.report_name.value}.csv"

        outbound_folder = reports_folder_path
        sent_folder = os.path.join(
            reports_archive_folder_path, payments_util.Constants.S3_OUTBOUND_SENT_DIR, date_folder,
        )

        assert_files(outbound_folder, [file_name])
        assert_files(sent_folder, [file_name], timestamp_prefix)


def assert_metrics(
    log_report_db_session: db.Session,
    log_report_name: str,
    metrics_expected_values: Dict[str, Any],
    description: str = "",
    log_report_index: int = 0,  # we may have more than one report for a step
):
    log_reports = (
        log_report_db_session.query(ImportLog)
        .filter(ImportLog.source == log_report_name)
<<<<<<< HEAD
        .order_by(ImportLog.start.desc())
=======
        .order_by(ImportLog.import_log_id.desc())
>>>>>>> 56ac0ce8
        .all()
    )

    log_report = log_reports[log_report_index]
    log_report = json.loads(log_report.report)

    assertion_errors = []
    for metric_key, expected_value in metrics_expected_values.items():
        value = log_report.get(metric_key, None)
        if value != expected_value:
            assertion_errors.append(
                f"metric: {metric_key}, expected: {expected_value}, found: {value}\n"
            )

    errors = "".join(assertion_errors)
    assert (
        len(assertion_errors) == 0
    ), f"Unexpected metric value(s) in log report '{log_report_name}', description: {description}\n{errors}"


# == Utility Helpers ==


def parse_csv(csv_file_path: str):
    parsed_csv = csv.DictReader(file_util.open_stream(csv_file_path))
    return list(parsed_csv)


def get_payments_in_end_state(db_session: db.Session, end_state: LkState) -> List[Payment]:
    state_logs = state_log_util.get_all_latest_state_logs_in_end_state(
        associated_class=state_log_util.AssociatedClass.PAYMENT,
        end_state=end_state,
        db_session=db_session,
    )

    return [state_log.payment for state_log in state_logs]


def get_current_date_folder():
    return payments_util.get_now().strftime("%Y-%m-%d")


def get_current_timestamp_prefix():
    return payments_util.get_now().strftime("%Y-%m-%d-%H-%M-%S-")


def generate_rejects_file(test_dataset: TestDataSet, audit_file_path: str, rejects_file_path: str):
    parsed_audit_rows = parse_csv(audit_file_path)

    csv_file = file_util.write_file(rejects_file_path)
    csv_output = csv.DictWriter(
        csv_file,
        fieldnames=asdict(PAYMENT_AUDIT_CSV_HEADERS).values(),
        lineterminator="\n",
        quotechar='"',
        quoting=csv.QUOTE_ALL,
    )
    csv_output.writeheader()

    for parsed_audit_row in parsed_audit_rows:
        c_value = parsed_audit_row[PAYMENT_AUDIT_CSV_HEADERS.c_value]
        i_value = parsed_audit_row[PAYMENT_AUDIT_CSV_HEADERS.i_value]

        scenario_data = test_dataset.get_scenario_data_by_payment_ci(c_value, i_value)
        assert scenario_data, f"Can not find scenario data with c: {c_value}, i:{i_value}"

        if not scenario_data.scenario_descriptor.is_audit_approved:
            parsed_audit_row[PAYMENT_AUDIT_CSV_HEADERS.rejected_by_program_integrity] = "Y"

    csv_output.writerows(parsed_audit_rows)
    csv_file.close()


def assert_ref_file(file_path: str, ref_file_type: ReferenceFileType, db_session: db.Session):
    found = (
        db_session.query(ReferenceFile)
        .filter(ReferenceFile.file_location == file_path)
        .filter(ReferenceFile.reference_file_type_id == ref_file_type.reference_file_type_id)
        .one_or_none()
    )

    assert found is not None<|MERGE_RESOLUTION|>--- conflicted
+++ resolved
@@ -23,11 +23,8 @@
     LkState,
     Payment,
     PubError,
-<<<<<<< HEAD
-=======
     ReferenceFile,
     ReferenceFileType,
->>>>>>> 56ac0ce8
     State,
 )
 from massgov.pfml.db.models.payments import (
@@ -134,10 +131,6 @@
     create_triggers,
 ):
     # TODO Validate error and warning logs
-<<<<<<< HEAD
-    # TODO Validate reference files
-=======
->>>>>>> 56ac0ce8
     # TODO make metric count numbers more readable (use variables etc), check diffs in state
 
     # ========================================================================
@@ -213,8 +206,6 @@
 
         # == Validate created rows
 
-<<<<<<< HEAD
-=======
         assert_ref_file(
             f"{s3_config.pfml_fineos_extract_archive_path}processed/2021-05-01-08-00-00-payment-extract",
             ReferenceFileType.FINEOS_PAYMENT_EXTRACT,
@@ -244,7 +235,6 @@
             ReferenceFileType.DELEGATED_PAYMENT_REPORT_FILE,
             test_db_session,
         )
->>>>>>> 56ac0ce8
         # TODO claimant rows - PUB-165
 
         # Payments
@@ -276,10 +266,7 @@
             ScenarioName.HAPPY_PATH_ACH_PAYMENT_ADDRESS_NO_MATCHES_FROM_EXPERIAN,
             ScenarioName.HAPPY_PATH_CHECK_PAYMENT_ADDRESS_MULTIPLE_MATCHES_FROM_EXPERIAN,
             ScenarioName.HAPPY_PENDING_LEAVE_REQUEST_DECISION,
-<<<<<<< HEAD
-=======
             ScenarioName.HAPPY_IN_REVIEW_LEAVE_REQUEST_DECISION,
->>>>>>> 56ac0ce8
             ScenarioName.HAPPY_PATH_CHECK_FAMILY_RETURN_PAID,
             ScenarioName.HAPPY_PATH_CHECK_FAMILY_RETURN_OUTSTANDING,
             ScenarioName.HAPPY_PATH_CHECK_FAMILY_RETURN_FUTURE,
@@ -296,10 +283,6 @@
             scenario_names=[
                 ScenarioName.PUB_ACH_FAMILY_RETURN,
                 ScenarioName.PUB_ACH_FAMILY_NOTIFICATION,
-<<<<<<< HEAD
-                ScenarioName.PUB_ACH_FAMILY_RETURN_INVALID_ID,
-=======
->>>>>>> 56ac0ce8
                 ScenarioName.PUB_ACH_MEDICAL_RETURN,
                 ScenarioName.PUB_ACH_MEDICAL_NOTIFICATION,
                 ScenarioName.PUB_CHECK_FAMILY_RETURN_VOID,
@@ -394,13 +377,8 @@
         audit_report_parsed_csv_rows = parse_csv(audit_report_file_path)
 
         assert len(audit_report_parsed_csv_rows) == (
-<<<<<<< HEAD
-            len(stage_1_happy_path_scenarios) + 1 + 5 + 3 + 1 + 1
-        )  # happy path + audit_rejected + non_prenote_pub_returns + outstanding_rejected_checks + invalid prenote ID + invalid payment ID
-=======
             len(stage_1_happy_path_scenarios) + 1 + 4 + 3
         )  # happy path + audit_rejected + non_prenote_pub_returns + outstanding_rejected_checks
->>>>>>> 56ac0ce8
 
         payments = get_payments_in_end_state(
             test_db_session, State.DELEGATED_PAYMENT_PAYMENT_AUDIT_REPORT_SENT
@@ -424,20 +402,12 @@
             {
                 "processed_payment_count": len(SCENARIO_DESCRIPTORS),
                 "not_pending_or_approved_leave_request_count": 1,
-<<<<<<< HEAD
-                "approved_prenote_count": 11,
-=======
                 "approved_prenote_count": 10,
->>>>>>> 56ac0ce8
                 "zero_dollar_payment_count": 1,
                 "cancellation_count": 1,
                 "overpayment_count": 3,
                 "employer_reimbursement_count": 1,
-<<<<<<< HEAD
-                "errored_payment_count": 7,  # See DELEGATED_PAYMENT_ADD_TO_PAYMENT_ERROR_REPORT state check above
-=======
                 "errored_payment_count": 6,  # See DELEGATED_PAYMENT_ADD_TO_PAYMENT_ERROR_REPORT state check above
->>>>>>> 56ac0ce8
             },
         )
 
@@ -446,13 +416,8 @@
             "PaymentAuditReportStep",
             {
                 "payment_sampled_for_audit_count": (
-<<<<<<< HEAD
-                    len(stage_1_happy_path_scenarios) + 1 + 5 + 3 + 1 + 1
-                ),  # happy path + audit_rejected + non_prenote_pub_returns + outstanding_rejected_checks + check_not_found + invalid_payment_id
-=======
                     len(stage_1_happy_path_scenarios) + 1 + 4 + 3
                 ),  # happy path + audit_rejected + non_prenote_pub_returns + outstanding_rejected_checks
->>>>>>> 56ac0ce8
             },
         )
 
@@ -535,8 +500,6 @@
                 ScenarioName.HAPPY_PATH_FAMILY_ACH_PRENOTED,
                 ScenarioName.HAPPY_PATH_ACH_PAYMENT_ADDRESS_NO_MATCHES_FROM_EXPERIAN,
                 ScenarioName.HAPPY_PENDING_LEAVE_REQUEST_DECISION,
-<<<<<<< HEAD
-=======
             ],
             end_state=State.DELEGATED_PAYMENT_FINEOS_WRITEBACK_EFT_SENT,
             db_session=test_db_session,
@@ -549,7 +512,6 @@
                 ScenarioName.PUB_ACH_FAMILY_NOTIFICATION,
                 ScenarioName.PUB_ACH_MEDICAL_RETURN,
                 ScenarioName.PUB_ACH_MEDICAL_NOTIFICATION,
->>>>>>> 56ac0ce8
             ],
             end_state=State.DELEGATED_PAYMENT_FINEOS_WRITEBACK_EFT_SENT,
             db_session=test_db_session,
@@ -681,29 +643,17 @@
         assert_metrics(
             test_db_other_session,
             "PaymentRejectsStep",
-<<<<<<< HEAD
-            {"rejected_payment_count": 1, "accepted_payment_count": 19},
-=======
             {"rejected_payment_count": 1, "accepted_payment_count": 17},
->>>>>>> 56ac0ce8
         )
 
         assert_metrics(
             test_db_other_session,
             "PaymentMethodsSplitStep",
-<<<<<<< HEAD
-            {"ach_payment_count": 10, "check_payment_count": 9},
-        )
-
-        assert_metrics(
-            test_db_other_session, "FineosPeiWritebackStep", {"writeback_record_count": 24,},
-=======
             {"ach_payment_count": 9, "check_payment_count": 8},
         )
 
         assert_metrics(
             test_db_other_session, "FineosPeiWritebackStep", {"writeback_record_count": 23,},
->>>>>>> 56ac0ce8
         )
 
         assert_metrics(
@@ -770,17 +720,6 @@
         # Unchanged
         assert_payment_state_for_scenarios(
             test_dataset=test_dataset,
-<<<<<<< HEAD
-            scenario_names=[ScenarioName.PUB_ACH_FAMILY_RETURN_INVALID_ID,],
-            end_state=State.DELEGATED_PAYMENT_FINEOS_WRITEBACK_EFT_SENT,
-            db_session=test_db_session,
-        )
-
-        # Unchanged
-        assert_payment_state_for_scenarios(
-            test_dataset=test_dataset,
-=======
->>>>>>> 56ac0ce8
             scenario_names=[
                 ScenarioName.HAPPY_PATH_CHECK_FAMILY_RETURN_OUTSTANDING,
                 ScenarioName.HAPPY_PATH_CHECK_FAMILY_RETURN_FUTURE,
@@ -849,42 +788,14 @@
 
         # == PubError TODO adjust as metric based scenarios below are added
         assert len(test_db_session.query(PubError).all()) == (
-<<<<<<< HEAD
-            2 + 2 + 2 + 3 + 1 + 1 + 1
-        )  # eft_prenote_unexpected_state_count + payment_complete_with_change_count + payment_rejected_count + payment_failed_by_check + unknown_id_format_count + invalid_check_number + invalid_eft_id
-=======
             2 + 2 + 2 + 3
         )  # eft_prenote_unexpected_state_count + payment_complete_with_change_count + payment_rejected_count + payment_failed_by_check
->>>>>>> 56ac0ce8
 
         # == Metrics
         assert_metrics(
             test_db_other_session,
             "ProcessNachaReturnFileStep",
             {
-<<<<<<< HEAD
-                "warning_count": None,
-                "ach_return_count": 6,
-                "change_notification_count": 3,
-                "eft_prenote_count": 3,
-                "payment_count": 5,
-                "unknown_id_format_count": 1,
-                "eft_prenote_id_not_found_count": None,
-                "eft_prenote_unexpected_state_count": 1,
-                "eft_prenote_already_approved_count": 1,
-                "eft_prenote_rejected_count": 1,  # TODO add scenario
-                "payment_id_not_found_count": 1,
-                "payment_rejected_count": 2,  # Both prenotes
-                "payment_already_rejected_count": None,  # TODO add scenario
-                "payment_unexpected_state_count": None,
-                "payment_complete_with_change_count": 2,  # TODO validate
-                "payment_already_complete_count": None,  # TODO add scenario?
-                "payment_notification_unexpected_state_count": None,  # TODO add scenario
-            },
-        )
-
-        # Outstanding check response
-=======
                 "warning_count": 0,
                 "ach_return_count": 3,
                 "change_notification_count": 3,
@@ -906,26 +817,10 @@
         )
 
         # Outstanding check response (processed first by file name alphabetical order)
->>>>>>> 56ac0ce8
         assert_metrics(
             test_db_other_session,
             "ProcessCheckReturnFileStep",
             {
-<<<<<<< HEAD
-                "warning_count": None,
-                "check_payment_count": 4,
-                "payment_complete_by_paid_check": 3,
-                "payment_still_outstanding": None,
-                "payment_failed_by_check": None,
-                "check_number_not_found_count": 1,
-                "payment_unexpected_state_count": None,  # TODO add scenario
-            },
-            log_report_index=1,  # second when sorted in start time desc order
-            description="Outstanding check responses",
-        )
-
-        # Positive pay check response
-=======
                 "warning_count": 0,
                 "check_payment_count": 5,
                 "payment_complete_by_paid_check": 0,
@@ -939,22 +834,10 @@
         )
 
         # Positive pay check response (processed second by file name alphabetical order)
->>>>>>> 56ac0ce8
         assert_metrics(
             test_db_other_session,
             "ProcessCheckReturnFileStep",
             {
-<<<<<<< HEAD
-                "warning_count": None,
-                "check_payment_count": 5,
-                "payment_complete_by_paid_check": None,
-                "payment_still_outstanding": 2,
-                "payment_failed_by_check": 3,
-                "check_number_not_found_count": None,  # TODO add scenario
-                "payment_unexpected_state_count": None,  # TODO add scenario
-            },
-            log_report_index=0,  # first when sorted in start time desc order
-=======
                 "warning_count": 0,
                 "check_payment_count": 3,
                 "payment_complete_by_paid_check": 3,
@@ -964,7 +847,6 @@
                 "payment_unexpected_state_count": 0,  # TODO add scenario (PUB-174)
             },
             log_report_index=0,  # first when sorted by import log id desc order
->>>>>>> 56ac0ce8
             description="Positive pay check responses",
         )
 
@@ -1086,11 +968,7 @@
     log_reports = (
         log_report_db_session.query(ImportLog)
         .filter(ImportLog.source == log_report_name)
-<<<<<<< HEAD
-        .order_by(ImportLog.start.desc())
-=======
         .order_by(ImportLog.import_log_id.desc())
->>>>>>> 56ac0ce8
         .all()
     )
 
