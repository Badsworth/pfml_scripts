# See workflow here: https://lucid.app/lucidchart/edf54a33-1a3f-432d-82b7-157cf02667a4/edit?page=T9dnksYTkKxE#
# See implementation design here: https://lwd.atlassian.net/wiki/spaces/API/pages/1478918156/Local+E2E+Test+Suite

import csv
import json
import logging  # noqa: B1
import os
import re
from dataclasses import asdict
from typing import Any, Dict, List, Optional, Tuple, Type
from unittest import mock

import pytest
from freezegun import freeze_time
from sqlalchemy import func

import massgov.pfml.api.util.state_log_util as state_log_util
import massgov.pfml.delegated_payments.delegated_config as payments_config
import massgov.pfml.delegated_payments.delegated_payments_util as payments_util
import massgov.pfml.experian.address_validate_soap.client as soap_api
import massgov.pfml.util.files as file_util
from massgov.pfml import db
from massgov.pfml.db.models.employees import (
    Claim,
    ImportLog,
    ImportLogReportQueue,
    Payment,
    PaymentMethod,
    PaymentTransactionType,
    PrenoteState,
    PubError,
    ReferenceFile,
    ReferenceFileType,
)
from massgov.pfml.db.models.payments import (
    FineosExtractCancelledPayments,
    FineosExtractPaymentFullSnapshot,
    FineosExtractReplacedPayments,
    FineosExtractVbi1099DataSom,
    FineosExtractVpei,
    FineosExtractVpeiClaimDetails,
    FineosExtractVpeiPaymentDetails,
    FineosWritebackDetails,
    LkFineosWritebackTransactionStatus,
    Pfml1099Request,
)
from massgov.pfml.db.models.state import Flow, LkFlow, LkState, State
from massgov.pfml.delegated_payments.address_validation import AddressValidationStep
from massgov.pfml.delegated_payments.audit.delegated_payment_audit_csv import (
    PAYMENT_AUDIT_CSV_HEADERS,
)
from massgov.pfml.delegated_payments.audit.delegated_payment_audit_report import (
    PaymentAuditReportStep,
)
from massgov.pfml.delegated_payments.audit.delegated_payment_rejects import PaymentRejectsStep
from massgov.pfml.delegated_payments.delegated_fineos_1099_extract import Data1099ExtractStep
from massgov.pfml.delegated_payments.delegated_fineos_claimant_extract import ClaimantExtractStep
from massgov.pfml.delegated_payments.delegated_fineos_payment_extract import PaymentExtractStep
from massgov.pfml.delegated_payments.delegated_fineos_pei_writeback import FineosPeiWritebackStep
from massgov.pfml.delegated_payments.delegated_fineos_related_payment_post_processing import (
    RelatedPaymentsPostProcessingStep,
)
from massgov.pfml.delegated_payments.delegated_fineos_related_payment_processing import (
    RelatedPaymentsProcessingStep,
)
from massgov.pfml.delegated_payments.fineos_extract_step import FineosExtractStep
from massgov.pfml.delegated_payments.mock.fineos_extract_data import (
    generate_claimant_data_files,
    generate_payment_extract_files,
    generate_payment_reconciliation_extract_files,
    generate_vbi_taskreport_som_extract_files,
)
from massgov.pfml.delegated_payments.mock.generate_check_response import PubCheckResponseGenerator
from massgov.pfml.delegated_payments.mock.generate_manual_pub_reject_response import (
    ManualPubRejectResponseGenerator,
)
from massgov.pfml.delegated_payments.mock.pub_ach_response_generator import PubACHResponseGenerator
from massgov.pfml.delegated_payments.mock.scenario_data_generator import (
    ScenarioData,
    ScenarioDataConfig,
    ScenarioNameWithCount,
    generate_scenario_dataset,
    get_mock_address_client,
)
from massgov.pfml.delegated_payments.mock.scenarios import (
    DELAYED_SCENARIO_DESCRIPTORS,
    SCENARIO_DESCRIPTORS,
    SCENARIO_DESCRIPTORS_BY_NAME,
    ScenarioDescriptor,
    ScenarioName,
)
from massgov.pfml.delegated_payments.payment_methods_split_step import PaymentMethodsSplitStep
from massgov.pfml.delegated_payments.pickup_response_files_step import PickupResponseFilesStep
from massgov.pfml.delegated_payments.postprocessing.payment_post_processing_step import (
    PaymentPostProcessingStep,
)
from massgov.pfml.delegated_payments.pub.process_check_return_step import ProcessCheckReturnFileStep
from massgov.pfml.delegated_payments.pub.process_manual_pub_rejection_step import (
    ProcessManualPubRejectionStep,
)
from massgov.pfml.delegated_payments.pub.process_nacha_return_step import ProcessNachaReturnFileStep
from massgov.pfml.delegated_payments.pub.transaction_file_creator import TransactionFileCreatorStep
from massgov.pfml.delegated_payments.reporting.delegated_payment_sql_report_step import ReportStep
from massgov.pfml.delegated_payments.reporting.delegated_payment_sql_reports import (
    CREATE_PUB_FILES_REPORTS,
    PROCESS_FINEOS_EXTRACT_REPORTS,
    PROCESS_FINEOS_RECONCILIATION_REPORTS,
    PROCESS_PUB_RESPONSES_REPORTS,
    ReportName,
    get_report_by_name,
)
from massgov.pfml.delegated_payments.state_cleanup_step import StateCleanupStep
from massgov.pfml.delegated_payments.step import Step
from massgov.pfml.delegated_payments.task.process_fineos_extracts import (
    Configuration as FineosTaskConfiguration,
)
from massgov.pfml.delegated_payments.task.process_fineos_extracts import (
    _process_fineos_extracts as run_fineos_ecs_task,
)
from massgov.pfml.delegated_payments.task.process_fineos_reconciliation_extracts import (
    Configuration as ProcessPaymentReconciliationExtractsConfiguration,
)
from massgov.pfml.delegated_payments.task.process_fineos_reconciliation_extracts import (
    _process_fineos_payment_reconciliation_extracts as run_process_fineos_payment_reconciliation_extracts,
)
from massgov.pfml.delegated_payments.task.process_pub_payments import (
    Configuration as ProcessPubPaymentsTaskConfiguration,
)
from massgov.pfml.delegated_payments.task.process_pub_payments import (
    _process_pub_payments as run_process_pub_payments_ecs_task,
)
from massgov.pfml.delegated_payments.task.process_pub_responses import (
    Configuration as ProcessPubResponsesTaskConfiguration,
)
from massgov.pfml.delegated_payments.task.process_pub_responses import (
    _process_pub_responses as run_process_pub_responses_ecs_task,
)
from massgov.pfml.delegated_payments.weekly_max.max_weekly_benefit_amount_validation_step import (
    MaxWeeklyBenefitAmountValidationStep,
)
from massgov.pfml.util.datetime import get_now_us_eastern

# == Constants ==

# These are the pairs of step+import types we expect
EXPECTED_STEPS_PROCESS_FINEOS_EXTRACTS = [
    (StateCleanupStep, ""),
    (FineosExtractStep, ReferenceFileType.FINEOS_CLAIMANT_EXTRACT.reference_file_type_description),
    (FineosExtractStep, ReferenceFileType.FINEOS_PAYMENT_EXTRACT.reference_file_type_description),
    (
        FineosExtractStep,
        ReferenceFileType.FINEOS_VBI_TASKREPORT_SOM_EXTRACT.reference_file_type_description,
    ),
    (ClaimantExtractStep, ""),
    (PaymentExtractStep, ""),
    (FineosExtractStep, ReferenceFileType.FINEOS_1099_DATA_EXTRACT.reference_file_type_description),
    (Data1099ExtractStep, ""),
    (AddressValidationStep, ""),
    (MaxWeeklyBenefitAmountValidationStep, ""),
    (PaymentPostProcessingStep, ""),
    (RelatedPaymentsProcessingStep, ""),
    (PaymentAuditReportStep, ""),
    (FineosPeiWritebackStep, ""),
    (ReportStep, ""),
]

EXPECTED_STEPS_PROCESS_PUB_PAYMENTS = [
    (PickupResponseFilesStep, ""),
    (PaymentRejectsStep, ""),
    (PaymentMethodsSplitStep, ""),
    (TransactionFileCreatorStep, ""),
    (RelatedPaymentsPostProcessingStep, ""),
    (FineosPeiWritebackStep, ""),
    (ReportStep, ""),
]

EXPECTED_STEPS_PROCESS_PUB_RESPONSES = [
    (PickupResponseFilesStep, ""),
    (ProcessNachaReturnFileStep, ""),
    (ProcessCheckReturnFileStep, ""),
    (ProcessCheckReturnFileStep, ""),
    (ProcessManualPubRejectionStep, ""),
    (FineosPeiWritebackStep, ""),
    (ReportStep, ""),
]

# The check file step won't run multiple times
EXPECTED_STEPS_PROCESS_PUB_RESPONSES_NO_FILES = [
    (PickupResponseFilesStep, ""),
    (ProcessNachaReturnFileStep, ""),
    (ProcessCheckReturnFileStep, ""),
    (ProcessManualPubRejectionStep, ""),
    (FineosPeiWritebackStep, ""),
    (ReportStep, ""),
]


# == Data Structures ==


class TestDataSet:
    def __init__(self, scenario_dataset: List[ScenarioData]):
        self.scenario_dataset = scenario_dataset
        self.scenario_dataset_map: Dict[ScenarioName, List[ScenarioData]] = {}

        for scenario_data in scenario_dataset:
            scenario_name: ScenarioName = scenario_data.scenario_descriptor.scenario_name

            if self.scenario_dataset_map.get(scenario_name) is None:
                self.scenario_dataset_map[scenario_name] = []
            self.scenario_dataset_map[scenario_name].append(scenario_data)

    def get_scenario_names(self, scenarios_to_filter: Optional[List[str]] = None) -> List[str]:
        filter_set = set()
        if scenarios_to_filter:
            filter_set.update(scenarios_to_filter)
        return [
            sd.scenario_descriptor.scenario_name
            for sd in self.scenario_dataset
            if sd.scenario_descriptor.scenario_name not in filter_set
        ]

    def get_scenario_data_by_name(
        self, scenario_name: ScenarioName
    ) -> Optional[List[ScenarioData]]:
        return self.scenario_dataset_map.get(scenario_name, None)

    def get_scenario_payments_by_scenario_name(self, scenario_name: ScenarioName) -> List[Payment]:
        scenario_data_items = self.get_scenario_data_by_name(scenario_name)

        payments = []
        if scenario_data_items is not None:
            for scenario_data in scenario_data_items:
                payment = scenario_data.additional_payment or scenario_data.payment
                if payment is not None:
                    payments.append(payment)

                if scenario_data.tax_withholding_payments:
                    payments.extend(scenario_data.tax_withholding_payments)

        return payments

    def is_payment_scenario(self, payment: Payment, scenario_name: ScenarioName):
        scenario_payments = self.get_scenario_payments_by_scenario_name(scenario_name)
        return payment.payment_id in [p.payment_id for p in scenario_payments]

    def get_scenario_data_by_payment_ci(self, c_value: str, i_value: str) -> Optional[ScenarioData]:
        for scenario_data in self.scenario_dataset:
            if (
                scenario_data.payment_c_value == c_value
                and scenario_data.payment_i_value == i_value
            ):
                return scenario_data

            elif (
                scenario_data.additional_payment_c_value == c_value
                and scenario_data.additional_payment_i_value == i_value
            ):
                return scenario_data

            elif (
                scenario_data.tax_withholding_payment_i_values
                and i_value in scenario_data.tax_withholding_payment_i_values
            ):
                return scenario_data

        return None

    def populate_scenario_data_payments(self, db_session) -> None:
        for scenario_data in self.scenario_dataset:
            payment = (
                db_session.query(Payment)
                .filter(
                    Payment.fineos_pei_c_value == scenario_data.payment_c_value,
                    Payment.fineos_pei_i_value == scenario_data.payment_i_value,
                )
                .order_by(Payment.created_at.desc())
                .first()
            )
            scenario_data.payment = payment

            # If it has an additional payment expected, query for it too
            if scenario_data.additional_payment_c_value:
                additional_payment = (
                    db_session.query(Payment)
                    .filter(
                        Payment.fineos_pei_c_value == scenario_data.additional_payment_c_value,
                        Payment.fineos_pei_i_value == scenario_data.additional_payment_i_value,
                    )
                    .order_by(Payment.created_at.desc())
                    .first()
                )
                scenario_data.additional_payment = additional_payment

            if scenario_data.tax_withholding_payment_i_values:
                tax_withholding_payments = (
                    db_session.query(Payment)
                    .filter(
                        Payment.fineos_pei_i_value.in_(
                            scenario_data.tax_withholding_payment_i_values
                        )
                    )
                    .all()
                )
                scenario_data.tax_withholding_payments = tax_withholding_payments

    def populate_scenario_dataset_claims(self, db_session) -> None:
        for scenario_data in self.scenario_dataset:
            if scenario_data.claim:
                continue

            scenario_data.claim = (
                db_session.query(Claim)
                .filter(Claim.fineos_absence_id == scenario_data.absence_case_id)
                .first()
            )


# == The E2E Test ==


def test_e2e_pub_payments(
    local_test_db_session,
    local_test_db_other_session,
    local_initialize_factories_session,
    monkeypatch,
    set_exporter_env_vars,
    caplog,
):
    test_db_session = local_test_db_session
    test_db_other_session = local_test_db_other_session

    # ========================================================================
    # Configuration / Setup
    # ========================================================================

    caplog.set_level(logging.ERROR)  # noqa: B1
    setup_common_env_variables(monkeypatch)
    s3_config = payments_config.get_s3_config()
    mock_experian_client = get_mock_address_client()

    # ========================================================================
    # Data Setup - Mirror DOR Import + Claim Application
    # ========================================================================

    # Free time to hint upcoming processing dates
    # In reality DB data will be populated any time prior to processing
    with freeze_time("2021-05-01 00:00:00", tz_offset=5):
        test_dataset = generate_test_dataset(SCENARIO_DESCRIPTORS, test_db_session)
        # Confirm generated DB rows match expectations
        assert len(test_dataset.scenario_dataset) == len(SCENARIO_DESCRIPTORS)

    # ===============================================================================
    # [Day 1 - Between 7:00 - 9:00 PM] Generate FINEOS vendor extract files
    # ===============================================================================

    with freeze_time("2021-05-01 20:00:00", tz_offset=5):
        fineos_timestamp_prefix = get_current_timestamp_prefix()

        generate_fineos_extract_files(test_dataset.scenario_dataset)

    # ===============================================================================
    # [Day 1 - After 9:00 PM] Run the FINEOS ECS task - Process Claim and Payment Extract
    # ===============================================================================

    with freeze_time("2021-05-01 21:30:00", tz_offset=5):
        # == Run the task
        process_fineos_extracts(
            test_dataset, mock_experian_client, test_db_session, test_db_other_session
        )

        assert_report_queue_items_count(local_test_db_other_session, {PaymentExtractStep: 1})

        # == Validate created rows
        claims = test_db_session.query(Claim).all()
        # Each scenario will have a claim created even if it doesn't start with one
        assert len(claims) == len(test_dataset.scenario_dataset)

        # Payments
        payments = (
            # Only retrieve payments that were generated from processing extracts
            # This ends up being 7: there are 5 steps that occur before as well as an import log for past payments
            # 1:PastPayments,2:StateCleanupStep,3:CLAIMANT_EXTRACT_CONFIG,4:PAYMENT_EXTRACT_CONFIG,
            # 5:VBI_TASKREPORT_SOM_EXTRACT_CONFIG,6:ClaimantExtractStep,7:PaymentExtractStep
            test_db_session.query(Payment)
            .filter(Payment.fineos_extract_import_log_id == 7)
            .all()
        )
        missing_payment = list(
            filter(
                lambda sd: not sd.scenario_descriptor.create_payment, test_dataset.scenario_dataset
            )
        )
        all_scenarios = list(SCENARIO_DESCRIPTORS_BY_NAME.keys())
        assert len(test_db_session.query(FineosExtractVbi1099DataSom).all()) > 1
        assert (
            len(test_db_session.query(FineosExtractVbi1099DataSom.reference_file_id).first()) == 1
        )
        assert len(test_db_session.query(Pfml1099Request).all()) <= len(
            test_db_session.query(FineosExtractVbi1099DataSom).all()
        )
        # split payments added for withholding and employer reimbursement
        split_payment_scenarios = [
            ScenarioName.HAPPY_PATH_TAX_WITHHOLDING,
            ScenarioName.HAPPY_PATH_TAX_WITHHOLDING,
            ScenarioName.HAPPY_PATH_TAX_WITHHOLDING_PAYMENT_METHOD_CHECK,
            ScenarioName.HAPPY_PATH_TAX_WITHHOLDING_PAYMENT_METHOD_CHECK,
            ScenarioName.TAX_WITHHOLDING_PRIMARY_PAYMENT_NOT_PRENOTED,
            ScenarioName.TAX_WITHHOLDING_PRIMARY_PAYMENT_NOT_PRENOTED,
            ScenarioName.TAX_WITHHOLDING_CANCELLATION_PAYMENT,
            ScenarioName.TAX_WITHHOLDING_CANCELLATION_PAYMENT,
            ScenarioName.TAX_WITHHOLDING_ADDRESS_NO_MATCHES_FROM_EXPERIAN,
            ScenarioName.TAX_WITHHOLDING_ADDRESS_NO_MATCHES_FROM_EXPERIAN,
            ScenarioName.EMPLOYER_REIMBURSEMENT_WITH_STANDARD_PAYMENT,
            ScenarioName.EMPLOYER_REIMBURSEMENT_WITH_STANDARD_PAYMENT,
            ScenarioName.STANDARD_PAYMENT_WITH_TW_AND_ER,
            ScenarioName.STANDARD_PAYMENT_WITH_TW_AND_ER,
            ScenarioName.STANDARD_PAYMENT_WITH_TW_AND_ER,
            ScenarioName.STANDARD_PAYMENT_WITH_TW_AND_ER,
        ]

        assert len(payments) == len(test_dataset.scenario_dataset) + len(
            split_payment_scenarios
        ) - len(missing_payment)

        # Payment staging tables
        # We don't make a payment for CLAIMANT_PRENOTED_NO_PAYMENT_RECEIVED
        # but do make the records in the other files still
        assert len(test_db_session.query(FineosExtractVpei).all()) == len(payments)
        assert len(test_db_session.query(FineosExtractVpeiClaimDetails).all()) == len(payments) + 1
        assert (
            len(test_db_session.query(FineosExtractVpeiPaymentDetails).all()) == len(payments) + 1
        )

        # == Validate employee state logs
        assert_employee_state_for_scenarios(
            test_dataset=test_dataset,
            scenario_names=[
                ScenarioName.PRENOTE_WITH_EXISTING_EFT_ACCOUNT,
                ScenarioName.EFT_ACCOUNT_NOT_PRENOTED,
                ScenarioName.PUB_ACH_PRENOTE_RETURN,
                ScenarioName.PUB_ACH_PRENOTE_NOTIFICATION,
                ScenarioName.PUB_ACH_PRENOTE_INVALID_PAYMENT_ID_FORMAT,
                ScenarioName.PUB_ACH_PRENOTE_PAYMENT_ID_NOT_FOUND,
            ],
            end_state=State.DELEGATED_EFT_SEND_PRENOTE,
            flow=Flow.DELEGATED_EFT,
            db_session=test_db_session,
        )

        # == Validate payments state logs
        stage_1_happy_path_scenarios = [
            ScenarioName.HAPPY_PATH_MEDICAL_ACH_PRENOTED,
            ScenarioName.HAPPY_PATH_FAMILY_ACH_PRENOTED,
            ScenarioName.HAPPY_PATH_FAMILY_CHECK_PRENOTED,
            ScenarioName.HAPPY_PATH_ACH_PAYMENT_ADDRESS_NO_MATCHES_FROM_EXPERIAN,
            ScenarioName.HAPPY_PATH_CHECK_FAMILY_RETURN_PAID,
            ScenarioName.HAPPY_PATH_CHECK_FAMILY_RETURN_OUTSTANDING,
            ScenarioName.HAPPY_PATH_CHECK_FAMILY_RETURN_FUTURE,
            ScenarioName.HAPPY_PATH_CLAIM_MISSING_EMPLOYEE,
            ScenarioName.HAPPY_PATH_DOR_FINEOS_NAME_MISMATCH,
            ScenarioName.HAPPY_PATH_DUA_ADDITIONAL_INCOME,
            ScenarioName.HAPPY_PATH_DIA_ADDITIONAL_INCOME,
            ScenarioName.HAPPY_PATH_MAX_LEAVE_DURATION_EXCEEDED,
            ScenarioName.HAPPY_PATH_TAX_WITHHOLDING,
            ScenarioName.HAPPY_PATH_PAYMENT_PREAPPROVED,
            ScenarioName.HAPPY_PATH_PAYMENT_IN_WAITING_WEEK,
        ]

        stage_1_non_standard_payments = [
            ScenarioName.ZERO_DOLLAR_PAYMENT,
            ScenarioName.CANCELLATION_PAYMENT,
            ScenarioName.EMPLOYER_REIMBURSEMENT_PAYMENT,
            ScenarioName.TAX_WITHHOLDING_CANCELLATION_PAYMENT,
        ]

        stage_1_overpayment_scenarios = [
            ScenarioName.OVERPAYMENT_PAYMENT_POSITIVE,
            ScenarioName.OVERPAYMENT_PAYMENT_NEGATIVE,
            ScenarioName.OVERPAYMENT_MISSING_NON_VPEI_RECORDS,
        ]

        stage_1_non_standard_splitpayment_scenarios = [
            ScenarioName.TAX_WITHHOLDING_CANCELLATION_PAYMENT,
            ScenarioName.TAX_WITHHOLDING_CANCELLATION_PAYMENT,
        ]

        stage_1_non_standard_payments.extend(stage_1_overpayment_scenarios)
        stage_1_non_standard_payments.extend(stage_1_non_standard_splitpayment_scenarios)

        assert_payment_state_for_scenarios(
            test_dataset=test_dataset,
            scenario_names=stage_1_happy_path_scenarios,
            end_state=State.DELEGATED_PAYMENT_PAYMENT_AUDIT_REPORT_SENT,
            db_session=test_db_session,
        )

        stage_1_scenarios_that_will_later_fail = [
            ScenarioName.PUB_ACH_FAMILY_RETURN,
            ScenarioName.PUB_ACH_FAMILY_NOTIFICATION,
            ScenarioName.PUB_ACH_FAMILY_RETURN_INVALID_PAYMENT_ID_FORMAT,
            ScenarioName.PUB_ACH_MEDICAL_RETURN,
            ScenarioName.PUB_ACH_MEDICAL_NOTIFICATION,
            ScenarioName.PUB_ACH_MANUAL_REJECT,
            ScenarioName.PUB_CHECK_FAMILY_RETURN_VOID,
            ScenarioName.PUB_CHECK_FAMILY_RETURN_STALE,
            ScenarioName.PUB_CHECK_FAMILY_RETURN_STOP,
            ScenarioName.AUDIT_REJECTED,
            ScenarioName.AUDIT_SKIPPED,
            ScenarioName.AUDIT_REJECTED_WITH_NOTE,
            ScenarioName.AUDIT_SKIPPED_WITH_NOTE,
            ScenarioName.PUB_ACH_FAMILY_RETURN_PAYMENT_ID_NOT_FOUND,
            ScenarioName.PUB_CHECK_FAMILY_RETURN_CHECK_NUMBER_NOT_FOUND,
            ScenarioName.HAPPY_PATH_PAYMENT_DATE_MISMATCH,
        ]

        assert_payment_state_for_scenarios(
            test_dataset=test_dataset,
            scenario_names=stage_1_scenarios_that_will_later_fail,
            end_state=State.DELEGATED_PAYMENT_PAYMENT_AUDIT_REPORT_SENT,
            db_session=test_db_session,
        )

        assert_payment_state_for_scenarios(
            test_dataset=test_dataset,
            scenario_names=[ScenarioName.ZERO_DOLLAR_PAYMENT],
            end_state=State.DELEGATED_PAYMENT_PROCESSED_ZERO_PAYMENT,
            db_session=test_db_session,
        )

        assert_payment_state_for_scenarios(
            test_dataset=test_dataset,
            scenario_names=[
                ScenarioName.CANCELLATION_PAYMENT,
                ScenarioName.TAX_WITHHOLDING_CANCELLATION_PAYMENT,
            ],
            end_state=State.DELEGATED_PAYMENT_PROCESSED_CANCELLATION,
            db_session=test_db_session,
        )

        assert_payment_state_for_scenarios(
            test_dataset=test_dataset,
            scenario_names=stage_1_overpayment_scenarios,
            end_state=State.DELEGATED_PAYMENT_PROCESSED_OVERPAYMENT,
            db_session=test_db_session,
        )

        assert_payment_state_for_scenarios(
            test_dataset=test_dataset,
            scenario_names=[
                ScenarioName.EMPLOYER_REIMBURSEMENT_PAYMENT,
                ScenarioName.EMPLOYER_REIMBURSEMENT_WITH_STANDARD_PAYMENT,
                ScenarioName.STANDARD_PAYMENT_WITH_TW_AND_ER,
            ],
            end_state=State.DELEGATED_PAYMENT_PAYMENT_AUDIT_REPORT_SENT,
            db_session=test_db_session,
        )

        assert_payment_state_for_scenarios(
            test_dataset=test_dataset,
            scenario_names=[
                ScenarioName.EMPLOYER_REIMBURSEMENT_INVALID_ADDRESS_WITH_VALID_STANDARD_PAYMENT
            ],
            end_state=State.DELEGATED_PAYMENT_CASCADED_ERROR,
            db_session=test_db_session,
        )

        # End State
        assert_payment_state_for_scenarios(
            test_dataset=test_dataset,
            scenario_names=[ScenarioName.CHECK_PAYMENT_ADDRESS_NO_MATCHES_FROM_EXPERIAN],
            end_state=State.PAYMENT_FAILED_ADDRESS_VALIDATION,
            db_session=test_db_session,
        )

        # End State
        assert_payment_state_for_scenarios(
            test_dataset=test_dataset,
            scenario_names=[
                ScenarioName.REJECTED_LEAVE_REQUEST_DECISION,
                ScenarioName.UNKNOWN_LEAVE_REQUEST_DECISION,
            ],
            end_state=State.DELEGATED_PAYMENT_ADD_TO_PAYMENT_ERROR_REPORT,
            db_session=test_db_session,
        )

        state_1_invalid_payment_scenarios = [
            ScenarioName.CLAIM_NOT_ID_PROOFED,
            ScenarioName.PRENOTE_WITH_EXISTING_EFT_ACCOUNT,
            ScenarioName.EFT_ACCOUNT_NOT_PRENOTED,
            ScenarioName.PUB_ACH_PRENOTE_RETURN,
            ScenarioName.PUB_ACH_PRENOTE_NOTIFICATION,
            ScenarioName.PAYMENT_EXTRACT_EMPLOYEE_MISSING_IN_DB,
            ScenarioName.PUB_ACH_PRENOTE_INVALID_PAYMENT_ID_FORMAT,
            ScenarioName.PUB_ACH_PRENOTE_PAYMENT_ID_NOT_FOUND,
            ScenarioName.CLAIM_UNABLE_TO_SET_EMPLOYEE_FROM_EXTRACT,
            ScenarioName.TAX_WITHHOLDING_PRIMARY_PAYMENT_NOT_PRENOTED,
        ]

        assert_payment_state_for_scenarios(
            test_dataset=test_dataset,
            scenario_names=state_1_invalid_payment_scenarios,
            end_state=State.DELEGATED_PAYMENT_ADD_TO_PAYMENT_ERROR_REPORT_RESTARTABLE,
            db_session=test_db_session,
        )

        # == Validate claim state
        invalid_claim_scenarios = [ScenarioName.CLAIM_UNABLE_TO_SET_EMPLOYEE_FROM_EXTRACT]
        valid_claim_scenarios = test_dataset.get_scenario_names(
            scenarios_to_filter=invalid_claim_scenarios
        )

        assert_claim_state_for_scenarios(
            test_dataset=test_dataset,
            scenario_names=valid_claim_scenarios,
            end_state=None,
            db_session=test_db_session,
        )
        assert_claim_state_for_scenarios(
            test_dataset=test_dataset,
            scenario_names=invalid_claim_scenarios,
            end_state=State.DELEGATED_CLAIM_ADD_TO_CLAIM_EXTRACT_ERROR_REPORT,
            db_session=test_db_session,
        )

        # == Validate prenote states
        assert_prenote_state(
            test_dataset=test_dataset,
            scenario_names=[
                ScenarioName.HAPPY_PATH_MEDICAL_ACH_PRENOTED,
                ScenarioName.HAPPY_PATH_FAMILY_ACH_PRENOTED,
                ScenarioName.HAPPY_PATH_ACH_PAYMENT_ADDRESS_NO_MATCHES_FROM_EXPERIAN,
                ScenarioName.HAPPY_PATH_DOR_FINEOS_NAME_MISMATCH,
                ScenarioName.HAPPY_PATH_DUA_ADDITIONAL_INCOME,
                ScenarioName.HAPPY_PATH_DIA_ADDITIONAL_INCOME,
                ScenarioName.PUB_ACH_FAMILY_RETURN,
                ScenarioName.PUB_ACH_FAMILY_NOTIFICATION,
                ScenarioName.PUB_ACH_FAMILY_RETURN_INVALID_PAYMENT_ID_FORMAT,
                ScenarioName.PUB_ACH_MEDICAL_RETURN,
                ScenarioName.PUB_ACH_MEDICAL_NOTIFICATION,
                ScenarioName.PUB_ACH_MANUAL_REJECT,
                ScenarioName.AUDIT_REJECTED,
                ScenarioName.AUDIT_SKIPPED,
                ScenarioName.AUDIT_REJECTED_WITH_NOTE,
                ScenarioName.AUDIT_SKIPPED_WITH_NOTE,
                ScenarioName.PUB_ACH_FAMILY_RETURN_INVALID_PAYMENT_ID_FORMAT,
                ScenarioName.PUB_ACH_FAMILY_RETURN_PAYMENT_ID_NOT_FOUND,
            ],
            expected_prenote_state=PrenoteState.APPROVED,
        )

        assert_prenote_state(
            test_dataset=test_dataset,
            scenario_names=[
                ScenarioName.EFT_ACCOUNT_NOT_PRENOTED,
                ScenarioName.PUB_ACH_PRENOTE_RETURN,
                ScenarioName.PUB_ACH_PRENOTE_NOTIFICATION,
                ScenarioName.PRENOTE_WITH_EXISTING_EFT_ACCOUNT,
                ScenarioName.PUB_ACH_PRENOTE_INVALID_PAYMENT_ID_FORMAT,
                ScenarioName.PUB_ACH_PRENOTE_PAYMENT_ID_NOT_FOUND,
            ],
            expected_prenote_state=PrenoteState.PENDING_PRE_PUB,
        )

        # == Validate audit report
        date_folder = get_current_date_folder()
        timestamp_prefix = get_current_timestamp_prefix()

        payment_audit_report_outbound_folder_path = os.path.join(
            s3_config.dfml_report_outbound_path
        )

        payment_audit_report_sent_folder_path = os.path.join(
            s3_config.pfml_error_reports_archive_path,
            payments_util.Constants.S3_OUTBOUND_SENT_DIR,
            date_folder,
        )

        audit_report_file_name = "Payment-Audit-Report.csv"

        assert_files(payment_audit_report_outbound_folder_path, [audit_report_file_name])
        assert_files(
            payment_audit_report_sent_folder_path, [audit_report_file_name], timestamp_prefix
        )

        audit_report_file_path = os.path.join(
            payment_audit_report_outbound_folder_path, audit_report_file_name
        )

        audit_report_parsed_csv_rows = parse_csv(audit_report_file_path)
        assert len(audit_report_parsed_csv_rows) == len(
            [
                ScenarioName.HAPPY_PATH_ACH_PAYMENT_ADDRESS_NO_MATCHES_FROM_EXPERIAN,
                ScenarioName.HAPPY_PATH_FAMILY_CHECK_PRENOTED,
                ScenarioName.HAPPY_PATH_CHECK_FAMILY_RETURN_PAID,
                ScenarioName.HAPPY_PATH_CHECK_FAMILY_RETURN_OUTSTANDING,
                ScenarioName.HAPPY_PATH_CHECK_FAMILY_RETURN_FUTURE,
                ScenarioName.HAPPY_PATH_MEDICAL_ACH_PRENOTED,
                ScenarioName.HAPPY_PATH_FAMILY_ACH_PRENOTED,
                ScenarioName.PUB_ACH_FAMILY_RETURN,
                ScenarioName.PUB_ACH_FAMILY_NOTIFICATION,
                ScenarioName.PUB_ACH_MEDICAL_RETURN,
                ScenarioName.PUB_ACH_MEDICAL_NOTIFICATION,
                ScenarioName.PUB_ACH_MANUAL_REJECT,
                ScenarioName.PUB_CHECK_FAMILY_RETURN_VOID,
                ScenarioName.PUB_CHECK_FAMILY_RETURN_STALE,
                ScenarioName.PUB_CHECK_FAMILY_RETURN_STOP,
                ScenarioName.AUDIT_REJECTED,
                ScenarioName.AUDIT_SKIPPED,
                ScenarioName.AUDIT_REJECTED_WITH_NOTE,
                ScenarioName.AUDIT_SKIPPED_WITH_NOTE,
                ScenarioName.PUB_ACH_FAMILY_RETURN_INVALID_PAYMENT_ID_FORMAT,
                ScenarioName.PUB_ACH_FAMILY_RETURN_PAYMENT_ID_NOT_FOUND,
                ScenarioName.PUB_CHECK_FAMILY_RETURN_CHECK_NUMBER_NOT_FOUND,
                ScenarioName.HAPPY_PATH_CLAIM_MISSING_EMPLOYEE,
                ScenarioName.HAPPY_PATH_DOR_FINEOS_NAME_MISMATCH,
                ScenarioName.HAPPY_PATH_DUA_ADDITIONAL_INCOME,
                ScenarioName.HAPPY_PATH_DIA_ADDITIONAL_INCOME,
                ScenarioName.HAPPY_PATH_MAX_LEAVE_DURATION_EXCEEDED,
                ScenarioName.HAPPY_PATH_PAYMENT_DATE_MISMATCH,
                ScenarioName.HAPPY_PATH_TAX_WITHHOLDING,
                ScenarioName.HAPPY_PATH_TAX_WITHHOLDING_PAYMENT_METHOD_CHECK,
                ScenarioName.TAX_WITHHOLDING_MISSING_PRIMARY_PAYMENT,
                ScenarioName.IN_REVIEW_LEAVE_REQUEST_ADHOC_PAYMENTS_DECISION,
                ScenarioName.HAPPY_PATH_PAYMENT_PREAPPROVED,
<<<<<<< HEAD
                ScenarioName.HAPPY_PATH_PAYMENT_IN_WAITING_WEEK,
=======
                ScenarioName.EMPLOYER_REIMBURSEMENT_PAYMENT,
                ScenarioName.EMPLOYER_REIMBURSEMENT_WITH_STANDARD_PAYMENT,
                ScenarioName.STANDARD_PAYMENT_WITH_TW_AND_ER,
                ScenarioName.EMPLOYER_REIMBURSEMENT_PAYMENT_AMOUNT_OVER_CAP,
>>>>>>> 25e0ca5a
            ]
        )

        audit_report_sent_payments = get_payments_in_end_state(
            test_db_session, State.DELEGATED_PAYMENT_PAYMENT_AUDIT_REPORT_SENT
        )

        audit_report_expected_rows = [
            {
                PAYMENT_AUDIT_CSV_HEADERS.pfml_payment_id: str(p.payment_id),
                PAYMENT_AUDIT_CSV_HEADERS.fineos_customer_number: str(
                    p.claim.employee.fineos_customer_number
                )
                if p.claim.employee
                else None,
                PAYMENT_AUDIT_CSV_HEADERS.rejected_by_program_integrity: ""
                if not test_dataset.is_payment_scenario(
                    p, ScenarioName.HAPPY_PATH_PAYMENT_DATE_MISMATCH
                )
                else "Y",
                PAYMENT_AUDIT_CSV_HEADERS.skipped_by_program_integrity: "Y"
                if test_dataset.is_payment_scenario(
                    p, ScenarioName.IN_REVIEW_LEAVE_REQUEST_DECISION
                )
                else "",
                PAYMENT_AUDIT_CSV_HEADERS.dor_fineos_name_mismatch_details: "DOR Name:"
                if test_dataset.is_payment_scenario(
                    p, ScenarioName.HAPPY_PATH_DOR_FINEOS_NAME_MISMATCH
                )
                else "",
                PAYMENT_AUDIT_CSV_HEADERS.dua_additional_income_details: "DUA Reductions:"
                if test_dataset.is_payment_scenario(
                    p, ScenarioName.HAPPY_PATH_DUA_ADDITIONAL_INCOME
                )
                else "",
                PAYMENT_AUDIT_CSV_HEADERS.dia_additional_income_details: "DIA Reductions:"
                if test_dataset.is_payment_scenario(
                    p, ScenarioName.HAPPY_PATH_DIA_ADDITIONAL_INCOME
                )
                else "",
                PAYMENT_AUDIT_CSV_HEADERS.exceeds_26_weeks_total_leave_details: "^Benefit Year Start: 2020-12-27, Benefit Year End: 2021-12-25\n- Employer ID: (.*?), Leave Duration: 183$"
                if test_dataset.is_payment_scenario(
                    p, ScenarioName.HAPPY_PATH_MAX_LEAVE_DURATION_EXCEEDED
                )
                else "",
                PAYMENT_AUDIT_CSV_HEADERS.payment_date_mismatch_details: "Payment for 2021-05-01 -> 2021-05-16 outside all leave dates. Had absence periods for 2021-01-01 -> 2021-04-01, 2021-01-05 -> 2021-01-12."
                if test_dataset.is_payment_scenario(
                    p, ScenarioName.HAPPY_PATH_PAYMENT_DATE_MISMATCH
                )
                else "",
                PAYMENT_AUDIT_CSV_HEADERS.is_preapproved: "Y"
                if test_dataset.is_payment_scenario(p, ScenarioName.HAPPY_PATH_PAYMENT_PREAPPROVED)
                else "",
                PAYMENT_AUDIT_CSV_HEADERS.preapproval_issues: "Orphaned Tax Withholding"
                if test_dataset.is_payment_scenario(
                    p, ScenarioName.TAX_WITHHOLDING_MISSING_PRIMARY_PAYMENT
                )
<<<<<<< HEAD
                else ""
                if test_dataset.is_payment_scenario(p, ScenarioName.HAPPY_PATH_PAYMENT_PREAPPROVED)
                else "There were less than three previous payments",
                PAYMENT_AUDIT_CSV_HEADERS.waiting_week: "1"
                if test_dataset.is_payment_scenario(
                    p, ScenarioName.HAPPY_PATH_PAYMENT_IN_WAITING_WEEK
                )
                else "",
=======
                else (
                    "Orphaned Employer Reimbursement"
                    if (
                        test_dataset.is_payment_scenario(
                            p, ScenarioName.EMPLOYER_REIMBURSEMENT_PAYMENT
                        )
                        or test_dataset.is_payment_scenario(
                            p, ScenarioName.EMPLOYER_REIMBURSEMENT_PAYMENT_AMOUNT_OVER_CAP
                        )
                    )
                    else (
                        ""
                        if test_dataset.is_payment_scenario(
                            p, ScenarioName.HAPPY_PATH_PAYMENT_PREAPPROVED
                        )
                        else "There were less than three previous payments"
                    )
                ),
>>>>>>> 25e0ca5a
            }
            for p in audit_report_sent_payments
        ]

        assert_csv_content(audit_report_parsed_csv_rows, audit_report_expected_rows)

        # == Writeback
        # Nearly every scenario has a writeback at this point after task 1
        stage_1_writeback_scenarios = list(all_scenarios)
        # The tax records for these next scenarios don't have writebacks yet, and
        # complicate the logic to check for them
        stage_1_writeback_scenarios.remove(ScenarioName.HAPPY_PATH_TAX_WITHHOLDING)
        stage_1_writeback_scenarios.remove(
            ScenarioName.HAPPY_PATH_TAX_WITHHOLDING_PAYMENT_METHOD_CHECK
        )
        # No payment created for this scenario
        stage_1_writeback_scenarios.remove(ScenarioName.CLAIMANT_PRENOTED_NO_PAYMENT_RECEIVED)

        # Removed writeback for employer remibursement payments
        stage_1_writeback_scenarios.remove(ScenarioName.EMPLOYER_REIMBURSEMENT_PAYMENT)
        stage_1_writeback_scenarios.remove(
            ScenarioName.EMPLOYER_REIMBURSEMENT_WITH_STANDARD_PAYMENT
        )
        stage_1_writeback_scenarios.remove(ScenarioName.STANDARD_PAYMENT_WITH_TW_AND_ER)
        assert_writeback_for_stage(test_dataset, stage_1_writeback_scenarios, test_db_session)

        # Now add records to the list for tax withholding scenarios so the counts
        # match as each scenario can have multiple payments for it
        stage_1_writeback_scenarios.extend(
            [
                ScenarioName.TAX_WITHHOLDING_MISSING_PRIMARY_PAYMENT,
                ScenarioName.TAX_WITHHOLDING_MISSING_PRIMARY_PAYMENT,
                ScenarioName.TAX_WITHHOLDING_PRIMARY_PAYMENT_NOT_PRENOTED,
                ScenarioName.TAX_WITHHOLDING_PRIMARY_PAYMENT_NOT_PRENOTED,
                ScenarioName.TAX_WITHHOLDING_CANCELLATION_PAYMENT,
                ScenarioName.TAX_WITHHOLDING_CANCELLATION_PAYMENT,
                ScenarioName.TAX_WITHHOLDING_ADDRESS_NO_MATCHES_FROM_EXPERIAN,
                ScenarioName.TAX_WITHHOLDING_ADDRESS_NO_MATCHES_FROM_EXPERIAN,
                ScenarioName.EMPLOYER_REIMBURSEMENT_WITH_INVALID_ADDRESS,
                ScenarioName.EMPLOYER_REIMBURSEMENT_WITH_STANDARD_PAYMENT_INVALID_ADDRESS,
            ]
        )

        # Validate reference files
        assert_ref_file(
            f"{s3_config.pfml_fineos_extract_archive_path}processed/{fineos_timestamp_prefix}payment-extract",
            ReferenceFileType.FINEOS_PAYMENT_EXTRACT,
            test_db_session,
        )

        assert_ref_file(
            f"{s3_config.pfml_error_reports_archive_path}/sent/{date_folder}/{timestamp_prefix}Payment-Audit-Report.csv",
            ReferenceFileType.DELEGATED_PAYMENT_AUDIT_REPORT,
            test_db_session,
        )

        # == Validate all reports
        assert_reports(
            s3_config.dfml_report_outbound_path,
            s3_config.pfml_error_reports_archive_path,
            PROCESS_FINEOS_EXTRACT_REPORTS,
            test_db_session,
        )

    # ===============================================================================
    # [Day 2 - Before 5:00 PM] Payment Integrity Team returns Payment Rejects File
    # ===============================================================================

    with freeze_time("2021-05-02 14:00:00", tz_offset=5):
        generate_rejects_file(test_dataset)

    # ==============================================================================================
    # [Day 2 - Between 5:00 - 7:00 PM PM] Run the PUB Processing ECS task - Rejects, PUB Transaction Files, Writeback
    # ==============================================================================================

    with freeze_time("2021-05-02 18:00:00", tz_offset=5):
        # == Run the task
        process_pub_payments(test_db_session, test_db_other_session)

        assert_report_queue_items_count(local_test_db_other_session)

        # == Validate file contents
        date_folder = get_current_date_folder()
        timestamp_prefix = get_current_timestamp_prefix()

        positive_pay_ez_check_payments = get_payments_in_end_state(
            test_db_session, State.DELEGATED_PAYMENT_PUB_TRANSACTION_CHECK_SENT
        )
        ez_check_file_contents = file_util.read_file(
            f"{s3_config.pfml_pub_check_archive_path}/sent/{date_folder}/{timestamp_prefix}{payments_util.Constants.FILE_NAME_PUB_EZ_CHECK}.csv"
        )

        for payment in positive_pay_ez_check_payments:
            assert ez_check_file_contents.index(payment.claim.fineos_absence_id) != -1

        positive_pay_file_contents = file_util.read_file(
            f"{s3_config.pfml_pub_check_archive_path}/sent/{date_folder}/{timestamp_prefix}{payments_util.Constants.FILE_NAME_PUB_POSITIVE_PAY}.txt"
        )

        for payment in positive_pay_ez_check_payments:
            assert positive_pay_file_contents.index(str(payment.check.check_number)) != -1

        ach_file_contents = file_util.read_file(
            f"{s3_config.pfml_pub_ach_archive_path}/sent/{date_folder}/{timestamp_prefix}{payments_util.Constants.FILE_NAME_PUB_NACHA}"
        )

        ach_payments = get_payments_in_end_state(
            test_db_session, State.DELEGATED_PAYMENT_PUB_TRANSACTION_EFT_SENT
        )

        for payment in ach_payments:
            assert ach_file_contents.index(payment.pub_eft.account_nbr) != -1

        # == Validate payments state logs

        # End State
        stage_2_ach_scenarios = [
            ScenarioName.HAPPY_PATH_MEDICAL_ACH_PRENOTED,
            ScenarioName.HAPPY_PATH_FAMILY_ACH_PRENOTED,
            ScenarioName.HAPPY_PATH_ACH_PAYMENT_ADDRESS_NO_MATCHES_FROM_EXPERIAN,
            ScenarioName.PUB_ACH_FAMILY_RETURN,
            ScenarioName.PUB_ACH_FAMILY_NOTIFICATION,
            ScenarioName.PUB_ACH_MEDICAL_RETURN,
            ScenarioName.PUB_ACH_MEDICAL_NOTIFICATION,
            ScenarioName.PUB_ACH_MANUAL_REJECT,
            ScenarioName.PUB_ACH_FAMILY_RETURN_INVALID_PAYMENT_ID_FORMAT,
            ScenarioName.PUB_ACH_FAMILY_RETURN_PAYMENT_ID_NOT_FOUND,
            ScenarioName.HAPPY_PATH_CLAIM_MISSING_EMPLOYEE,
            ScenarioName.HAPPY_PATH_DOR_FINEOS_NAME_MISMATCH,
            ScenarioName.HAPPY_PATH_DUA_ADDITIONAL_INCOME,
            ScenarioName.HAPPY_PATH_DIA_ADDITIONAL_INCOME,
            ScenarioName.HAPPY_PATH_MAX_LEAVE_DURATION_EXCEEDED,
            ScenarioName.HAPPY_PATH_TAX_WITHHOLDING,
            ScenarioName.TAX_WITHHOLDING_MISSING_PRIMARY_PAYMENT,
            ScenarioName.IN_REVIEW_LEAVE_REQUEST_ADHOC_PAYMENTS_DECISION,
        ]

        stage_2_ach_scenarios_excluding_split_payments = [
            ScenarioName.HAPPY_PATH_MEDICAL_ACH_PRENOTED,
            ScenarioName.HAPPY_PATH_FAMILY_ACH_PRENOTED,
            ScenarioName.HAPPY_PATH_ACH_PAYMENT_ADDRESS_NO_MATCHES_FROM_EXPERIAN,
            ScenarioName.PUB_ACH_FAMILY_RETURN,
            ScenarioName.PUB_ACH_FAMILY_NOTIFICATION,
            ScenarioName.PUB_ACH_MEDICAL_RETURN,
            ScenarioName.PUB_ACH_MEDICAL_NOTIFICATION,
            ScenarioName.PUB_ACH_MANUAL_REJECT,
            ScenarioName.PUB_ACH_FAMILY_RETURN_INVALID_PAYMENT_ID_FORMAT,
            ScenarioName.PUB_ACH_FAMILY_RETURN_PAYMENT_ID_NOT_FOUND,
            ScenarioName.HAPPY_PATH_CLAIM_MISSING_EMPLOYEE,
            ScenarioName.HAPPY_PATH_DOR_FINEOS_NAME_MISMATCH,
            ScenarioName.HAPPY_PATH_DUA_ADDITIONAL_INCOME,
            ScenarioName.HAPPY_PATH_DIA_ADDITIONAL_INCOME,
            ScenarioName.HAPPY_PATH_MAX_LEAVE_DURATION_EXCEEDED,
            ScenarioName.HAPPY_PATH_TAX_WITHHOLDING,
            ScenarioName.IN_REVIEW_LEAVE_REQUEST_ADHOC_PAYMENTS_DECISION,
        ]

        assert_payment_state_for_scenarios(
            test_dataset=test_dataset,
            scenario_names=stage_2_ach_scenarios_excluding_split_payments,
            end_state=State.DELEGATED_PAYMENT_PUB_TRANSACTION_EFT_SENT,
            db_session=test_db_session,
        )

        # End State
        stage_2_check_scenarios = [
            ScenarioName.HAPPY_PATH_FAMILY_CHECK_PRENOTED,
            ScenarioName.HAPPY_PATH_CHECK_FAMILY_RETURN_PAID,
            ScenarioName.HAPPY_PATH_CHECK_FAMILY_RETURN_OUTSTANDING,
            ScenarioName.HAPPY_PATH_CHECK_FAMILY_RETURN_FUTURE,
            ScenarioName.PUB_CHECK_FAMILY_RETURN_VOID,
            ScenarioName.PUB_CHECK_FAMILY_RETURN_STALE,
            ScenarioName.PUB_CHECK_FAMILY_RETURN_STOP,
            ScenarioName.PUB_CHECK_FAMILY_RETURN_CHECK_NUMBER_NOT_FOUND,
            ScenarioName.HAPPY_PATH_TAX_WITHHOLDING_PAYMENT_METHOD_CHECK,
            ScenarioName.HAPPY_PATH_PAYMENT_PREAPPROVED,
        ]

        assert_payment_state_for_scenarios(
            test_dataset=test_dataset,
            scenario_names=stage_2_check_scenarios,
            end_state=State.DELEGATED_PAYMENT_PUB_TRANSACTION_CHECK_SENT,
            db_session=test_db_session,
        )

        # End State
        assert_payment_state_for_scenarios(
            test_dataset=test_dataset,
            scenario_names=[
                ScenarioName.AUDIT_REJECTED,
                ScenarioName.AUDIT_REJECTED_WITH_NOTE,
                ScenarioName.HAPPY_PATH_PAYMENT_DATE_MISMATCH,
            ],
            end_state=State.DELEGATED_PAYMENT_ADD_TO_PAYMENT_REJECT_REPORT,
            db_session=test_db_session,
        )

        assert_payment_state_for_scenarios(
            test_dataset=test_dataset,
            scenario_names=[ScenarioName.IN_REVIEW_LEAVE_REQUEST_DECISION],
            end_state=State.DELEGATED_PAYMENT_ADD_TO_PAYMENT_ERROR_REPORT_RESTARTABLE,
            db_session=test_db_session,
        )

        assert_payment_state_for_scenarios(
            test_dataset=test_dataset,
            scenario_names=[ScenarioName.AUDIT_SKIPPED, ScenarioName.AUDIT_SKIPPED_WITH_NOTE],
            end_state=State.DELEGATED_PAYMENT_ADD_TO_PAYMENT_REJECT_REPORT_RESTARTABLE,
            db_session=test_db_session,
        )

        # == Validate prenote states
        stage_2_prenote_scenarios = [
            ScenarioName.PRENOTE_WITH_EXISTING_EFT_ACCOUNT,
            ScenarioName.EFT_ACCOUNT_NOT_PRENOTED,
            ScenarioName.PUB_ACH_PRENOTE_RETURN,
            ScenarioName.PUB_ACH_PRENOTE_NOTIFICATION,
            ScenarioName.PUB_ACH_PRENOTE_INVALID_PAYMENT_ID_FORMAT,
            ScenarioName.PUB_ACH_PRENOTE_PAYMENT_ID_NOT_FOUND,
            ScenarioName.TAX_WITHHOLDING_PRIMARY_PAYMENT_NOT_PRENOTED,
        ]

        assert_prenote_state(
            test_dataset=test_dataset,
            scenario_names=stage_2_prenote_scenarios,
            expected_prenote_state=PrenoteState.PENDING_WITH_PUB,
        )

        # == Rejects processed
        date_folder = get_current_date_folder()
        timestamp_prefix = get_current_timestamp_prefix()

        rejects_file_received_path = os.path.join(
            s3_config.pfml_payment_rejects_archive_path,
            payments_util.Constants.S3_INBOUND_PROCESSED_DIR,
            date_folder,
        )
        assert_files(
            rejects_file_received_path, ["Payment-Audit-Report-Response.csv"], timestamp_prefix
        )

        rejects_file_path = os.path.join(
            rejects_file_received_path, f"{timestamp_prefix}Payment-Audit-Report-Response.csv"
        )
        rejects_file_parsed_rows = parse_csv(rejects_file_path)

        rejected_scenario_data_payments = test_dataset.get_scenario_payments_by_scenario_name(
            ScenarioName.AUDIT_REJECTED
        ) + test_dataset.get_scenario_payments_by_scenario_name(
            ScenarioName.AUDIT_REJECTED_WITH_NOTE
        )

        skipped_scenario_data_payments = test_dataset.get_scenario_payments_by_scenario_name(
            ScenarioName.AUDIT_SKIPPED
        ) + test_dataset.get_scenario_payments_by_scenario_name(
            ScenarioName.AUDIT_SKIPPED_WITH_NOTE
        )

        assert_csv_content(
            rejects_file_parsed_rows,
            [
                {
                    PAYMENT_AUDIT_CSV_HEADERS.pfml_payment_id: str(p.payment_id),
                    PAYMENT_AUDIT_CSV_HEADERS.rejected_by_program_integrity: "Y",
                    PAYMENT_AUDIT_CSV_HEADERS.skipped_by_program_integrity: "",
                }
                for p in rejected_scenario_data_payments
            ],
        )

        assert_csv_content(
            rejects_file_parsed_rows,
            [
                {
                    PAYMENT_AUDIT_CSV_HEADERS.pfml_payment_id: str(p.payment_id),
                    PAYMENT_AUDIT_CSV_HEADERS.rejected_by_program_integrity: "",
                    PAYMENT_AUDIT_CSV_HEADERS.skipped_by_program_integrity: "Y",
                }
                for p in skipped_scenario_data_payments
            ],
        )

        # == Transaction Files
        pub_folder_path = os.path.join(s3_config.pub_moveit_outbound_path)
        pub_check_archive_folder_path = os.path.join(
            s3_config.pfml_pub_check_archive_path,
            payments_util.Constants.S3_OUTBOUND_SENT_DIR,
            date_folder,
        )
        pub_ach_archive_folder_path = os.path.join(
            s3_config.pfml_pub_ach_archive_path,
            payments_util.Constants.S3_OUTBOUND_SENT_DIR,
            date_folder,
        )
        dfml_report_outbound_path = os.path.join(s3_config.dfml_report_outbound_path)

        assert_files(
            dfml_report_outbound_path, [f"{payments_util.Constants.FILE_NAME_PUB_EZ_CHECK}.csv"]
        )
        assert_files(
            pub_check_archive_folder_path,
            [f"{payments_util.Constants.FILE_NAME_PUB_EZ_CHECK}.csv"],
            timestamp_prefix,
        )

        assert_files(pub_folder_path, [f"{payments_util.Constants.FILE_NAME_PUB_POSITIVE_PAY}.txt"])
        assert_files(
            pub_check_archive_folder_path,
            [f"{payments_util.Constants.FILE_NAME_PUB_POSITIVE_PAY}.txt"],
            timestamp_prefix,
        )

        assert_files(pub_folder_path, [payments_util.Constants.FILE_NAME_PUB_NACHA])
        assert_files(
            pub_ach_archive_folder_path,
            [payments_util.Constants.FILE_NAME_PUB_NACHA],
            timestamp_prefix,
        )

        # Validate reference files
        assert_ref_file(
            f"{s3_config.pfml_payment_rejects_archive_path}/processed/{date_folder}/{timestamp_prefix}Payment-Audit-Report-Response.csv",
            ReferenceFileType.DELEGATED_PAYMENT_REJECTS,
            test_db_session,
        )

        assert_ref_file(
            f"{s3_config.pfml_pub_check_archive_path}/sent/{date_folder}/{timestamp_prefix}{payments_util.Constants.FILE_NAME_PUB_EZ_CHECK}.csv",
            ReferenceFileType.PUB_EZ_CHECK,
            test_db_session,
        )

        assert_ref_file(
            f"{s3_config.pfml_pub_check_archive_path}/sent/{date_folder}/{timestamp_prefix}{payments_util.Constants.FILE_NAME_PUB_POSITIVE_PAY}.txt",
            ReferenceFileType.PUB_POSITIVE_PAYMENT,
            test_db_session,
        )

        assert_ref_file(
            f"{s3_config.pfml_pub_ach_archive_path}/sent/{date_folder}/{timestamp_prefix}{payments_util.Constants.FILE_NAME_PUB_NACHA}",
            ReferenceFileType.PUB_NACHA,
            test_db_session,
        )

        # == Writeback
        stage_2_writeback_scenarios = [
            ScenarioName.AUDIT_REJECTED,
            ScenarioName.AUDIT_SKIPPED,
            ScenarioName.AUDIT_REJECTED_WITH_NOTE,
            ScenarioName.AUDIT_SKIPPED_WITH_NOTE,
            ScenarioName.HAPPY_PATH_PAYMENT_DATE_MISMATCH,
        ]
        stage_2_writeback_scenarios.extend(stage_2_ach_scenarios)
        stage_2_writeback_scenarios.extend(stage_2_check_scenarios)

        assert_writeback_for_stage(test_dataset, stage_2_writeback_scenarios, test_db_session)

        # == Reports
        assert_reports(
            s3_config.dfml_report_outbound_path,
            s3_config.pfml_error_reports_archive_path,
            CREATE_PUB_FILES_REPORTS,
            test_db_session,
        )

    # ===============================================================================
    # [Day 3 - 9:00 AM] PUB sends ACH and Check response files
    # ===============================================================================

    with freeze_time("2021-05-03 09:00:00", tz_offset=5):
        generate_pub_returns(test_dataset)

    # ==============================================================================================
    # [Day 3 - 11:00 AM] Run the PUB Response ECS task - response, writeback, reports
    # ==============================================================================================

    with freeze_time("2021-05-03 11:00:00", tz_offset=5):

        # == Run the task
        process_pub_responses(test_db_session, test_db_other_session)

        assert_report_queue_items_count(local_test_db_other_session)

        # == Validate payment states

        # End State
        assert_payment_state_for_scenarios(
            test_dataset=test_dataset,
            scenario_names=[
                ScenarioName.PUB_ACH_MEDICAL_NOTIFICATION,
                ScenarioName.PUB_ACH_FAMILY_NOTIFICATION,
            ],
            end_state=State.DELEGATED_PAYMENT_COMPLETE_WITH_CHANGE_NOTIFICATION,
            db_session=test_db_session,
        )

        # End State
        assert_payment_state_for_scenarios(
            test_dataset=test_dataset,
            scenario_names=[
                ScenarioName.PUB_ACH_FAMILY_RETURN,
                ScenarioName.PUB_ACH_MEDICAL_RETURN,
                ScenarioName.PUB_ACH_MANUAL_REJECT,
            ],
            end_state=State.DELEGATED_PAYMENT_ERROR_FROM_BANK,
            db_session=test_db_session,
        )

        # Unchanged
        assert_payment_state_for_scenarios(
            test_dataset=test_dataset,
            scenario_names=[
                ScenarioName.PUB_ACH_FAMILY_RETURN_INVALID_PAYMENT_ID_FORMAT,
                ScenarioName.PUB_ACH_FAMILY_RETURN_PAYMENT_ID_NOT_FOUND,
            ],
            end_state=State.DELEGATED_PAYMENT_PUB_TRANSACTION_EFT_SENT,
            db_session=test_db_session,
        )

        # Unchanged
        assert_payment_state_for_scenarios(
            test_dataset=test_dataset,
            scenario_names=[
                ScenarioName.HAPPY_PATH_CHECK_FAMILY_RETURN_OUTSTANDING,
                ScenarioName.HAPPY_PATH_CHECK_FAMILY_RETURN_FUTURE,
                ScenarioName.PUB_CHECK_FAMILY_RETURN_CHECK_NUMBER_NOT_FOUND,
            ],
            end_state=State.DELEGATED_PAYMENT_PUB_TRANSACTION_CHECK_SENT,
            db_session=test_db_session,
        )

        # End State
        assert_payment_state_for_scenarios(
            test_dataset=test_dataset,
            scenario_names=[
                ScenarioName.HAPPY_PATH_FAMILY_CHECK_PRENOTED,
                ScenarioName.HAPPY_PATH_CHECK_FAMILY_RETURN_PAID,
            ],
            end_state=State.DELEGATED_PAYMENT_COMPLETE,
            db_session=test_db_session,
        )

        assert_payment_state_for_scenarios(
            test_dataset=test_dataset,
            scenario_names=[
                ScenarioName.PUB_CHECK_FAMILY_RETURN_VOID,
                ScenarioName.PUB_CHECK_FAMILY_RETURN_STALE,
                ScenarioName.PUB_CHECK_FAMILY_RETURN_STOP,
            ],
            end_state=State.DELEGATED_PAYMENT_ERROR_FROM_BANK,
            db_session=test_db_session,
        )

        # == Validate prenote states
        assert_prenote_state(
            test_dataset=test_dataset,
            scenario_names=[
                ScenarioName.PRENOTE_WITH_EXISTING_EFT_ACCOUNT,
                ScenarioName.EFT_ACCOUNT_NOT_PRENOTED,
                ScenarioName.PUB_ACH_PRENOTE_INVALID_PAYMENT_ID_FORMAT,
                ScenarioName.PUB_ACH_PRENOTE_PAYMENT_ID_NOT_FOUND,
            ],
            expected_prenote_state=PrenoteState.PENDING_WITH_PUB,
        )

        assert_prenote_state(
            test_dataset=test_dataset,
            scenario_names=[ScenarioName.PUB_ACH_PRENOTE_NOTIFICATION],
            expected_prenote_state=PrenoteState.APPROVED,
        )

        assert_prenote_state(
            test_dataset=test_dataset,
            scenario_names=[ScenarioName.PUB_ACH_PRENOTE_RETURN],
            expected_prenote_state=PrenoteState.REJECTED,
        )

        # == Assert files

        # processed ach return files
        date_folder = get_current_date_folder()
        timestamp_prefix = get_current_timestamp_prefix()

        pub_ach_response_processed_folder = os.path.join(
            s3_config.pfml_pub_ach_archive_path,
            payments_util.Constants.S3_INBOUND_PROCESSED_DIR,
            date_folder,
        )
        nacha_filenames = [payments_util.Constants.FILE_NAME_PUB_NACHA]
        assert_files(pub_ach_response_processed_folder, nacha_filenames, timestamp_prefix)

        # check content of the ach response file
        nacha_response_file_contents = file_util.read_file(
            os.path.join(
                pub_ach_response_processed_folder,
                f"{timestamp_prefix}{payments_util.Constants.FILE_NAME_PUB_NACHA}",
            )
        )

        for scenario_data in test_dataset.scenario_dataset:
            scenario_descriptor = scenario_data.scenario_descriptor
            scenario_name = scenario_descriptor.scenario_name

            if scenario_descriptor.payment_method != PaymentMethod.ACH or not (
                scenario_descriptor.pub_ach_response_return
                or scenario_descriptor.pub_ach_response_change_notification
            ):
                continue

            payment = scenario_data.additional_payment or scenario_data.payment

            assert payment is not None, f"No Payment found: {scenario_name}"

            pub_eft = payment.pub_eft

            assert pub_eft is not None, f"No PubEft found: {scenario_name}"

            routing_number = pub_eft.routing_nbr
            account_number = pub_eft.account_nbr
            nacha_id_prefix = "P" if scenario_descriptor.prenoted else "E"
            pub_individual_id = (
                payment.pub_individual_id
                if scenario_descriptor.prenoted
                else pub_eft.pub_individual_id
            )
            nacha_id = f"{nacha_id_prefix}{pub_individual_id}"

            assert (
                nacha_id in nacha_response_file_contents
            ), f"Could not find nacha_id: {nacha_id} - {scenario_name}"
            assert (
                routing_number in nacha_response_file_contents
            ), f"Could not find routing_number: {routing_number} - {scenario_name}"
            assert (
                account_number in nacha_response_file_contents
            ), f"Could not find account_number: {account_number} - {scenario_name}"

        # processed check return files
        pub_check_response_processed_folder = os.path.join(
            s3_config.pfml_pub_check_archive_path,
            payments_util.Constants.S3_INBOUND_PROCESSED_DIR,
            date_folder,
        )
        positive_pay_check_response_file = (
            f"Paid-{payments_util.Constants.FILE_NAME_PUB_POSITIVE_PAY}.csv"
        )
        outstanding_check_response_file = (
            f"Outstanding-{payments_util.Constants.FILE_NAME_PUB_POSITIVE_PAY}.csv"
        )
        positive_pay_filenames = [positive_pay_check_response_file, outstanding_check_response_file]
        assert_files(pub_check_response_processed_folder, positive_pay_filenames, timestamp_prefix)

        # check content of the check response files
        positive_pay_check_response_file_contents = file_util.read_file(
            os.path.join(
                pub_check_response_processed_folder,
                f"{timestamp_prefix}{positive_pay_check_response_file}",
            )
        )
        outstanding_check_response_file_contents = file_util.read_file(
            os.path.join(
                pub_check_response_processed_folder,
                f"{timestamp_prefix}{outstanding_check_response_file}",
            )
        )

        for scenario_data in test_dataset.scenario_dataset:
            scenario_descriptor = scenario_data.scenario_descriptor
            scenario_name = scenario_descriptor.scenario_name

            if (
                scenario_descriptor.payment_method != PaymentMethod.CHECK
                or not scenario_descriptor.pub_check_response
            ):
                continue

            if scenario_descriptor.scenario_name in [
                ScenarioName.EMPLOYER_REIMBURSEMENT_WITH_INVALID_ADDRESS,
                ScenarioName.EMPLOYER_REIMBURSEMENT_WITH_STANDARD_PAYMENT_INVALID_ADDRESS,
                ScenarioName.EMPLOYER_REIMBURSEMENT_INVALID_ADDRESS_WITH_VALID_STANDARD_PAYMENT,
            ]:
                continue

            employee = scenario_data.employee

            if scenario_descriptor.pub_check_paid_response:
                assert (
                    str(employee.employee_id) in positive_pay_check_response_file_contents
                ), f"Employee id not found in positive pay file for {scenario_name}"
            else:
                assert (
                    str(employee.employee_id) in outstanding_check_response_file_contents
                ), f"Employee id not found in oustanding file for {scenario_name}"

        # == PubError adjust as metric based scenarios below are added
        assert len(test_db_session.query(PubError).all()) == len(
            [
                ScenarioName.PUB_ACH_FAMILY_NOTIFICATION,
                ScenarioName.PUB_ACH_FAMILY_RETURN,
                ScenarioName.PUB_ACH_MEDICAL_NOTIFICATION,
                ScenarioName.PUB_ACH_MANUAL_REJECT,
                ScenarioName.PUB_ACH_MEDICAL_RETURN,
                ScenarioName.PUB_ACH_PRENOTE_INVALID_PAYMENT_ID_FORMAT,
                ScenarioName.PUB_ACH_PRENOTE_PAYMENT_ID_NOT_FOUND,
                ScenarioName.PUB_ACH_PRENOTE_RETURN,
                ScenarioName.PUB_ACH_PRENOTE_NOTIFICATION,
                ScenarioName.PUB_CHECK_FAMILY_RETURN_STALE,
                ScenarioName.PUB_CHECK_FAMILY_RETURN_STOP,
                ScenarioName.PUB_CHECK_FAMILY_RETURN_VOID,
                ScenarioName.PUB_ACH_FAMILY_RETURN_INVALID_PAYMENT_ID_FORMAT,
                ScenarioName.PUB_ACH_FAMILY_RETURN_PAYMENT_ID_NOT_FOUND,
                ScenarioName.PUB_CHECK_FAMILY_RETURN_CHECK_NUMBER_NOT_FOUND,
            ]
        )

        # == Writeback
        stage_3_errored_writeback_scenarios_ach = [
            ScenarioName.PUB_ACH_FAMILY_RETURN,
            ScenarioName.PUB_ACH_MEDICAL_RETURN,
        ]
        stage_3_errored_writeback_scenarios_check_void = [ScenarioName.PUB_CHECK_FAMILY_RETURN_VOID]
        stage_3_errored_writeback_scenarios_check_stale = [
            ScenarioName.PUB_CHECK_FAMILY_RETURN_STALE
        ]
        stage_3_errored_writeback_scenarios_check_stop = [ScenarioName.PUB_CHECK_FAMILY_RETURN_STOP]
        stage_3_successful_writeback_scenarios = [
            ScenarioName.HAPPY_PATH_FAMILY_CHECK_PRENOTED,
            ScenarioName.HAPPY_PATH_CHECK_FAMILY_RETURN_PAID,
            ScenarioName.PUB_ACH_MEDICAL_NOTIFICATION,
            ScenarioName.PUB_ACH_FAMILY_NOTIFICATION,
            ScenarioName.HAPPY_PATH_TAX_WITHHOLDING_PAYMENT_METHOD_CHECK,
            ScenarioName.HAPPY_PATH_PAYMENT_PREAPPROVED,
        ]
        stage_3_manual_pub_reject_scenarios = [ScenarioName.PUB_ACH_MANUAL_REJECT]

        stage_3_all_writeback_scenarios = (
            stage_3_errored_writeback_scenarios_ach
            + stage_3_errored_writeback_scenarios_check_void
            + stage_3_errored_writeback_scenarios_check_stale
            + stage_3_errored_writeback_scenarios_check_stop
            + stage_3_successful_writeback_scenarios
            + stage_3_manual_pub_reject_scenarios
        )

        assert_writeback_for_stage(
            test_dataset,
            stage_3_all_writeback_scenarios,
            test_db_session,
            do_related_payments=False,
        )

        # == Reports
        assert_reports(
            s3_config.dfml_report_outbound_path,
            s3_config.pfml_error_reports_archive_path,
            PROCESS_PUB_RESPONSES_REPORTS,
            test_db_session,
        )

    # ===============================================================================
    # [Day 7 - 7:00 PM] Generate FINEOS extract files
    # ===============================================================================
    with freeze_time("2021-05-07 18:00:00", tz_offset=5):
        generate_fineos_extract_files(test_dataset.scenario_dataset)

    # ===============================================================================
    # [Day 7 - 9:00 PM] Run the FINEOS ECS task - Process Claim and Payment Extract
    # ===============================================================================

    with freeze_time("2021-05-07 21:30:00", tz_offset=5):

        process_fineos_extracts(
            test_dataset, mock_experian_client, test_db_session, test_db_other_session
        )

        assert_report_queue_items_count(
            test_db_other_session,
            {
                PaymentExtractStep: 1,
            },
        )

        assert_payment_state_for_scenarios(
            test_dataset=test_dataset,
            scenario_names=[
                ScenarioName.PRENOTE_WITH_EXISTING_EFT_ACCOUNT,
                ScenarioName.EFT_ACCOUNT_NOT_PRENOTED,
                ScenarioName.PUB_ACH_PRENOTE_INVALID_PAYMENT_ID_FORMAT,
                ScenarioName.PUB_ACH_PRENOTE_PAYMENT_ID_NOT_FOUND,
                ScenarioName.PUB_ACH_PRENOTE_NOTIFICATION,
            ],
            end_state=State.DELEGATED_PAYMENT_PAYMENT_AUDIT_REPORT_SENT,
            db_session=test_db_session,
        )

        assert_payment_state_for_scenarios(
            test_dataset=test_dataset,
            scenario_names=[ScenarioName.PUB_ACH_PRENOTE_RETURN],
            end_state=State.DELEGATED_PAYMENT_ADD_TO_PAYMENT_ERROR_REPORT,
            db_session=test_db_session,
        )

        # validate other scenarios that have reached an end state are erroring out
        assert_payment_state_for_scenarios(
            test_dataset=test_dataset,
            scenario_names=stage_1_happy_path_scenarios,
            end_state=State.DELEGATED_PAYMENT_ADD_TO_PAYMENT_ERROR_REPORT,
            db_session=test_db_session,
        )

        # assert prenote states
        assert_prenote_state(
            test_dataset=test_dataset,
            scenario_names=[
                ScenarioName.PRENOTE_WITH_EXISTING_EFT_ACCOUNT,
                ScenarioName.EFT_ACCOUNT_NOT_PRENOTED,
                ScenarioName.PUB_ACH_PRENOTE_INVALID_PAYMENT_ID_FORMAT,
                ScenarioName.PUB_ACH_PRENOTE_PAYMENT_ID_NOT_FOUND,
                ScenarioName.PUB_ACH_PRENOTE_NOTIFICATION,
            ],
            expected_prenote_state=PrenoteState.APPROVED,
        )

        assert_prenote_state(
            test_dataset=test_dataset,
            scenario_names=[ScenarioName.PUB_ACH_PRENOTE_RETURN],
            expected_prenote_state=PrenoteState.REJECTED,
        )

        # Writeback
        stage_4_writeback_scenarios = [ScenarioName.PUB_ACH_PRENOTE_RETURN]

        assert_writeback_for_stage(test_dataset, stage_4_writeback_scenarios, test_db_session)

        # Metrics
        assert_metrics(
            test_db_other_session,
            "FineosPeiWritebackStep",
            {
                "eft_account_information_error_writeback_transaction_status_count": len(
                    [ScenarioName.PUB_ACH_PRENOTE_RETURN]
                )
            },
        )


def test_e2e_pub_payments_delayed_scenarios(
    local_test_db_session,
    local_test_db_other_session,
    local_initialize_factories_session,
    monkeypatch,
    set_exporter_env_vars,
    caplog,
):
    # ========================================================================
    # Configuration / Setup
    # ========================================================================

    caplog.set_level(logging.ERROR)  # noqa: B1
    setup_common_env_variables(monkeypatch)
    mock_experian_client = get_mock_address_client()

    # ========================================================================
    # Data Setup - Mirror DOR Import + Claim Application
    # ========================================================================

    test_dataset = generate_test_dataset(DELAYED_SCENARIO_DESCRIPTORS, local_test_db_session)
    # Confirm generated DB rows match expectations
    assert len(test_dataset.scenario_dataset) == len(DELAYED_SCENARIO_DESCRIPTORS)

    # ===============================================================================
    # [Day 1 - Between 7:00 - 9:00 PM] Generate FINEOS extract files
    # ===============================================================================

    with freeze_time("2021-05-01 20:00:00", tz_offset=5):
        generate_fineos_extract_files(test_dataset.scenario_dataset)

    # ===============================================================================
    # [Day 1 - After 9:00 PM] Run the FINEOS ECS task - Process Claim and Payment Extract
    # ===============================================================================

    with freeze_time("2021-05-01 21:30:00", tz_offset=5):
        process_fineos_extracts(
            test_dataset, mock_experian_client, local_test_db_session, local_test_db_other_session
        )
        assert_report_queue_items_count(
            local_test_db_other_session,
            {
                PaymentExtractStep: 1,
            },
        )

        assert_payment_state_for_scenarios(
            test_dataset=test_dataset,
            scenario_names=[
                ScenarioName.AUDIT_REJECTED_THEN_ACCEPTED,
                ScenarioName.AUDIT_SKIPPED_THEN_ACCEPTED,
                ScenarioName.SECOND_PAYMENT_FOR_PERIOD_OVER_CAP,
                ScenarioName.HAPPY_PATH_TWO_PAYMENTS_UNDER_WEEKLY_CAP,
                ScenarioName.HAPPY_PATH_TWO_ADHOC_PAYMENTS_OVER_CAP,
                ScenarioName.TAX_WITHHOLDING_AUDIT_SKIPPED_THEN_ACCEPTED,
            ],
            end_state=State.DELEGATED_PAYMENT_PAYMENT_AUDIT_REPORT_SENT,
            db_session=local_test_db_session,
        )

        assert_payment_state_for_scenarios(
            test_dataset=test_dataset,
            scenario_names=[ScenarioName.CHECK_PAYMENT_ADDRESS_NO_MATCHES_FROM_EXPERIAN_FIXED],
            end_state=State.PAYMENT_FAILED_ADDRESS_VALIDATION,
            db_session=local_test_db_session,
        )

        assert_payment_state_for_scenarios(
            test_dataset=test_dataset,
            scenario_names=[ScenarioName.INVALID_ADDRESS_FIXED],
            end_state=State.DELEGATED_PAYMENT_ADD_TO_PAYMENT_ERROR_REPORT,
            db_session=local_test_db_session,
        )

        stage_1_writeback_scenarios = [
            ScenarioName.CHECK_PAYMENT_ADDRESS_NO_MATCHES_FROM_EXPERIAN_FIXED,
            ScenarioName.INVALID_ADDRESS_FIXED,
        ]

        assert_writeback_for_stage(test_dataset, stage_1_writeback_scenarios, local_test_db_session)

    # ===============================================================================
    # [Day 2 - Before 5:00 PM] Payment Integrity Team returns Payment Rejects File
    # ===============================================================================

    with freeze_time("2021-05-02 14:00:00", tz_offset=5):
        generate_rejects_file(test_dataset, round=1)

    # ============================================================================================================
    # [Day 2 - Between 5:00 - 7:00 PM] Run the PUB Processing ECS task - Rejects, PUB Transaction Files, Writeback
    # ============================================================================================================

    with freeze_time("2021-05-02 18:00:00", tz_offset=5):
        process_pub_payments(local_test_db_session, local_test_db_other_session)

        assert_report_queue_items_count(local_test_db_other_session)

        assert_payment_state_for_scenarios(
            test_dataset=test_dataset,
            scenario_names=[
                ScenarioName.HAPPY_PATH_TWO_PAYMENTS_UNDER_WEEKLY_CAP,
                ScenarioName.HAPPY_PATH_TWO_ADHOC_PAYMENTS_OVER_CAP,
            ],
            end_state=State.DELEGATED_PAYMENT_PUB_TRANSACTION_EFT_SENT,
            db_session=local_test_db_session,
        )

        assert_payment_state_for_scenarios(
            test_dataset=test_dataset,
            scenario_names=[ScenarioName.AUDIT_REJECTED_THEN_ACCEPTED],
            end_state=State.DELEGATED_PAYMENT_ADD_TO_PAYMENT_REJECT_REPORT,
            db_session=local_test_db_session,
        )

        assert_payment_state_for_scenarios(
            test_dataset=test_dataset,
            scenario_names=[
                ScenarioName.AUDIT_SKIPPED_THEN_ACCEPTED,
                ScenarioName.TAX_WITHHOLDING_AUDIT_SKIPPED_THEN_ACCEPTED,
            ],
            end_state=State.DELEGATED_PAYMENT_ADD_TO_PAYMENT_REJECT_REPORT_RESTARTABLE,
            db_session=local_test_db_session,
        )

        # == Validate FINEOS status writeback states
        stage_2_writeback_scenarios = [
            ScenarioName.HAPPY_PATH_TWO_PAYMENTS_UNDER_WEEKLY_CAP,
            ScenarioName.HAPPY_PATH_TWO_ADHOC_PAYMENTS_OVER_CAP,
            ScenarioName.AUDIT_REJECTED_THEN_ACCEPTED,
            ScenarioName.TAX_WITHHOLDING_AUDIT_SKIPPED_THEN_ACCEPTED,
            ScenarioName.AUDIT_SKIPPED_THEN_ACCEPTED,
        ]

        assert_writeback_for_stage(
            test_dataset,
            stage_2_writeback_scenarios,
            local_test_db_session,
            do_related_payments=False,
        )

    # ===============================================================================
    # [Day 2 - 7:00 PM] Generate FINEOS extract files
    # ===============================================================================
    with freeze_time("2021-05-02 19:00:00", tz_offset=5):
        generate_fineos_extract_files(test_dataset.scenario_dataset, round=2)

    # ===============================================================================
    # [Day 2 - 9:00 PM] Run the FINEOS ECS task - Process Claim and Payment Extract
    # ===============================================================================

    with freeze_time("2021-05-02 21:00:00", tz_offset=5):
        process_fineos_extracts(
            test_dataset, mock_experian_client, local_test_db_session, local_test_db_other_session
        )
        assert_report_queue_items_count(local_test_db_other_session, {PaymentExtractStep: 1})

        assert_payment_state_for_scenarios(
            test_dataset=test_dataset,
            scenario_names=[
                ScenarioName.AUDIT_REJECTED_THEN_ACCEPTED,
                ScenarioName.AUDIT_SKIPPED_THEN_ACCEPTED,
                ScenarioName.CHECK_PAYMENT_ADDRESS_NO_MATCHES_FROM_EXPERIAN_FIXED,
                ScenarioName.INVALID_ADDRESS_FIXED,
                ScenarioName.HAPPY_PATH_TWO_PAYMENTS_UNDER_WEEKLY_CAP,
                ScenarioName.HAPPY_PATH_TWO_ADHOC_PAYMENTS_OVER_CAP,
                ScenarioName.TAX_WITHHOLDING_AUDIT_SKIPPED_THEN_ACCEPTED,
            ],
            end_state=State.DELEGATED_PAYMENT_PAYMENT_AUDIT_REPORT_SENT,
            db_session=local_test_db_session,
            check_additional_payment=True,
        )

        assert_payment_state_for_scenarios(
            test_dataset=test_dataset,
            scenario_names=[ScenarioName.SECOND_PAYMENT_FOR_PERIOD_OVER_CAP],
            end_state=State.PAYMENT_FAILED_MAX_WEEKLY_BENEFIT_AMOUNT_VALIDATION,
            db_session=local_test_db_session,
            check_additional_payment=True,
        )

        stage_3_writeback_scenarios = [ScenarioName.SECOND_PAYMENT_FOR_PERIOD_OVER_CAP]

        assert_writeback_for_stage(test_dataset, stage_3_writeback_scenarios, local_test_db_session)

    # ===============================================================================
    # [Day 3 - 9:00 AM] PUB sends ACH and Check response files
    # ===============================================================================

    # with freeze_time("2021-05-03 09:00:00", tz_offset=5):
    #     generate_pub_returns(test_dataset)

    # ==============================================================================================
    # [Day 3 - 11:00 AM] Run the PUB Response ECS task - response, writeback, reports
    # ==============================================================================================

    # with freeze_time("2021-05-03 11:00:00", tz_offset=5):

    #     # == Run the task
    #     process_pub_responses(test_db_session, test_db_other_session)

    # ===============================================================================
    # [Day 3 - Before 5:00 PM] Payment Integrity Team returns Payment Rejects File
    # ===============================================================================

    with freeze_time("2021-05-03 14:00:00", tz_offset=5):
        generate_rejects_file(test_dataset, round=2)

    # ============================================================================================================
    # [Day 3 - Between 5:00 - 7:00 PM] Run the PUB Processing ECS task - Rejects, PUB Transaction Files, Writeback
    # ============================================================================================================

    with freeze_time("2021-05-03 18:00:00", tz_offset=5):
        process_pub_payments(local_test_db_session, local_test_db_other_session)

        assert_report_queue_items_count(local_test_db_other_session)

        assert_payment_state_for_scenarios(
            test_dataset=test_dataset,
            scenario_names=[
                ScenarioName.AUDIT_REJECTED_THEN_ACCEPTED,
                ScenarioName.AUDIT_SKIPPED_THEN_ACCEPTED,
                ScenarioName.HAPPY_PATH_TWO_PAYMENTS_UNDER_WEEKLY_CAP,
                ScenarioName.HAPPY_PATH_TWO_ADHOC_PAYMENTS_OVER_CAP,
                ScenarioName.TAX_WITHHOLDING_AUDIT_SKIPPED_THEN_ACCEPTED,
            ],
            end_state=State.DELEGATED_PAYMENT_PUB_TRANSACTION_EFT_SENT,
            db_session=local_test_db_session,
            check_additional_payment=True,
        )

        stage_4_writeback_scenarios = [
            ScenarioName.AUDIT_REJECTED_THEN_ACCEPTED,
            ScenarioName.AUDIT_SKIPPED_THEN_ACCEPTED,
            ScenarioName.HAPPY_PATH_TWO_PAYMENTS_UNDER_WEEKLY_CAP,
            ScenarioName.HAPPY_PATH_TWO_ADHOC_PAYMENTS_OVER_CAP,
            ScenarioName.TAX_WITHHOLDING_AUDIT_SKIPPED_THEN_ACCEPTED,
        ]

        assert_writeback_for_stage(
            test_dataset,
            stage_4_writeback_scenarios,
            local_test_db_session,
            do_related_payments=False,
        )

    # ===============================================================================
    # [Day 3 - 7:00 PM] Generate FINEOS extract files
    # ===============================================================================
    with freeze_time("2021-05-03 18:00:00", tz_offset=5):
        generate_fineos_extract_files(test_dataset.scenario_dataset)

    # ===============================================================================
    # [Day 3 - 9:00 PM] Run the FINEOS ECS task - Process Claim and Payment Extract
    # ===============================================================================

    with freeze_time("2021-05-03 21:30:00", tz_offset=5):
        process_fineos_extracts(
            test_dataset, mock_experian_client, local_test_db_session, local_test_db_other_session
        )

        assert_report_queue_items_count(local_test_db_other_session, {PaymentExtractStep: 1})

        assert_payment_state_for_scenarios(
            test_dataset=test_dataset,
            scenario_names=[ScenarioName.AUDIT_REJECTED_THEN_ACCEPTED],
            end_state=State.DELEGATED_PAYMENT_ADD_TO_PAYMENT_ERROR_REPORT,
            db_session=local_test_db_session,
        )

    # TODO Scenario: Day 6 Prenote Rejection
    # TODO Scenario: Fix for invalid ach return
    # TODO Scenario: Fix for invalid check return


def test_e2e_pub_payments_fails(
    local_test_db_session,
    local_test_db_other_session,
    local_initialize_factories_session,
    monkeypatch,
    set_exporter_env_vars,
    mock_s3_bucket,
):
    test_db_session = local_test_db_session
    test_db_other_session = local_test_db_other_session
    setup_common_env_variables(monkeypatch)

    # Make it error when the first step in the task runs
    with mock.patch(
        "massgov.pfml.delegated_payments.step.Step.set_metrics", side_effect=Exception("Error msg")
    ):

        # Run and error all 3 ECS tasks
        with pytest.raises(Exception, match="Error msg"):
            run_fineos_ecs_task(
                db_session=test_db_session,
                log_entry_db_session=test_db_other_session,
                config=FineosTaskConfiguration(["--steps", "ALL"]),
            )

        with pytest.raises(Exception, match="Error msg"):
            run_process_pub_payments_ecs_task(
                db_session=test_db_session,
                log_entry_db_session=test_db_other_session,
                config=ProcessPubPaymentsTaskConfiguration(["--steps", "ALL"]),
            )

        with pytest.raises(Exception, match="Error msg"):
            run_process_pub_responses_ecs_task(
                db_session=test_db_session,
                log_entry_db_session=test_db_other_session,
                config=ProcessPubResponsesTaskConfiguration(["--steps", "ALL"]),
            )

        # Despite the failure, the metrics are still written to S3
        # although the only "metric" is the error message as it failed
        # to initialize the metrics with how it errors above
        # The PickupResponseFilesStep appears twice as it's the first
        # step in the 2nd & 3rd ECS task
        expected_metrics = {"message": "Exception: Error msg"}
        assert_metrics(test_db_other_session, "StateCleanupStep", expected_metrics)
        assert_metrics(test_db_other_session, "PickupResponseFilesStep", expected_metrics)
        assert_metrics(
            test_db_other_session, "PickupResponseFilesStep", expected_metrics, log_report_index=1
        )

        # Nothing should have been written to s3
        all_files = file_util.list_files(f"s3://{mock_s3_bucket}", recursive=True)
        assert len(all_files) == 0


def test_e2e_pub_payments_report_queue(
    local_test_db_session,
    local_test_db_other_session,
    local_initialize_factories_session,
    monkeypatch,
    set_exporter_env_vars,
    caplog,
):

    test_db_session = local_test_db_session
    test_db_other_session = local_test_db_other_session

    # ========================================================================
    # Configuration / Setup
    # ========================================================================

    caplog.set_level(logging.ERROR)  # noqa: B1
    setup_common_env_variables(monkeypatch)
    mock_experian_client = get_mock_address_client()

    # ========================================================================
    # Data Setup - Mirror DOR Import + Claim Application
    # ========================================================================

    # Free time to hint upcoming processing dates
    # In reality DB data will be populated any time prior to processing
    with freeze_time("2021-05-01 00:00:00", tz_offset=5):
        test_dataset = generate_test_dataset(SCENARIO_DESCRIPTORS, test_db_session)

    # ===============================================================================
    # [Day 1]
    #  - [Between 7:00 - 9:00 PM] Generate FINEOS vendor extract files
    #  - [After 9:00 PM] Run the FINEOS ECS task without Reports - Process Claim and Payment Extract
    # ===============================================================================

    with freeze_time("2021-05-01 20:00:00", tz_offset=5):
        generate_fineos_extract_files(test_dataset.scenario_dataset)

    with freeze_time("2021-05-01 21:30:00", tz_offset=5):
        # == Run task with args excluding report
        task_config = FineosTaskConfiguration(["--steps", "ALL"])
        task_config.make_reports = False
        process_fineos_extracts(
            test_dataset,
            mock_experian_client,
            test_db_session,
            test_db_other_session,
            task_config,
            expected_steps_override=EXPECTED_STEPS_PROCESS_FINEOS_EXTRACTS[:-1],
        )

    # Claimant extract step has not cleared since report not ran
    assert_report_queue_items_count(
        test_db_other_session,
        {
            PaymentExtractStep: 1,
            ClaimantExtractStep: 1,
        },
    )

    # ===============================================================================
    # [Day 2]
    #  - [Before 5:00 PM] Payment Integrity Team returns Payment Rejects File
    #  - [Between 7:00 - 9:00 PM] Generate FINEOS vendor extract files
    #  - [After 9:00 PM] Run the FINEOS ECS task - Process Claim and Payment Extract
    # ===============================================================================

    with freeze_time("2021-05-02 14:00:00", tz_offset=5):
        generate_rejects_file(test_dataset)

    with freeze_time("2021-05-02 18:00:00", tz_offset=5):
        generate_fineos_extract_files(test_dataset.scenario_dataset)

    with freeze_time("2021-05-02 21:30:00", tz_offset=5):
        process_fineos_extracts(
            test_dataset, mock_experian_client, test_db_session, test_db_other_session
        )

    # Claimant extract step(s) cleared and additional Payment extract step has been added
    assert_report_queue_items_count(
        test_db_other_session,
        {
            PaymentExtractStep: 2,
        },
    )

    # ===============================================================================
    # [Day 3]
    #  - [Before 5:00 PM] Payment Integrity Team returns Payment Rejects File
    #  - [Between 5:00 - 7:00 PM PM] Run the PUB Processing ECS task without Reports - Rejects, PUB Transaction Files, Writeback
    # ===============================================================================
    with freeze_time("2021-05-03 14:00:00", tz_offset=5):
        generate_rejects_file(test_dataset)

    with freeze_time("2021-05-03 18:00:00", tz_offset=5):
        # == Run task with args excluding report
        task_config = ProcessPubPaymentsTaskConfiguration(["--steps", "ALL"])
        task_config.make_reports = False

        process_pub_payments(
            test_db_session,
            test_db_other_session,
            task_config,
            expected_steps_override=EXPECTED_STEPS_PROCESS_PUB_PAYMENTS[:-1],
        )

    # Payment extract step carried over since report not ran
    assert_report_queue_items_count(
        test_db_other_session,
        {
            PaymentExtractStep: 2,
        },
    )

    # ===============================================================================
    # [Day 4]
    #  - [9:00 AM] PUB sends ACH and Check response files
    #  - [11:00 AM] Run the PUB Response ECS task without Reports - response, writeback
    # ===============================================================================

    with freeze_time("2021-05-04 09:00:00", tz_offset=5):
        generate_pub_returns(test_dataset)

    with freeze_time("2021-05-04 11:00:00", tz_offset=5):
        # == Run task with args excluding report
        task_config = ProcessPubResponsesTaskConfiguration(["--steps", "ALL"])
        task_config.make_reports = False
        process_pub_responses(
            test_db_session,
            test_db_other_session,
            task_config,
            expected_steps_override=EXPECTED_STEPS_PROCESS_PUB_RESPONSES[:-1],
        )

    # Process files in path steps carried over since report not ran
    assert_report_queue_items_count(
        test_db_other_session,
        {
            ProcessCheckReturnFileStep: 2,
            ProcessNachaReturnFileStep: 1,
            ProcessManualPubRejectionStep: 1,
            PaymentExtractStep: 2,
        },
    )

    # ===============================================================================
    # [Day 5]
    #  - [Between 7:00 - 9:00 PM] Generate FINEOS vendor extract files
    #  - [After 9:00 PM] Run the FINEOS ECS task - Process Claim and Payment Extract
    # ===============================================================================

    with freeze_time("2021-05-05 19:00:00", tz_offset=5):
        generate_fineos_extract_files(test_dataset.scenario_dataset)

    with freeze_time("2021-05-05 21:30:00", tz_offset=5):
        process_fineos_extracts(
            test_dataset, mock_experian_client, test_db_session, test_db_other_session
        )

    # Additional Payment extract step has been added
    assert_report_queue_items_count(
        test_db_other_session,
        {
            ProcessCheckReturnFileStep: 2,
            ProcessNachaReturnFileStep: 1,
            ProcessManualPubRejectionStep: 1,
            PaymentExtractStep: 3,
        },
    )

    # ===============================================================================
    # [Day 6]
    #  - [Before 5:00 PM] Payment Integrity Team returns Payment Rejects File
    #  - [Between 5:00 - 7:00 PM PM] Run the PUB Processing ECS task - Rejects, PUB Transaction Files, Writeback
    # ===============================================================================
    with freeze_time("2021-05-06 14:00:00", tz_offset=5):
        generate_rejects_file(test_dataset)

    with freeze_time("2021-05-06 18:00:00", tz_offset=5):
        process_pub_payments(test_db_session, test_db_other_session)

    # Payment extract steps cleared
    assert_report_queue_items_count(
        test_db_other_session,
        {
            ProcessCheckReturnFileStep: 2,
            ProcessNachaReturnFileStep: 1,
            ProcessManualPubRejectionStep: 1,
        },
    )

    # ===============================================================================
    # [Day 7]
    #  - [9:00 AM] PUB sends ACH and Check response files
    #  - [11:00 AM] Run the PUB Response ECS task - response, writeback, reports
    # ===============================================================================

    with freeze_time("2021-05-07 09:00:00", tz_offset=5):
        generate_pub_returns(test_dataset)

    with freeze_time("2021-05-07 11:00:00", tz_offset=5):
        # Because we don't generate check files, we don't run the check
        # step twice, so remove that from the list:
        process_pub_responses(
            test_db_session,
            test_db_other_session,
            expected_steps_override=EXPECTED_STEPS_PROCESS_PUB_RESPONSES_NO_FILES,
        )

    # All queue items should be processed
    assert_report_queue_items_count(test_db_other_session, {})


def test_e2e_process_payment_reconciliation(
    local_test_db_session,
    local_test_db_other_session,
    local_initialize_factories_session,
    monkeypatch,
    set_exporter_env_vars,
):
    monkeypatch.setenv("FINEOS_PAYMENT_RECONCILIATION_EXTRACT_MAX_HISTORY_DATE", "2019-12-31")
    s3_config = payments_config.get_s3_config()

    extract_count = 10
    # Create payment reconciliation extract files
    with freeze_time("2021-05-01 20:00:00", tz_offset=5):
        folder_path = s3_config.fineos_adhoc_data_export_path
        generate_payment_reconciliation_extract_files(
            folder_path, get_current_timestamp_prefix(), extract_count
        )

        # run the task
        run_process_fineos_payment_reconciliation_extracts(
            db_session=local_test_db_session,
            log_entry_db_session=local_test_db_other_session,
            config=ProcessPaymentReconciliationExtractsConfiguration(["--steps", "ALL"]),
        )
        assert_success_file("pub-payments-process-snapshot")

        # confirm the files were generated
        processed_path = os.path.join(
            s3_config.pfml_fineos_extract_archive_path,
            payments_util.Constants.S3_INBOUND_PROCESSED_DIR,
            f"{get_current_timestamp_prefix()}payment-reconciliation-extract",
        )
        files = file_util.list_files(processed_path, recursive=True)
        assert len(files) == 3

        # confirm staging files were populated
        assert (
            len(local_test_db_session.query(FineosExtractPaymentFullSnapshot).all())
            == extract_count
        )
        assert (
            len(local_test_db_session.query(FineosExtractCancelledPayments).all()) == extract_count
        )
        assert (
            len(local_test_db_session.query(FineosExtractReplacedPayments).all()) == extract_count
        )

        # report
        assert_reports(
            s3_config.dfml_report_outbound_path,
            s3_config.pfml_error_reports_archive_path,
            PROCESS_FINEOS_RECONCILIATION_REPORTS,
            local_test_db_session,
        )

        # confirm metrics
        assert_metrics(
            local_test_db_other_session,
            "FineosExtractStep",
            {
                "fineos_prefix": "2021-05-01-21-00-00",
                "archive_path": "s3://test_bucket/cps/inbound/processed/2021-05-01-21-00-00-payment-reconciliation-extract",
                "records_processed_count": len(payments_util.PAYMENT_RECONCILIATION_EXTRACT_FILES)
                * extract_count,
            },
        )

        assert_metrics(
            local_test_db_other_session,
            "ReportStep",
            {
                "processed_report_count": len(PROCESS_FINEOS_RECONCILIATION_REPORTS),
                "report_error_count": 0,
                "report_generated_count": len(PROCESS_FINEOS_RECONCILIATION_REPORTS),
            },
        )


# == Common E2E Workflow Segments ==


def generate_test_dataset(
    scenario_descriptors: List[ScenarioDescriptor], db_session: db.Session
) -> TestDataSet:
    config = ScenarioDataConfig(
        scenarios_with_count=[
            ScenarioNameWithCount(scenario_name=scenario_descriptor.scenario_name, count=1)
            for scenario_descriptor in scenario_descriptors
        ]
    )
    scenario_dataset = generate_scenario_dataset(config=config, db_session=db_session)
    return TestDataSet(scenario_dataset)


def generate_fineos_extract_files(scenario_dataset: List[ScenarioData], round: int = 1):
    s3_config = payments_config.get_s3_config()

    fineos_data_export_path = s3_config.fineos_data_export_path
    fineos_extract_date_prefix = get_current_timestamp_prefix()

    # claimant extract
    generate_claimant_data_files(
        scenario_dataset, fineos_data_export_path, get_now_us_eastern(), round=round
    )
    # Confirm expected claimant files were generated
    assert_files(
        fineos_data_export_path,
        payments_util.CLAIMANT_EXTRACT_FILE_NAMES,
        fineos_extract_date_prefix,
    )
    # Confirm 1099 extract files were generated
    assert_files(
        fineos_data_export_path,
        payments_util.REQUEST_1099_EXTRACT_FILES_NAMES,
        fineos_extract_date_prefix,
    )

    # payment extract
    generate_payment_extract_files(
        scenario_dataset, fineos_data_export_path, get_now_us_eastern(), round=round
    )
    # Confirm expected payment files were generated
    assert_files(
        fineos_data_export_path,
        payments_util.PAYMENT_EXTRACT_FILE_NAMES,
        fineos_extract_date_prefix,
    )

    # vbi taskreport som extract
    generate_vbi_taskreport_som_extract_files(
        scenario_dataset, fineos_data_export_path, get_now_us_eastern()
    )
    assert_files(
        fineos_data_export_path,
        payments_util.VBI_TASKREPORT_SOM_EXTRACT_FILE_NAMES,
        fineos_extract_date_prefix,
    )


def generate_rejects_file(test_dataset: TestDataSet, round: int = 1):
    s3_config = payments_config.get_s3_config()

    rejects_file_received_path = os.path.join(
        s3_config.dfml_response_inbound_path, "Payment-Audit-Report-Response.csv"
    )

    audit_report_file_path = os.path.join(
        s3_config.dfml_report_outbound_path, "Payment-Audit-Report.csv"
    )

    parsed_audit_rows = parse_csv(audit_report_file_path)

    csv_file = file_util.write_file(rejects_file_received_path)
    csv_output = csv.DictWriter(
        csv_file,
        fieldnames=asdict(PAYMENT_AUDIT_CSV_HEADERS).values(),
        lineterminator="\n",
        quotechar='"',
        quoting=csv.QUOTE_ALL,
    )
    csv_output.writeheader()

    for parsed_audit_row in parsed_audit_rows:
        c_value = parsed_audit_row[PAYMENT_AUDIT_CSV_HEADERS.c_value]
        i_value = parsed_audit_row[PAYMENT_AUDIT_CSV_HEADERS.i_value]

        scenario_data = test_dataset.get_scenario_data_by_payment_ci(c_value, i_value)
        assert scenario_data, f"Can not find scenario data with c: {c_value}, i:{i_value}"

        scenario_descriptor = scenario_data.scenario_descriptor
        if scenario_descriptor.is_audit_rejected and scenario_descriptor.is_audit_skipped:
            raise Exception(
                "Invalid scenario with both audit rejected and audit skipped set to true"
            )

        if scenario_descriptor.is_audit_rejected:
            rejected_value = "Y"
            if scenario_descriptor.is_audit_approved_delayed and round > 1:
                rejected_value = "N"
            parsed_audit_row[
                PAYMENT_AUDIT_CSV_HEADERS.rejected_by_program_integrity
            ] = rejected_value
            parsed_audit_row[
                PAYMENT_AUDIT_CSV_HEADERS.rejected_notes
            ] = scenario_descriptor.audit_response_note

        if scenario_descriptor.is_audit_skipped:
            skipped_value = "Y"
            if scenario_descriptor.is_audit_approved_delayed and round > 1:
                skipped_value = "N"
            parsed_audit_row[PAYMENT_AUDIT_CSV_HEADERS.skipped_by_program_integrity] = skipped_value
            parsed_audit_row[
                PAYMENT_AUDIT_CSV_HEADERS.rejected_notes
            ] = scenario_descriptor.audit_response_note

    csv_output.writerows(parsed_audit_rows)
    csv_file.close()


def generate_pub_returns(test_dataset: TestDataSet):
    s3_config = payments_config.get_s3_config()

    pub_response_folder = os.path.join(s3_config.pub_moveit_inbound_path)
    PubACHResponseGenerator(test_dataset.scenario_dataset, pub_response_folder).run()

    PubCheckResponseGenerator(test_dataset.scenario_dataset, pub_response_folder).run()

    ManualPubRejectResponseGenerator(
        test_dataset.scenario_dataset, s3_config.dfml_response_inbound_path
    ).run()


def process_fineos_extracts(
    test_dataset: TestDataSet,
    mock_experian_client: soap_api.Client,
    db_session: db.Session,
    log_entry_db_session: db.Session,
    config: Optional[FineosTaskConfiguration] = None,
    expected_steps_override: List[Tuple[str, str]] = None,
):
    config = config if config else FineosTaskConfiguration(["--steps", "ALL"])
    with mock.patch(
        "massgov.pfml.delegated_payments.address_validation._get_experian_soap_client",
        return_value=mock_experian_client,
    ):
        run_fineos_ecs_task(
            db_session=db_session,
            log_entry_db_session=log_entry_db_session,
            config=config,
        )

    expected_steps = expected_steps_override or EXPECTED_STEPS_PROCESS_FINEOS_EXTRACTS
    assert_steps_run_in_order(log_entry_db_session, expected_steps)
    assert_success_file("pub-payments-process-fineos")
    test_dataset.populate_scenario_data_payments(db_session)
    test_dataset.populate_scenario_dataset_claims(db_session)


def process_pub_payments(
    db_session: db.Session,
    log_entry_db_session: db.Session,
    config: Optional[ProcessPubPaymentsTaskConfiguration] = None,
    expected_steps_override: List[Tuple[str, str]] = None,
):
    config = config if config else ProcessPubPaymentsTaskConfiguration(["--steps", "ALL"])
    run_process_pub_payments_ecs_task(
        db_session=db_session,
        log_entry_db_session=log_entry_db_session,
        config=config,
    )

    expected_steps = expected_steps_override or EXPECTED_STEPS_PROCESS_PUB_PAYMENTS
    assert_steps_run_in_order(log_entry_db_session, expected_steps)
    assert_success_file("pub-payments-create-pub-files")


def process_pub_responses(
    db_session: db.Session,
    log_entry_db_session: db.Session,
    config: Optional[ProcessPubResponsesTaskConfiguration] = None,
    expected_steps_override: List[Tuple[Type[Step], str]] = None,
):
    config = config if config else ProcessPubResponsesTaskConfiguration(["--steps", "ALL"])
    run_process_pub_responses_ecs_task(
        db_session=db_session,
        log_entry_db_session=log_entry_db_session,
        config=config,
    )

    expected_steps = expected_steps_override or EXPECTED_STEPS_PROCESS_PUB_RESPONSES
    assert_steps_run_in_order(log_entry_db_session, expected_steps)
    assert_success_file("pub-payments-process-pub-returns")


def setup_common_env_variables(monkeypatch):
    monkeypatch.setenv("FINEOS_CLAIMANT_EXTRACT_MAX_HISTORY_DATE", "2021-04-30")
    monkeypatch.setenv("FINEOS_PAYMENT_EXTRACT_MAX_HISTORY_DATE", "2021-04-30")
    monkeypatch.setenv("FINEOS_VBI_TASKREPORT_SOM_EXTRACT_MAX_HISTORY_DATE", "2021-04-30")

    monkeypatch.setenv("DFML_PUB_ACCOUNT_NUMBER", "123456789")
    monkeypatch.setenv("DFML_PUB_ROUTING_NUMBER", "234567890")
    monkeypatch.setenv("PUB_PAYMENT_STARTING_CHECK_NUMBER", "100")
    monkeypatch.setenv("USE_AUDIT_REJECT_TRANSACTION_STATUS", "1")
    monkeypatch.setenv("ENABLE_EMPLOYER_REIMBURSEMENT_PAYMENTS", "1")


# == Assertion Helpers ==


def assert_files(folder_path, expected_files, file_prefix=""):
    files_in_folder = file_util.list_files(folder_path)
    for expected_file in expected_files:
        assert (
            f"{file_prefix}{expected_file}" in files_in_folder
        ), f"Can not find {file_prefix}{expected_file} under path: {folder_path}, found files: {files_in_folder}"


def assert_claim_state_for_scenarios(
    test_dataset: TestDataSet,
    scenario_names: List[ScenarioName],
    end_state: Optional[LkState],
    db_session: db.Session,
):
    for scenario_name in scenario_names:
        scenario_data_items = test_dataset.get_scenario_data_by_name(scenario_name)

        assert scenario_data_items is not None, f"No data found for scenario: {scenario_name}"

        for scenario_data in scenario_data_items:
            claim = scenario_data.claim
            state_log = state_log_util.get_latest_state_log_in_flow(
                claim, Flow.DELEGATED_CLAIM_VALIDATION, db_session
            )
            if end_state is None:
                assert (
                    state_log is None
                ), f"Expected state log to be none for claim in scenario {scenario_name}, found {state_log.end_state.state_description}"
            else:
                assert (
                    state_log is not None
                ), f"No state found for scenario: {scenario_name}, {claim.state_logs}"
                assert (
                    state_log.end_state_id == end_state.state_id
                ), f"Unexpected claim state for scenario: {scenario_name}, expected: {end_state.state_description}, found: {state_log.end_state.state_description}"


def assert_payment_state_for_scenarios(
    test_dataset: TestDataSet,
    scenario_names: List[ScenarioName],
    end_state: LkState,
    db_session: db.Session,
    flow: LkFlow = Flow.DELEGATED_PAYMENT,
    check_additional_payment: bool = False,
):
    for scenario_name in scenario_names:
        scenario_data_items = test_dataset.get_scenario_data_by_name(scenario_name)
        assert scenario_data_items is not None, f"No data found for scenario: {scenario_name}"

        for scenario_data in scenario_data_items:
            if check_additional_payment:
                payment = scenario_data.additional_payment
            else:
                payment = scenario_data.payment
            assert payment is not None, f"No payment found for scenario: {scenario_name}"

            state_log = state_log_util.get_latest_state_log_in_flow(payment, flow, db_session)

            assert (
                state_log is not None
            ), f"No payment state log found for scenario: {scenario_name}"
            assert (
                state_log.end_state_id == end_state.state_id
            ), f"Unexpected payment state for scenario: {scenario_name}, expected: {end_state.state_description}, found: {state_log.end_state.state_description}, validation: {state_log.outcome}"


def assert_prenote_state(
    test_dataset: TestDataSet,
    scenario_names: List[ScenarioName],
    expected_prenote_state: PrenoteState,
):
    assertion_errors = []
    for scenario_name in scenario_names:
        scenario_data_items = test_dataset.get_scenario_data_by_name(scenario_name)

        assert scenario_data_items is not None, f"No data found for scenario: {scenario_name}"

        for scenario_data in scenario_data_items:
            payment = scenario_data.payment

            assert payment is not None, f"No Payment found: {scenario_name}"

            pub_eft = payment.pub_eft

            assert pub_eft is not None, f"No PubEft found: {scenario_name}"

            if pub_eft.prenote_state_id != expected_prenote_state.prenote_state_id:
                assertion_errors.append(
                    f"Scenario: {scenario_name}, found state: {pub_eft.prenote_state.prenote_state_description}\n"
                )

    errors = "".join(assertion_errors)
    assert (
        len(assertion_errors) == 0
    ), f"Unexpected prenote state for scenario(s) - expected state: {expected_prenote_state.prenote_state_description}\n{errors}"


def assert_employee_state_for_scenarios(
    test_dataset: TestDataSet,
    scenario_names: List[ScenarioName],
    end_state: LkState,
    flow: LkFlow,
    db_session: db.Session,
):
    for scenario_name in scenario_names:
        scenario_data_items = test_dataset.get_scenario_data_by_name(scenario_name)

        assert scenario_data_items is not None, f"No data found for scenario: {scenario_name}"

        for scenario_data in scenario_data_items:
            employee = scenario_data.employee

            state_log = state_log_util.get_latest_state_log_in_flow(employee, flow, db_session)

            assert (
                state_log is not None
            ), f"No employee state log found for scenario: {scenario_name}"
            assert (
                state_log.end_state_id == end_state.state_id
            ), f"Unexpected employee state for scenario: {scenario_name}, expected: {end_state.state_description}, found: {state_log.end_state.state_description}"


# Assert csv content contains expected row values (may be a subset of columns in rows)
# Will match part of the expected value
# Note: not order sensitive
def assert_csv_content(rows: Dict[str, str], rows_expected_values: List[Dict[str, str]]):
    def is_row_match(row_expected_values):
        for row in rows:
            match = False
            for column, expected_value in row_expected_values.items():
                value = row.get(column, None)
                if expected_value == "":
                    match = value == expected_value
                else:
                    match = (value == expected_value) or bool(re.match(expected_value, value))

                if not match:
                    break

            if match:
                return True

        return False

    for row_expected_values in rows_expected_values:
        assert is_row_match(
            row_expected_values
        ), f"Expected csv row not found - expected row values: {row_expected_values}"


def assert_reports(
    reports_folder_path: str,
    reports_archive_folder_path: str,
    report_names: List[ReportName],
    db_session: db.Session,
):
    date_folder = get_current_date_folder()
    timestamp_prefix = get_current_timestamp_prefix()

    for report_name in report_names:
        report = get_report_by_name(report_name)
        file_name = f"{report.report_name.value}.csv"

        outbound_folder = reports_folder_path
        sent_folder = os.path.join(
            reports_archive_folder_path, payments_util.Constants.S3_OUTBOUND_SENT_DIR, date_folder
        )

        assert_files(outbound_folder, [file_name])
        assert_files(sent_folder, [file_name], timestamp_prefix)

        assert_ref_file(
            f"{reports_archive_folder_path}/sent/{date_folder}/{timestamp_prefix}{file_name}",
            ReferenceFileType.DELEGATED_PAYMENT_REPORT_FILE,
            db_session,
        )


def assert_success_file(process_name):
    s3_config = payments_config.get_s3_config()

    processed_folder = os.path.join(
        s3_config.pfml_error_reports_archive_path,
        payments_util.Constants.S3_INBOUND_PROCESSED_DIR,
        get_current_date_folder(),
    )
    expected_file_name = f"{process_name}.SUCCESS"
    assert_files(processed_folder, [expected_file_name], get_current_timestamp_prefix())


def assert_report_queue_items_count(
    log_report_db_session: db.Session,
    import_log_expected_values: Optional[Dict[Type[Step], int]] = None,
):
    import_log_expected_values = import_log_expected_values if import_log_expected_values else {}
    expected_sources = set()
    assertion_errors = []

    report_queue_source_counts = (
        log_report_db_session.query(
            func.count(ImportLog.source),
            ImportLog.source,
        )
        .join(ImportLogReportQueue)
        .group_by(ImportLog.source)
        .all()
    )

    for step, expected_count in import_log_expected_values.items():
        source = step.__name__
        expected_sources.add(source)
        found_source = next(x for x in report_queue_source_counts if x.source == source)
        found_count = found_source[0] if found_source else 0
        if expected_count != found_count:
            assertion_errors.append(
                f"log source: {source}, expected: {expected_count}, found: {found_count}"
            )

    for found_count, source in report_queue_source_counts:
        if source not in expected_sources:
            assertion_errors.append(f"log source: {source}, expected: 0, found: {found_count}")

    errors = "\n".join(assertion_errors)
    assert len(assertion_errors) == 0, f"Unexpected report queue item count(s)\n{errors}"


def assert_metrics(
    log_report_db_session: db.Session,
    log_report_name: str,
    metrics_expected_values: Dict[str, Any],
    description: str = "",
    log_report_index: int = 0,  # we may have more than one report for a step
):
    log_reports = (
        log_report_db_session.query(ImportLog)
        .filter(ImportLog.source == log_report_name)
        .order_by(ImportLog.import_log_id.desc())
        .all()
    )

    log_report = log_reports[log_report_index]
    log_report = json.loads(log_report.report)

    assertion_errors = []
    for metric_key, expected_value in metrics_expected_values.items():
        value = log_report.get(metric_key, None)
        if value != expected_value:
            assertion_errors.append(
                f"metric: {metric_key}, expected: {expected_value}, found: {value}\n"
            )

    errors = "".join(assertion_errors)
    assert (
        len(assertion_errors) == 0
    ), f"Unexpected metric value(s) in log report '{log_report_name}', description: {description}\n{errors}"


def assert_steps_run_in_order(
    log_report_db_session: db.Session, step_type_pairs: List[Tuple[Step, str]]
):
    # Grab every import log during the current time freeze
    reports = (
        log_report_db_session.query(ImportLog)
        .filter(ImportLog.created_at >= get_now_us_eastern())
        .order_by(ImportLog.import_log_id.asc())
        .all()
    )

    assert len(reports) == len(
        step_type_pairs
    ), f"Expected {len(step_type_pairs)} steps to have run and generated import logs, and only found {len(reports)}"

    assertion_errors = []
    for report, step_type_pair in zip(reports, step_type_pairs):
        report_log = f"{report.import_log_id}, {report.source}, {report.import_type}"

        if step_type_pair[0].__name__ != report.source or step_type_pair[1] != report.import_type:
            assertion_errors.append(
                f"Expected pair source+type of {step_type_pair} and found {report_log}"
            )

        if report.status != "success":
            assertion_errors.append(f"Import log {report_log} was not successful")

        if not report.report:
            assertion_errors.append(f"No metrics found for import log {report_log}")
        else:
            # Convert it to a dictionary and verify at least some metrics were created
            # although we won't worry about specifics here.
            data = json.loads(report.report)
            if len(data) == 0:
                assertion_errors.append(f"No metrics generated for import log {report_log}")

            for metric in step_type_pair[0].Metrics:
                if metric not in data:
                    assertion_errors.append(f"Metric {metric} was missing in {report_log}")

    assert (
        len(assertion_errors) == 0
    ), f"Unxpected issues encountered with import log metrics: {assertion_errors}"


def assert_writeback_for_stage(
    test_dataset: TestDataSet,
    writeback_scenario_names: List[ScenarioName],
    db_session: db.Session,
    do_related_payments: bool = True,
):

    # Validate file creation
    s3_config = payments_config.get_s3_config()
    date_folder = get_current_date_folder()
    timestamp_prefix = get_current_timestamp_prefix()

    writeback_folder_path = os.path.join(s3_config.fineos_data_import_path)
    assert_files(writeback_folder_path, ["pei_writeback.csv"], timestamp_prefix)

    writeback_file_path = f"{s3_config.pfml_fineos_writeback_archive_path}sent/{date_folder}/{timestamp_prefix}pei_writeback.csv"
    assert_ref_file(writeback_file_path, ReferenceFileType.PEI_WRITEBACK, db_session)

    # Validate FINEOS status writeback states
    assert_payment_state_for_scenarios(
        test_dataset=test_dataset,
        scenario_names=writeback_scenario_names,
        end_state=State.DELEGATED_FINEOS_WRITEBACK_SENT,
        flow=Flow.DELEGATED_PEI_WRITEBACK,
        db_session=db_session,
    )

    # Validate counts
    generic_flow_scenario_payments = []
    for writeback_scenario_name in writeback_scenario_names:
        scenario_payments = test_dataset.get_scenario_payments_by_scenario_name(
            writeback_scenario_name
        )
        # In some cases, we know the related payments (ie. tax withholdings)
        # Won't have a new writeback, so skip validating them below
        for scenario_payment in scenario_payments:
            if not do_related_payments and scenario_payment.payment_transaction_type_id in [
                PaymentTransactionType.STATE_TAX_WITHHOLDING.payment_transaction_type_id,
                PaymentTransactionType.FEDERAL_TAX_WITHHOLDING.payment_transaction_type_id,
            ]:
                continue
            generic_flow_scenario_payments.append(scenario_payment)

    generic_flow_scenario_payment_ids = set([p.payment_id for p in generic_flow_scenario_payments])

    writeback_details = (
        db_session.query(FineosWritebackDetails)
        .filter(
            FineosWritebackDetails.payment_id.in_(generic_flow_scenario_payment_ids),
            FineosWritebackDetails.created_at
            >= get_now_us_eastern(),  # get writeback items created during current time freeze
        )
        .all()
    )
    assert len(writeback_details) == len(generic_flow_scenario_payment_ids)

    # Validate csv content
    expected_csv_rows = []
    for p in generic_flow_scenario_payments:
        expected_csv_row = {
            "pei_C_Value": p.fineos_pei_c_value,
            "pei_I_Value": p.fineos_pei_i_value,
        }

        # TODO remove condition when we are fully transitioned to using generic flow
        if p.payment_id in generic_flow_scenario_payment_ids:
            transaction_status = get_writeback_transaction_status_for_payment(db_session, p)
            expected_csv_row[
                "transactionStatus"
            ] = transaction_status.transaction_status_description
            expected_csv_row["status"] = transaction_status.writeback_record_status

            transaction_status_date = payments_util.get_transaction_status_date(p)
            expected_csv_row["transStatusDate"] = transaction_status_date.strftime(
                "%Y-%m-%d %H:%M:%S"
            )

        else:
            expected_csv_row["status"] = "Active"

        expected_csv_rows.append(expected_csv_row)

    writeback_csv_rows = parse_csv(writeback_file_path)
    assert_csv_content(writeback_csv_rows, expected_csv_rows)


# == Utility Helpers ==


def parse_csv(csv_file_path: str):
    parsed_csv = csv.DictReader(file_util.open_stream(csv_file_path))
    return list(parsed_csv)


def get_payments_in_end_state(db_session: db.Session, end_state: LkState) -> List[Payment]:
    state_logs = state_log_util.get_all_latest_state_logs_in_end_state(
        associated_class=state_log_util.AssociatedClass.PAYMENT,
        end_state=end_state,
        db_session=db_session,
    )

    return [state_log.payment for state_log in state_logs]


def get_writeback_transaction_status_for_payment(
    db_session: db.Session, payment: Payment
) -> LkFineosWritebackTransactionStatus:
    writeback_details = (
        db_session.query(FineosWritebackDetails)
        .filter(FineosWritebackDetails.payment_id == payment.payment_id)
        .order_by(FineosWritebackDetails.created_at.desc())
        .first()
    )

    assert writeback_details is not None

    return writeback_details.transaction_status


def get_current_date_folder():
    return get_now_us_eastern().strftime("%Y-%m-%d")


def get_current_timestamp_prefix():
    return get_now_us_eastern().strftime("%Y-%m-%d-%H-%M-%S-")


def assert_ref_file(file_path: str, ref_file_type: ReferenceFileType, db_session: db.Session):
    found = (
        db_session.query(ReferenceFile)
        .filter(ReferenceFile.file_location == file_path)
        .filter(ReferenceFile.reference_file_type_id == ref_file_type.reference_file_type_id)
        .one_or_none()
    )

    assert (
        found is not None
    ), f"No reference file found for type: {ref_file_type.reference_file_type_description}, file path: {file_path}"<|MERGE_RESOLUTION|>--- conflicted
+++ resolved
@@ -723,14 +723,11 @@
                 ScenarioName.TAX_WITHHOLDING_MISSING_PRIMARY_PAYMENT,
                 ScenarioName.IN_REVIEW_LEAVE_REQUEST_ADHOC_PAYMENTS_DECISION,
                 ScenarioName.HAPPY_PATH_PAYMENT_PREAPPROVED,
-<<<<<<< HEAD
                 ScenarioName.HAPPY_PATH_PAYMENT_IN_WAITING_WEEK,
-=======
                 ScenarioName.EMPLOYER_REIMBURSEMENT_PAYMENT,
                 ScenarioName.EMPLOYER_REIMBURSEMENT_WITH_STANDARD_PAYMENT,
                 ScenarioName.STANDARD_PAYMENT_WITH_TW_AND_ER,
                 ScenarioName.EMPLOYER_REIMBURSEMENT_PAYMENT_AMOUNT_OVER_CAP,
->>>>>>> 25e0ca5a
             ]
         )
 
@@ -788,16 +785,6 @@
                 if test_dataset.is_payment_scenario(
                     p, ScenarioName.TAX_WITHHOLDING_MISSING_PRIMARY_PAYMENT
                 )
-<<<<<<< HEAD
-                else ""
-                if test_dataset.is_payment_scenario(p, ScenarioName.HAPPY_PATH_PAYMENT_PREAPPROVED)
-                else "There were less than three previous payments",
-                PAYMENT_AUDIT_CSV_HEADERS.waiting_week: "1"
-                if test_dataset.is_payment_scenario(
-                    p, ScenarioName.HAPPY_PATH_PAYMENT_IN_WAITING_WEEK
-                )
-                else "",
-=======
                 else (
                     "Orphaned Employer Reimbursement"
                     if (
@@ -816,7 +803,11 @@
                         else "There were less than three previous payments"
                     )
                 ),
->>>>>>> 25e0ca5a
+                PAYMENT_AUDIT_CSV_HEADERS.waiting_week: "1"
+                if test_dataset.is_payment_scenario(
+                    p, ScenarioName.HAPPY_PATH_PAYMENT_IN_WAITING_WEEK
+                )
+                else "",
             }
             for p in audit_report_sent_payments
         ]
