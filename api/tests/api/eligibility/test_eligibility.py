--- conflicted
+++ resolved
@@ -40,11 +40,7 @@
     EmployerFactory,
     WagesAndContributionsFactory,
 )
-<<<<<<< HEAD
-from massgov.pfml.types import Fein, TaxId
-=======
 from massgov.pfml.util.datetime.quarter import Quarter
->>>>>>> df3c5cee
 
 
 def test_compute_financial_eligibility_no_data(test_db_session, initialize_factories_session):
@@ -148,70 +144,12 @@
     In these scenarios there is no data for 'current' quarter.
     """
 
-<<<<<<< HEAD
-    employer_fein = Fein("716779225")
-    tax_id = TaxIdentifierFactory.create(tax_identifier=TaxId("088574541"))
-    employee = EmployeeFactory.create(tax_identifier=tax_id)
-    employer = EmployerFactory.create(employer_fein=employer_fein)
-    application_submitted_date = date(2021, 1, 1)
-    leave_start_date = date(2021, 1, 1)
-    employee_id = employee.employee_id
-    employer_id = employer.employer_id
-    employment_status = "Employed"
-
-    WagesAndContributionsFactory.create(
-        employee=employee,
-        employer=employer,
-        filing_period=date(2020, 10, 1),
-        employee_qtr_wages=last_6_quarters_wages[0],
-    )
-    WagesAndContributionsFactory.create(
-        employee=employee,
-        employer=employer,
-        filing_period=date(2020, 7, 1),
-        employee_qtr_wages=last_6_quarters_wages[1],
-    )
-    WagesAndContributionsFactory.create(
-        employee=employee,
-        employer=employer,
-        filing_period=date(2020, 4, 1),
-        employee_qtr_wages=last_6_quarters_wages[2],
-    )
-    WagesAndContributionsFactory.create(
-        employee=employee,
-        employer=employer,
-        filing_period=date(2020, 1, 1),
-        employee_qtr_wages=last_6_quarters_wages[3],
-    )
-    WagesAndContributionsFactory.create(
-        employee=employee,
-        employer=employer,
-        filing_period=date(2019, 10, 1),
-        employee_qtr_wages=last_6_quarters_wages[4],
-    )
-    WagesAndContributionsFactory.create(
-        employee=employee,
-        employer=employer,
-        filing_period=date(2019, 7, 1),
-        employee_qtr_wages=last_6_quarters_wages[5],
-    )
-
-    result = eligibility.compute_financial_eligibility(
-        test_db_session,
-        employee_id,
-        employer_id,
-        employer_fein,
-        leave_start_date,
-        application_submitted_date,
-        employment_status,
-=======
     scenario = EligibilityScenarioDescriptor(
         last_x_quarters_wages=last_6_quarters_wages,
         application_submitted_date=date(2021, 1, 5),
         leave_start_date=date(2021, 1, 5),
         current_quarter_has_data=False,
         employment_status=EligibilityEmploymentStatus.employed,
->>>>>>> df3c5cee
     )
     scenario_data = generate_eligibility_scenario_data_in_db(scenario, test_db_session)
 
@@ -232,17 +170,6 @@
     In this scenario there is recorded wage data of 0 dollars for the current quarter
     """
 
-<<<<<<< HEAD
-    employer_fein = Fein("716779225")
-    tax_id = TaxIdentifierFactory.create(tax_identifier=TaxId("088574541"))
-    employee = EmployeeFactory.create(tax_identifier=tax_id)
-    employer = EmployerFactory.create(employer_fein=employer_fein)
-    application_submitted_date = date(2020, 10, 1)
-    leave_start_date = date(2020, 10, 1)
-    employee_id = employee.employee_id
-    employer_id = employer.employer_id
-    employment_status = "Employed"
-=======
     scenario = EligibilityScenarioDescriptor(
         last_x_quarters_wages=["0", "0", "6000", "6000", "8000", "8000"],
         application_submitted_date=date(2020, 10, 5),
@@ -858,7 +785,6 @@
         employer_average_weekly_wage=benefit_year_created.contributions[0].average_weekly_wage,
     )
 
->>>>>>> df3c5cee
 
 def test_BY_from_previous_leave_absence_keeps_someone_eligible_who_would_be_calculated_to_be_ineligible_otherwise(
     test_db_session: db.Session, initialize_factories_session
