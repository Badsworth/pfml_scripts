from datetime import date, timedelta

from freezegun import freeze_time

from massgov.pfml.api.services.applications import split_application_by_date, split_start_end_dates
from massgov.pfml.db.models.applications import AmountFrequency, ConcurrentLeave, EmployerBenefit
from massgov.pfml.db.models.factories import (
    ConcurrentLeaveFactory,
    ContinuousLeavePeriodFactory,
    EmployerBenefitFactory,
    IntermittentLeavePeriodFactory,
    OtherIncomeFactory,
    ReducedScheduleLeavePeriodFactory,
)
<<<<<<< HEAD
from massgov.pfml.fineos import exception
from massgov.pfml.fineos.mock.eform import (
    MOCK_EFORM_EMPLOYER_RESPONSE_V2,
    MOCK_EFORM_OTHER_INCOME_V1,
)
from massgov.pfml.fineos.models.customer_api import EForm, EFormAttribute, ModelEnum
from massgov.pfml.fineos.models.customer_api.spec import (
    AbsenceDay,
    AbsenceDetails,
    AbsencePeriod,
    EFormSummary,
    EpisodicLeavePeriodDetail,
    WeekBasedWorkPattern,
    WorkPatternDay,
)


@pytest.fixture(autouse=True)
def setup_factories(initialize_factories_session):
    return


@pytest.fixture
def absence_case_id():
    return ""


@pytest.fixture
def fineos_web_id():
    return ""


@pytest.fixture
def fineos_client():
    return massgov.pfml.fineos.create_client()


@pytest.fixture
def application():
    return ApplicationFactory.create(leave_reason_id=None, phone=None)


@pytest.fixture
def continuous_leave_periods():
    return [
        AbsencePeriod(
            id="PL-14449-0000002238",
            reason="Pregnancy/Maternity",
            reasonQualifier1="Foster Care",
            reasonQualifier2="",
            startDate=date(2021, 1, 1),
            endDate=date(2021, 2, 9),
            absenceType="Continuous",
            requestStatus="Pending",
        )
    ]


@pytest.fixture
def continuous_leave_periods_not_open():
    return [
        AbsencePeriod(
            id="PL-14449-0000002238",
            reason="Pregnancy/Maternity",
            reasonQualifier1="Foster Care",
            reasonQualifier2="",
            startDate=date(2021, 1, 1),
            endDate=date(2021, 2, 9),
            absenceType="Continuous",
            requestStatus="Approved",
        )
    ]


@pytest.fixture
def intermittent_leave_periods():
    episodic_leave_period_detail = EpisodicLeavePeriodDetail(
        frequency=5,
        frequencyInterval=5,
        frequencyIntervalBasis="Month",
        duration=10,
        durationBasis="week",
    )
    return [
        AbsencePeriod(
            id="PL-14449-0000002237",
            reason="Pregnancy/Maternity",
            reasonQualifier1="Foster Care",
            reasonQualifier2="",
            startDate=date(2021, 1, 29),
            endDate=date(2021, 1, 30),
            absenceType="Episodic",
            episodicLeavePeriodDetail=episodic_leave_period_detail,
            requestStatus="Pending",
        )
    ]


@pytest.fixture
def intermittent_leave_periods_not_open():
    episodic_leave_period_detail = EpisodicLeavePeriodDetail(
        frequency=5,
        frequencyInterval=5,
        frequencyIntervalBasis="Month",
        duration=10,
        durationBasis="week",
    )
    return [
        AbsencePeriod(
            id="PL-14449-0000002237",
            reason="Child Bonding",
            reasonQualifier1="Not Work Related",
            reasonQualifier2="",
            startDate=date(2021, 1, 29),
            endDate=date(2021, 1, 30),
            absenceType="Episodic",
            episodicLeavePeriodDetail=episodic_leave_period_detail,
            requestStatus="Approved",
        ),
        AbsencePeriod(
            id="PL-14449-0000002237",
            reason="Pregnancy/Maternity",
            reasonQualifier1="Foster Care",
            reasonQualifier2="",
            startDate=date(2021, 2, 1),
            endDate=date(2021, 2, 15),
            absenceType="Episodic",
            episodicLeavePeriodDetail=episodic_leave_period_detail,
            requestStatus="Approved",
        ),
        AbsencePeriod(
            id="PL-14449-0000002237",
            reason="Care for a Family Member",
            reasonQualifier1="Adoption",
            reasonQualifier2="",
            startDate=date(2021, 1, 30),
            endDate=date(2021, 2, 12),
            absenceType="Episodic",
            episodicLeavePeriodDetail=episodic_leave_period_detail,
            requestStatus="Approved",
        ),
    ]


@pytest.fixture
def intermittent_leave_periods_invalid_leave_reason():
    episodic_leave_period_detail = EpisodicLeavePeriodDetail(
        frequency=5,
        frequencyInterval=5,
        frequencyIntervalBasis="Month",
        duration=10,
        durationBasis="week",
    )
    return [
        AbsencePeriod(
            id="PL-14449-0000002237",
            reason="invalid",
            reasonQualifier1="Foster Care",
            reasonQualifier2="",
            startDate=date(2021, 1, 29),
            endDate=date(2021, 1, 30),
            absenceType="Episodic",
            episodicLeavePeriodDetail=episodic_leave_period_detail,
            requestStatus="Pending",
        )
    ]


@pytest.fixture
def intermittent_leave_periods_invalid_leave_reason_qualifier():
    episodic_leave_period_detail = EpisodicLeavePeriodDetail(
        frequency=5,
        frequencyInterval=5,
        frequencyIntervalBasis="Month",
        duration=10,
        durationBasis="week",
    )
    return [
        AbsencePeriod(
            id="PL-14449-0000002237",
            reason="Pregnancy/Maternity",
            reasonQualifier1="Invalid",
            reasonQualifier2="",
            startDate=date(2021, 1, 29),
            endDate=date(2021, 1, 30),
            absenceType="Episodic",
            episodicLeavePeriodDetail=episodic_leave_period_detail,
            requestStatus="Pending",
        )
    ]


@pytest.fixture
def reduced_leave_periods():
    return [
        AbsencePeriod(
            id="PL-14449-0000002239",
            reason="Pregnancy/Maternity",
            reasonQualifier1="Foster Care",
            reasonQualifier2="",
            startDate=date(2021, 1, 29),
            endDate=date(2021, 3, 29),
            absenceType="Reduced Schedule",
            requestStatus="Pending",
        )
    ]


@pytest.fixture
def absence_details(continuous_leave_periods, intermittent_leave_periods, reduced_leave_periods):
    return AbsenceDetails(
        creationDate=datetime(2020, 10, 10),
        notificationDate=date(2020, 10, 20),
        reportedTimeOff=[],
        absencePeriods=continuous_leave_periods
        + intermittent_leave_periods
        + reduced_leave_periods,
        absenceDays=[
            # friday, not in the reduced schedule leave range
            AbsenceDay(date=datetime(2021, 1, 15), timeRequested="3.25"),
            # monday
            AbsenceDay(date=datetime(2021, 2, 1), timeRequested="4.25"),
            # tuesday
            AbsenceDay(date=datetime(2021, 2, 2), timeRequested="3.00"),
        ],
        reportedReducedSchedule=[],
    )


@pytest.fixture
def absence_details_without_open_absence_period(
    continuous_leave_periods_not_open, intermittent_leave_periods_not_open
):
    return AbsenceDetails(
        creationDate=datetime(2020, 10, 10),
        notificationDate=date(2020, 10, 20),
        reportedTimeOff=[],
        absencePeriods=continuous_leave_periods_not_open + intermittent_leave_periods_not_open,
        reportedReducedSchedule=[],
    )


@pytest.fixture
def absence_details_invalid_leave_reason(intermittent_leave_periods_invalid_leave_reason):
    return AbsenceDetails(
        creationDate=datetime(2020, 10, 10),
        notificationDate=date(2020, 10, 20),
        reportedTimeOff=[],
        absencePeriods=intermittent_leave_periods_invalid_leave_reason,
        reportedReducedSchedule=[],
    )


@pytest.fixture
def absence_details_invalid_leave_reason_qualifier(
    intermittent_leave_periods_invalid_leave_reason_qualifier,
):
    return AbsenceDetails(
        creationDate=datetime(2020, 10, 10),
        notificationDate=date(2020, 10, 20),
        reportedTimeOff=[],
        absencePeriods=intermittent_leave_periods_invalid_leave_reason_qualifier,
        reportedReducedSchedule=[],
    )


def _compare_continuous_leave(
    application,
    continuous_leave: ContinuousLeavePeriod,
    fineos_continuous_leave: AbsencePeriod,
):
    assert continuous_leave.application_id == application.application_id
    assert continuous_leave.start_date == fineos_continuous_leave.startDate
    assert continuous_leave.end_date == fineos_continuous_leave.endDate


def _compare_intermittent_leave(application, intermittent_leave, fineos_intermittent_leave):
    assert intermittent_leave.application_id == application.application_id
    assert intermittent_leave.start_date == fineos_intermittent_leave.startDate
    assert intermittent_leave.end_date == fineos_intermittent_leave.endDate

    episodic_detail = fineos_intermittent_leave.episodicLeavePeriodDetail
    assert intermittent_leave.frequency == episodic_detail.frequency
    assert intermittent_leave.frequency_interval == episodic_detail.frequencyInterval
    assert intermittent_leave.frequency_interval_basis == episodic_detail.frequencyIntervalBasis
    assert intermittent_leave.duration == episodic_detail.duration
    assert intermittent_leave.duration_basis == episodic_detail.durationBasis


def _compare_reduced_leave(application, reduced_leave, fineos_reduced_leave):
    assert reduced_leave.application_id == application.application_id
    assert reduced_leave.start_date == fineos_reduced_leave.startDate
    assert reduced_leave.end_date == fineos_reduced_leave.endDate
    assert reduced_leave.monday_off_minutes == 255
    assert reduced_leave.tuesday_off_minutes == 180
    assert reduced_leave.wednesday_off_minutes == 0
    assert reduced_leave.thursday_off_minutes == 0
    assert reduced_leave.friday_off_minutes == 0
    assert reduced_leave.saturday_off_minutes == 0
    assert reduced_leave.sunday_off_minutes == 0


@mock.patch("massgov.pfml.fineos.mock_client.MockFINEOSClient.get_absence")
def test_set_application_absence_and_leave_period(
    mock_get_absence, fineos_client, fineos_web_id, absence_case_id, application, absence_details
):
    mock_get_absence.return_value = absence_details
    set_application_absence_and_leave_period(
        fineos_client, fineos_web_id, application, absence_case_id
    )

    assert len(application.continuous_leave_periods) == 1
    assert application.has_continuous_leave_periods
    continuous_leave = application.continuous_leave_periods[0]
    fineos_continuous_leave = absence_details.absencePeriods[0]
    _compare_continuous_leave(application, continuous_leave, fineos_continuous_leave)

    assert len(application.intermittent_leave_periods) == 1
    assert application.has_intermittent_leave_periods
    intermittent_leave = application.intermittent_leave_periods[0]
    fineos_intermittent_leave = absence_details.absencePeriods[1]
    _compare_intermittent_leave(application, intermittent_leave, fineos_intermittent_leave)

    assert len(application.reduced_schedule_leave_periods) == 1
    assert application.has_reduced_schedule_leave_periods
    reduced_leave = application.reduced_schedule_leave_periods[0]
    fineos_reduced_leave = absence_details.absencePeriods[2]
    _compare_reduced_leave(application, reduced_leave, fineos_reduced_leave)

    assert application.leave_reason_id == LeaveReason.get_id(
        absence_details.absencePeriods[0].reason
    )
    assert application.leave_reason_qualifier_id == LeaveReasonQualifier.get_id(
        absence_details.absencePeriods[0].reasonQualifier1
    )
    assert application.pregnant_or_recent_birth
    assert application.completed_time is None

    assert application.submitted_time == absence_details.creationDate
    assert application.has_future_child_date is False

    absence_details.absencePeriods[0].reason = "Child Bonding"
    absence_details.absencePeriods[0].status = "estimated"
    mock_get_absence.return_value = absence_details
    set_application_absence_and_leave_period(
        fineos_client, fineos_web_id, application, absence_case_id
    )
    assert application.has_future_child_date is True


@mock.patch("massgov.pfml.fineos.mock_client.MockFINEOSClient.get_absence")
def test_set_application_absence_and_leave_period_without_open_absence_period(
    mock_get_absence,
    fineos_client,
    fineos_web_id,
    absence_case_id,
    application,
    absence_details_without_open_absence_period,
):
    mock_get_absence.return_value = absence_details_without_open_absence_period
    set_application_absence_and_leave_period(
        fineos_client, fineos_web_id, application, absence_case_id
    )

    assert len(application.continuous_leave_periods) == 1
    assert application.has_continuous_leave_periods
    continuous_leave = application.continuous_leave_periods[0]
    fineos_continuous_leave = absence_details_without_open_absence_period.absencePeriods[0]
    _compare_continuous_leave(application, continuous_leave, fineos_continuous_leave)

    assert len(application.intermittent_leave_periods) == 3
    assert application.has_intermittent_leave_periods

    intermittent_leave = application.intermittent_leave_periods[0]
    fineos_intermittent_leave = absence_details_without_open_absence_period.absencePeriods[1]
    _compare_intermittent_leave(application, intermittent_leave, fineos_intermittent_leave)

    assert application.leave_reason_id == LeaveReason.get_id(
        absence_details_without_open_absence_period.absencePeriods[2].reason
    )
    assert application.leave_reason_qualifier_id == LeaveReasonQualifier.get_id(
        absence_details_without_open_absence_period.absencePeriods[2].reasonQualifier1
    )

    assert application.pregnant_or_recent_birth is True
    assert application.completed_time is not None

    assert application.submitted_time == absence_details_without_open_absence_period.creationDate


@mock.patch("massgov.pfml.fineos.mock_client.MockFINEOSClient.get_absence")
def test_set_application_absence_and_leave_period_invalid_leave_reason(
    mock_get_absence,
    fineos_client,
    fineos_web_id,
    absence_case_id,
    application,
    absence_details_invalid_leave_reason,
):
    mock_get_absence.return_value = absence_details_invalid_leave_reason
    with pytest.raises(ValidationException) as exc:
        set_application_absence_and_leave_period(
            fineos_client, fineos_web_id, application, absence_case_id
        )
    assert exc.value.errors == [
        ValidationErrorDetail(
            type=IssueType.invalid,
            message="Absence period reason is not supported.",
            field="leave_details.reason",
        )
    ]


@mock.patch("massgov.pfml.fineos.mock_client.MockFINEOSClient.get_absence")
def test_set_application_absence_and_leave_period_valid_but_unsupported_leave_reason(
    mock_get_absence, fineos_client, fineos_web_id, absence_case_id, application, absence_details
):
    valid_reason = AbsenceReason.MILITARY_CAREGIVER.absence_reason_description
    absence_details.absencePeriods[0].reason = valid_reason
    mock_get_absence.return_value = absence_details
    with pytest.raises(ValidationException) as exc:
        set_application_absence_and_leave_period(
            fineos_client, fineos_web_id, application, absence_case_id
        )
    assert exc.value.errors == [
        ValidationErrorDetail(
            type=IssueType.invalid,
            message="Absence period reason is not supported.",
            field="leave_details.reason",
        )
    ]


@mock.patch("massgov.pfml.fineos.mock_client.MockFINEOSClient.get_absence")
def test_set_application_absence_and_leave_period_invalid_leave_reason_qualifier(
    mock_get_absence,
    fineos_client,
    fineos_web_id,
    absence_case_id,
    application,
    absence_details_invalid_leave_reason_qualifier,
):
    mock_get_absence.return_value = absence_details_invalid_leave_reason_qualifier
    with pytest.raises(KeyError):
        set_application_absence_and_leave_period(
            fineos_client, fineos_web_id, application, absence_case_id
        )


@mock.patch("massgov.pfml.fineos.mock_client.MockFINEOSClient.get_absence")
def test_set_application_absence_with_open_and_completed_absence_periods(
    mock_get_absence,
    fineos_client,
    fineos_web_id,
    absence_case_id,
    application,
):
    absence_details = AbsenceDetails(
        absencePeriods=[
            AbsencePeriod(
                id="PL-14449-0000002238",
                reason="Serious Health Condition - Employee",
                reasonQualifier1="",
                reasonQualifier2="",
                startDate=date(2022, 2, 1),
                endDate=date(2022, 2, 28),
                absenceType="Continuous",
                requestStatus="Approved",
            ),
            AbsencePeriod(
                id="PL-14449-0000002239",
                reason="Serious Health Condition - Employee",
                reasonQualifier1="",
                reasonQualifier2="",
                startDate=date(2022, 1, 1),
                endDate=date(2022, 1, 31),
                absenceType="Reduced Schedule",
                requestStatus="Approved",
            ),
            AbsencePeriod(
                id="PL-14449-0000002238",
                reason="Child Bonding",
                reasonQualifier1="Not Work Related",
                reasonQualifier2="",
                startDate=date(2022, 3, 1),
                endDate=date(2022, 3, 31),
                absenceType="Continuous",
                requestStatus="Pending",
            ),
            AbsencePeriod(
                id="PL-14449-0000002239",
                reason="Child Bonding",
                reasonQualifier1="Not Work Related",
                reasonQualifier2="",
                startDate=date(2022, 4, 1),
                endDate=date(2022, 4, 15),
                absenceType="Reduced Schedule",
                requestStatus="Pending",
            ),
        ],
        absenceDays=[
            AbsenceDay(date=datetime(2022, 4, 4), timeRequested="4.25"),
            AbsenceDay(date=datetime(2022, 4, 5), timeRequested="3.00"),
        ],
    )
    mock_get_absence.return_value = absence_details
    set_application_absence_and_leave_period(
        fineos_client, fineos_web_id, application, absence_case_id
    )
    # When a claim has multiple leaves with different reasons and a mix of open and completed leaves,
    # we only need to set the Continuous, Reduced, Intermittent leave related to the open leaves.
    # In the mock data above, we should only set the leave date for the two Pending absence periods.
    assert len(application.continuous_leave_periods) == 1
    assert application.has_continuous_leave_periods
    assert application.continuous_leave_periods[0].start_date == date(2022, 3, 1)
    assert application.continuous_leave_periods[0].end_date == date(2022, 3, 31)

    assert len(application.reduced_schedule_leave_periods) == 1
    assert application.has_reduced_schedule_leave_periods
    assert application.reduced_schedule_leave_periods[0].start_date == date(2022, 4, 1)
    assert application.reduced_schedule_leave_periods[0].end_date == date(2022, 4, 15)

    assert application.leave_reason_id == LeaveReason.get_id("Child Bonding")
    assert application.completed_time is None


@mock.patch("massgov.pfml.fineos.mock_client.MockFINEOSClient.read_customer_details")
def test_set_customer_detail_fields(
    mock_read_customer_details, fineos_client, fineos_web_id, application, test_db_session
):
    customer_details_json = massgov.pfml.fineos.mock_client.mock_customer_details()
    customer_details = massgov.pfml.fineos.models.customer_api.Customer.parse_obj(
        customer_details_json
    )
    mock_read_customer_details.return_value = customer_details
    set_customer_detail_fields(fineos_client, fineos_web_id, application, test_db_session)
    assert application.first_name == "Samantha"
    assert application.last_name == "Jorgenson"
    assert application.gender_id == Gender.NONBINARY.gender_id
    assert application.mass_id == "123456789"
    assert application.has_state_id is True
    assert application.residential_address.address_line_one == "37 Mather Drive"


@mock.patch("massgov.pfml.fineos.mock_client.MockFINEOSClient.read_customer_details")
def test_set_customer_detail_fields_with_invalid_gender(
    mock_read_customer_details, fineos_client, fineos_web_id, application, test_db_session
):
    customer_details_json = massgov.pfml.fineos.mock_client.mock_customer_details()
    customer_details = massgov.pfml.fineos.models.customer_api.Customer.parse_obj(
        customer_details_json
    )
    customer_details.gender = "Any"
    mock_read_customer_details.return_value = customer_details
    set_customer_detail_fields(fineos_client, fineos_web_id, application, test_db_session)
    assert application.gender is None


@mock.patch("massgov.pfml.fineos.mock_client.MockFINEOSClient.read_customer_details")
def test_set_customer_detail_fields_with_no_gender(
    mock_read_customer_details, fineos_client, fineos_web_id, application, test_db_session
):
    customer_details_json = massgov.pfml.fineos.mock_client.mock_customer_details()
    customer_details = massgov.pfml.fineos.models.customer_api.Customer.parse_obj(
        customer_details_json
    )
    customer_details.gender = None
    mock_read_customer_details.return_value = customer_details
    set_customer_detail_fields(fineos_client, fineos_web_id, application, test_db_session)
    assert application.gender is None


@mock.patch("massgov.pfml.fineos.mock_client.MockFINEOSClient.read_customer_details")
def test_set_customer_detail_fields_with_no_mass_id(
    mock_read_customer_details, fineos_client, fineos_web_id, application, test_db_session
):
    customer_details_json = massgov.pfml.fineos.mock_client.mock_customer_details()
    customer_details = massgov.pfml.fineos.models.customer_api.Customer.parse_obj(
        customer_details_json
    )
    customer_details.classExtensionInformation = []
    mock_read_customer_details.return_value = customer_details
    set_customer_detail_fields(fineos_client, fineos_web_id, application, test_db_session)
    assert application.mass_id is None
    assert application.has_state_id is False


@mock.patch("massgov.pfml.fineos.mock_client.MockFINEOSClient.read_customer_details")
def test_set_customer_detail_fields_with_blank_mass_id(
    mock_read_customer_details, fineos_client, fineos_web_id, application, test_db_session
):
    customer_details_json = massgov.pfml.fineos.mock_client.mock_customer_details()
    customer_details = massgov.pfml.fineos.models.customer_api.Customer.parse_obj(
        customer_details_json
    )
    customer_details.classExtensionInformation = [
        massgov.pfml.fineos.models.customer_api.ExtensionAttribute(
            name="MassachusettsID", stringValue=""
        )
    ]
    mock_read_customer_details.return_value = customer_details
    set_customer_detail_fields(fineos_client, fineos_web_id, application, test_db_session)
    assert application.mass_id is None
    assert application.has_state_id is False


@mock.patch("massgov.pfml.fineos.mock_client.MockFINEOSClient.read_customer_details")
def test_set_customer_detail_fields_with_invalid_address(
    mock_read_customer_details, fineos_client, fineos_web_id, application, test_db_session
):
    customer_details_json = massgov.pfml.fineos.mock_client.mock_customer_details()
    customer_details = massgov.pfml.fineos.models.customer_api.Customer.parse_obj(
        customer_details_json
    )
    customer_details.customerAddress = "1234 SE Main"
    mock_read_customer_details.return_value = customer_details
    set_customer_detail_fields(fineos_client, fineos_web_id, application, test_db_session)
    assert application.residential_address is None


@mock.patch("massgov.pfml.fineos.mock_client.MockFINEOSClient.read_customer_details")
def test_set_customer_detail_fields_with_blank_address(
    mock_read_customer_details, fineos_client, fineos_web_id, application, test_db_session
):
    customer_details_json = massgov.pfml.fineos.mock_client.mock_customer_details()
    customer_details = massgov.pfml.fineos.models.customer_api.Customer.parse_obj(
        customer_details_json
    )
    customer_details.customerAddress = None
    mock_read_customer_details.return_value = customer_details
    set_customer_detail_fields(fineos_client, fineos_web_id, application, test_db_session)
    assert application.residential_address is None


def test_set_employment_status_and_occupations(fineos_client, fineos_web_id, application, user):
    set_employment_status_and_occupations(fineos_client, fineos_web_id, application)
    assert application.employment_status_id == EmploymentStatus.EMPLOYED.employment_status_id
    assert application.hours_worked_per_week == 37.5
    assert (
        application.work_pattern.work_pattern_days[0].day_of_week_id
        == DayOfWeek.MONDAY.day_of_week_id
    )
    assert application.work_pattern.work_pattern_days[0].minutes == 5 + 4 * 60


@mock.patch("massgov.pfml.fineos.mock_client.MockFINEOSClient.get_week_based_work_pattern")
def test_set_employment_status_and_occupations_work_pattern_not_fixed(
    mock_get_week_based_work_pattern, fineos_client, fineos_web_id, application, user
):
    mock_get_week_based_work_pattern.return_value = WeekBasedWorkPattern(
        workPatternType="2 weeks Rotating",
        workPatternDays=[WorkPatternDay(dayOfWeek="Monday", weekNumber=12, hours=4, minutes=5)],
    )
    set_employment_status_and_occupations(fineos_client, fineos_web_id, application)
    assert application.employment_status_id == EmploymentStatus.EMPLOYED.employment_status_id
    assert application.hours_worked_per_week == 37.5
    assert application.work_pattern is None


@mock.patch("massgov.pfml.fineos.mock_client.MockFINEOSClient.get_week_based_work_pattern")
def test_set_employment_status_and_occupations_work_pattern_fineos_error(
    mock_get_week_based_work_pattern, fineos_client, fineos_web_id, application, user
):
    # FINEOS returns a 403 Forbidden error for Variable work patterns
    error_msg = """{
        "error" : "User does not have permission to access the resource or the instance data",
        "correlationId" : "1234"
    }"""
    error = exception.FINEOSForbidden("get_week_based_work_pattern", 200, 403, error_msg)
    mock_get_week_based_work_pattern.side_effect = error
    set_employment_status_and_occupations(fineos_client, fineos_web_id, application)
    # data from the get_customer_occupations_customer_api() call is unaffected
    assert application.employment_status_id == EmploymentStatus.EMPLOYED.employment_status_id
    assert application.hours_worked_per_week == 37.5
    # due to 403 error, no work_pattern is set
    assert application.work_pattern is None


@mock.patch(
    "massgov.pfml.fineos.mock_client.MockFINEOSClient.get_customer_occupations_customer_api"
)
@pytest.mark.parametrize("status", ("Terminated", "Self-Employed", "Retired", "Unknown"))
def test_set_invalid_status_returns_error(
    mock_get_customer_occupations_customer_api,
    fineos_client,
    fineos_web_id,
    application,
    user,
    status,
):
    mock_get_customer_occupations_customer_api.return_value = [
        massgov.pfml.fineos.models.customer_api.ReadCustomerOccupation(
            occupationId=12345, hoursWorkedPerWeek=37.5, employmentStatus=status
        )
    ]
    with pytest.raises(ValidationException) as exc:
        set_employment_status_and_occupations(fineos_client, fineos_web_id, application)
        assert exc.value.errors == [
            ValidationErrorDetail(
                type=IssueType.invalid,
                message="Employment Status must be Active",
                field="employment_status",
            )
        ]


def test_set_payment_preference_fields(fineos_client, fineos_web_id, application, test_db_session):
    set_payment_preference_fields(fineos_client, fineos_web_id, application, test_db_session)
    assert application.has_submitted_payment_preference is True
    assert (
        application.payment_preference.payment_method.payment_method_id
        == PaymentMethod.ACH.payment_method_id
    )
    assert application.payment_preference.account_number == "1234565555"
    assert application.payment_preference.routing_number == "011222333"
    assert (
        application.payment_preference.bank_account_type.bank_account_type_id
        == BankAccountType.CHECKING.bank_account_type_id
    )
    assert application.has_mailing_address is True
    assert application.mailing_address.address_line_one == "44324 Nayeli Stream"


@mock.patch("massgov.pfml.fineos.mock_client.MockFINEOSClient.get_payment_preferences")
def test_set_payment_preference_fields_without_a_default_preference(
    mock_get_payment_preferences, fineos_client, fineos_web_id, application, test_db_session
):
    mock_get_payment_preferences.return_value = [
        massgov.pfml.fineos.models.customer_api.PaymentPreferenceResponse(
            paymentMethod="Elec Funds Transfer",
            paymentPreferenceId="96166",
            accountDetails=massgov.pfml.fineos.models.customer_api.AccountDetails(
                accountNo="0987654321",
                accountName="Constance Griffin",
                routingNumber="011222333",
                accountType="Checking",
            ),
        ),
        massgov.pfml.fineos.models.customer_api.PaymentPreferenceResponse(
            paymentMethod="Elec Funds Transfer",
            paymentPreferenceId="1234",
            accountDetails=massgov.pfml.fineos.models.customer_api.AccountDetails(
                accountNo="1234565555",
                accountName="Constance Griffin",
                routingNumber="011222333",
                accountType="Checking",
            ),
        ),
    ]
    set_payment_preference_fields(fineos_client, fineos_web_id, application, test_db_session)
    # takes first payment pref, if none is set to default
    assert application.payment_preference.account_number == "0987654321"
    assert application.has_submitted_payment_preference is True


@mock.patch("massgov.pfml.fineos.mock_client.MockFINEOSClient.get_payment_preferences")
def test_set_payment_preference_fields_with_check_as_default_preference(
    mock_get_payment_preferences, fineos_client, fineos_web_id, application, test_db_session
):
    mock_get_payment_preferences.return_value = [
        massgov.pfml.fineos.models.customer_api.PaymentPreferenceResponse(
            paymentMethod="Check",
            paymentPreferenceId="96166",
            isDefault=True,
            chequeDetails=massgov.pfml.fineos.models.customer_api.ChequeDetails(
                nameToPrintOnCheck=""
            ),
            customerAddress=massgov.pfml.fineos.models.customer_api.CustomerAddress(
                address=massgov.pfml.fineos.models.customer_api.Address(
                    addressLine1="1234 SE Elm",
                    addressLine2="",
                    addressLine3="",
                    addressLine4="Amherst",
                    addressLine5="",
                    addressLine6="MA",
                    addressLine7="",
                    postCode="01002",
                    country="USA",
                    classExtensionInformation=[],
                )
            ),
        ),
    ]
    set_payment_preference_fields(fineos_client, fineos_web_id, application, test_db_session)
    assert (
        application.payment_preference.payment_method.payment_method_id
        == PaymentMethod.CHECK.payment_method_id
    )
    assert application.has_submitted_payment_preference is True
    assert application.has_mailing_address is True
    assert application.mailing_address.address_line_one == "1234 SE Elm"


@mock.patch("massgov.pfml.fineos.mock_client.MockFINEOSClient.get_payment_preferences")
def test_set_payment_preference_fields_with_blank_payment_method(
    mock_get_payment_preferences, fineos_client, fineos_web_id, application, test_db_session
):
    mock_get_payment_preferences.return_value = [
        massgov.pfml.fineos.models.customer_api.PaymentPreferenceResponse(
            paymentMethod="", paymentPreferenceId="1234", isDefault=True
        )
    ]
    set_payment_preference_fields(fineos_client, fineos_web_id, application, test_db_session)
    assert application.payment_preference is None
    assert application.has_submitted_payment_preference is False


@mock.patch("massgov.pfml.fineos.mock_client.MockFINEOSClient.get_payment_preferences")
def test_set_payment_preference_fields_without_address(
    mock_get_payment_preferences, fineos_client, fineos_web_id, application, test_db_session
):
    mock_get_payment_preferences.return_value = [
        massgov.pfml.fineos.models.customer_api.PaymentPreferenceResponse(
            paymentMethod="Elec Funds Transfer",
            paymentPreferenceId="85622",
            isDefault=True,
            accountDetails=massgov.pfml.fineos.models.customer_api.AccountDetails(
                accountNo="1234565555",
                accountName="Constance Griffin",
                routingNumber="011222333",
                accountType="Checking",
            ),
        )
    ]
    set_payment_preference_fields(fineos_client, fineos_web_id, application, test_db_session)
    assert application.has_mailing_address is False
    assert application.mailing_address is None


@mock.patch("massgov.pfml.fineos.mock_client.MockFINEOSClient.read_customer_contact_details")
def test_set_customer_contact_detail_fields(
    mock_read_customer_contact_details, fineos_client, fineos_web_id, application, test_db_session
):
    customer_contact_details_json = massgov.pfml.fineos.mock_client.mock_customer_contact_details()
    customer_contact_details = massgov.pfml.fineos.models.customer_api.ContactDetails.parse_obj(
        customer_contact_details_json
    )

    application.user.mfa_phone_number = "+13214567890"
    application.user.mfa_delivery_preference_id = 1  # 'SMS' for MFA
    mock_read_customer_contact_details.return_value = customer_contact_details
    set_customer_contact_detail_fields(fineos_client, fineos_web_id, application, test_db_session)

    # This also asserts that the preferred phone number gets returned in this case
    # since the phone number being set is the 2nd element in the phoneNumbers array
    assert application.phone.phone_number == "+13214567890"
    assert application.phone_id == application.phone.phone_id


@mock.patch("massgov.pfml.fineos.mock_client.MockFINEOSClient.read_customer_contact_details")
def test_set_customer_contact_detail_fields_missing_country_code(
    mock_read_customer_contact_details, fineos_client, fineos_web_id, application, test_db_session
):
    customer_contact_details_json = massgov.pfml.fineos.mock_client.mock_customer_contact_details()
    # country code missing
    for phone_num in customer_contact_details_json["phoneNumbers"]:
        phone_num["intCode"] = None
    customer_contact_details = massgov.pfml.fineos.models.customer_api.ContactDetails.parse_obj(
        customer_contact_details_json
    )

    application.user.mfa_phone_number = "+13214567890"
    application.user.mfa_delivery_preference_id = 1
    mock_read_customer_contact_details.return_value = customer_contact_details
    set_customer_contact_detail_fields(fineos_client, fineos_web_id, application, test_db_session)

    # We still get a match, country code added
    assert application.phone.phone_number == "+13214567890"
    assert application.phone_id == application.phone.phone_id


def test_set_customer_contact_detail_fields_without_mfa_enabled(
    fineos_client, fineos_web_id, application, test_db_session
):
    application.user.mfa_phone_number = None
    application.user.mfa_delivery_preference_id = 2  # 'opt-out' of MFA
    with pytest.raises(ValidationException) as exc:
        set_customer_contact_detail_fields(
            fineos_client, fineos_web_id, application, test_db_session
        )

    assert exc.value.errors == [
        ValidationErrorDetail(
            type=IssueType.incorrect,
            message="Code 3: An issue occurred while trying to import the application.",
        )
    ]
    assert application.phone is None


def test_set_customer_contact_detail_fields_without_matching_mfa_phone_number(
    fineos_client, fineos_web_id, application, test_db_session
):
    application.user.mfa_phone_number = "+12341456789"
    application.user.mfa_delivery_preference_id = 1
    with pytest.raises(ValidationException) as exc:
        set_customer_contact_detail_fields(
            fineos_client, fineos_web_id, application, test_db_session
        )

    assert exc.value.errors == [
        ValidationErrorDetail(
            type=IssueType.incorrect,
            message="Code 3: An issue occurred while trying to import the application.",
        )
    ]

    assert application.phone is None


@mock.patch("massgov.pfml.fineos.mock_client.MockFINEOSClient.read_customer_contact_details")
def test_set_customer_contact_detail_fields_with_invalid_phone_number(
    mock_read_customer_contact_details, fineos_client, fineos_web_id, application, test_db_session
):
    customer_contact_details_json = massgov.pfml.fineos.mock_client.mock_customer_contact_details()
    customer_contact_details = massgov.pfml.fineos.models.customer_api.ContactDetails.parse_obj(
        customer_contact_details_json
    )
    # Reset phone fields that get auto generated from the application factory
    application.phone_id = None
    application.phone = None
    customer_contact_details.phoneNumbers = None

    mock_read_customer_contact_details.return_value = customer_contact_details
    set_customer_contact_detail_fields(fineos_client, fineos_web_id, application, test_db_session)
    assert application.phone is None
    assert application.phone_id is None


@mock.patch("massgov.pfml.fineos.mock_client.MockFINEOSClient.read_customer_contact_details")
def test_set_customer_contact_detail_fields_with_no_contact_details_returned_from_fineos(
    mock_read_customer_contact_details, fineos_client, fineos_web_id, application, test_db_session
):
    # Reset phone fields that get auto generated from the application factory
    application.phone_id = None
    application.phone = None

    # Checks to assert that if FINEOS returns no data, we don't update the applications phone record
    mock_read_customer_contact_details.return_value = None
    set_customer_contact_detail_fields(fineos_client, fineos_web_id, application, test_db_session)
    assert application.phone is None
    assert application.phone_id is None

    # Checks to assert that if FINEOS returns contact details, but no phone numbers,
    # we don't update the application phone record
    customer_contact_details_json = massgov.pfml.fineos.mock_client.mock_customer_contact_details()
    customer_contact_details = massgov.pfml.fineos.models.customer_api.ContactDetails.parse_obj(
        customer_contact_details_json
    )
    customer_contact_details.phoneNumbers = None
    mock_read_customer_contact_details.return_value = customer_contact_details
    set_customer_contact_detail_fields(fineos_client, fineos_web_id, application, test_db_session)
    assert application.phone is None
    assert application.phone_id is None


def test_set_other_leaves(
    fineos_client, fineos_web_id, application, test_db_session, absence_case_id
):
    set_other_leaves(fineos_client, fineos_web_id, application, test_db_session, absence_case_id)
    assert application.has_previous_leaves_other_reason is True
    assert application.has_previous_leaves_same_reason is False
    assert application.has_concurrent_leave is True


def test_set_other_leaves_includes_minutes(
    fineos_client, fineos_web_id, application, test_db_session, absence_case_id
):
    set_other_leaves(fineos_client, fineos_web_id, application, test_db_session, absence_case_id)
    assert application.has_previous_leaves_other_reason is True
    test_db_session.refresh(application)
    # values from MOCK_CUSTOMER_EFORM_OTHER_LEAVES
    assert application.previous_leaves_other_reason[0].leave_minutes == 2400
    assert application.previous_leaves_other_reason[0].worked_per_week_minutes == 1245


@mock.patch("massgov.pfml.fineos.mock_client.MockFINEOSClient.customer_get_eform_summary")
def test_set_other_leaves_with_no_leaves(
    mock_customer_get_eform_summary,
    fineos_client,
    fineos_web_id,
    application,
    test_db_session,
    absence_case_id,
):
    mock_customer_get_eform_summary.return_value = []
    set_other_leaves(fineos_client, fineos_web_id, application, test_db_session, absence_case_id)
    assert application.has_previous_leaves_other_reason is False
    assert application.has_previous_leaves_same_reason is False
    assert application.has_concurrent_leave is False
    assert application.concurrent_leave is None


@mock.patch("massgov.pfml.fineos.mock_client.MockFINEOSClient.customer_get_eform")
def test_set_other_leaves_with_only_concurrent_leave(
    mock_customer_get_eform,
    fineos_client,
    fineos_web_id,
    application,
    test_db_session,
    absence_case_id,
):
    mock_customer_get_eform.return_value = EForm(
        eformId=211714,
        eformType="Other Leaves - current version",
        eformAttributes=[
            # Minimum info needed to create Concurrent Leave:
            EFormAttribute(
                name="V2AccruedPLEmployer1",  # is_for_current_employer
                enumValue=ModelEnum(domainName="PleaseSelectYesNo", instanceValue="Yes"),
            )
        ],
    )
    set_other_leaves(fineos_client, fineos_web_id, application, test_db_session, absence_case_id)
    assert application.has_previous_leaves_other_reason is False
    assert application.has_previous_leaves_same_reason is False
    assert application.has_concurrent_leave is True


@mock.patch("massgov.pfml.fineos.mock_client.MockFINEOSClient.customer_get_eform")
def test_set_other_leaves_with_only_previous_leave_same_reason(
    mock_customer_get_eform,
    fineos_client,
    fineos_web_id,
    application,
    test_db_session,
    absence_case_id,
):
    mock_customer_get_eform.return_value = EForm(
        eformId=211714,
        eformType="Other Leaves - current version",
        eformAttributes=[
            # Minimum info needed to create Previous Leave, same reason:
            EFormAttribute(
                name="V2Leave1",  # is_for_same_reason
                enumValue=ModelEnum(domainName="PleaseSelectYesNo", instanceValue="Yes"),
            ),
            EFormAttribute(
                name="V2LeaveFromEmployer1",  # is_for_current_employer
                enumValue=ModelEnum(domainName="PleaseSelectYesNo", instanceValue="Yes"),
            ),
        ],
    )

    set_other_leaves(fineos_client, fineos_web_id, application, test_db_session, absence_case_id)
    assert application.has_previous_leaves_other_reason is False
    assert application.has_previous_leaves_same_reason is True
    assert application.has_concurrent_leave is False
    assert application.concurrent_leave is None


@mock.patch("massgov.pfml.fineos.mock_client.MockFINEOSClient.customer_get_eform")
def test_set_other_leaves_with_only_previous_leave_other_reason(
    mock_customer_get_eform,
    fineos_client,
    fineos_web_id,
    application,
    test_db_session,
    absence_case_id,
):
    mock_customer_get_eform.return_value = EForm(
        eformId=211714,
        eformType="Other Leaves - current version",
        eformAttributes=[
            # Minimum info needed to create Previous Leave, other reason:
            EFormAttribute(
                name="V2Leave1",  # is_for_same_reason
                enumValue=ModelEnum(domainName="PleaseSelectYesNo", instanceValue="No"),
            ),
            EFormAttribute(
                name="V2LeaveFromEmployer1",  # is_for_current_employer
                enumValue=ModelEnum(domainName="PleaseSelectYesNo", instanceValue="Yes"),
            ),
        ],
    )

    set_other_leaves(fineos_client, fineos_web_id, application, test_db_session, absence_case_id)
    assert application.has_previous_leaves_other_reason is True
    assert application.has_previous_leaves_same_reason is False
    assert application.has_concurrent_leave is False
    assert application.concurrent_leave is None


@mock.patch("massgov.pfml.fineos.mock_client.MockFINEOSClient.customer_get_eform")
def test_set_other_leaves_with_previous_leave_blank_qualifying_reason(
    mock_customer_get_eform,
    fineos_client,
    fineos_web_id,
    application,
    test_db_session,
    absence_case_id,
):
    mock_customer_get_eform.return_value = EForm(
        eformId=211714,
        eformType="Other Leaves - current version",
        eformAttributes=[
            # Minimum info needed to create Previous Leave, other reason:
            EFormAttribute(
                name="V2Leave1",  # is_for_same_reason
                enumValue=ModelEnum(domainName="PleaseSelectYesNo", instanceValue="No"),
            ),
            EFormAttribute(
                name="V2LeaveFromEmployer1",  # is_for_current_employer
                enumValue=ModelEnum(domainName="PleaseSelectYesNo", instanceValue="Yes"),
            ),
            EFormAttribute(
                name="V2QualifyingReason1",  # left blank
                enumValue=ModelEnum(domainName="PleaseSelectYesNo", instanceValue="Please Select"),
            ),
        ],
    )

    set_other_leaves(fineos_client, fineos_web_id, application, test_db_session, absence_case_id)
    assert application.has_previous_leaves_other_reason is True
    assert application.has_previous_leaves_same_reason is False
    assert application.has_concurrent_leave is False
    assert application.concurrent_leave is None


@mock.patch("massgov.pfml.fineos.mock_client.MockFINEOSClient.customer_get_eform")
def test_set_other_leaves_with_both_types_of_previous_leave(
    mock_customer_get_eform,
    fineos_client,
    fineos_web_id,
    application,
    test_db_session,
    absence_case_id,
):
    mock_customer_get_eform.return_value = EForm(
        eformId=211714,
        eformType="Other Leaves - current version",
        eformAttributes=[
            # Minimum info needed to create Previous Leaves, both other and same reason:
            EFormAttribute(
                name="V2Leave1",  # is_for_same_reason
                enumValue=ModelEnum(domainName="PleaseSelectYesNo", instanceValue="No"),
            ),
            EFormAttribute(
                name="V2LeaveFromEmployer1",  # is_for_current_employer
                enumValue=ModelEnum(domainName="PleaseSelectYesNo", instanceValue="Yes"),
            ),
            EFormAttribute(
                name="V2Leave2",  # is_for_same_reason
                enumValue=ModelEnum(domainName="PleaseSelectYesNo", instanceValue="Yes"),
            ),
            EFormAttribute(
                name="V2LeaveFromEmployer2",  # is_for_current_employer
                enumValue=ModelEnum(domainName="PleaseSelectYesNo", instanceValue="Yes"),
            ),
        ],
    )

    set_other_leaves(fineos_client, fineos_web_id, application, test_db_session, absence_case_id)
    assert application.has_previous_leaves_other_reason is True
    assert application.has_previous_leaves_same_reason is True
    assert application.has_concurrent_leave is False
    assert application.concurrent_leave is None


@mock.patch("massgov.pfml.fineos.mock_client.MockFINEOSClient.customer_get_eform")
def test_set_employer_benefits_from_fineos_v1(
    mock_customer_get_eform,
    fineos_client,
    fineos_web_id,
    application,
    test_db_session,
    absence_case_id,
):
    eform_summaries = [
        EFormSummary(eformId=211714, eformType=EformTypes.OTHER_INCOME),
        EFormSummary(eformId=211714, eformType=EformTypes.OTHER_LEAVES),  # should not be parsed
    ]

    mock_customer_get_eform.return_value = MOCK_EFORM_OTHER_INCOME_V1

    set_employer_benefits_from_fineos(
        fineos_client,
        fineos_web_id,
        application,
        test_db_session,
        absence_case_id,
        eform_summaries=eform_summaries,
    )
    assert application.has_employer_benefits is True
    assert len(application.employer_benefits) == 1


@mock.patch("massgov.pfml.fineos.mock_client.MockFINEOSClient.customer_get_eform")
def test_set_employer_benefits_from_fineos_v2(
    mock_customer_get_eform,
    fineos_client,
    fineos_web_id,
    application,
    test_db_session,
    absence_case_id,
):
    eform_summaries = [
        EFormSummary(eformId=211714, eformType=EformTypes.OTHER_INCOME_V2),
    ]

    mock_customer_get_eform.return_value = MOCK_EFORM_EMPLOYER_RESPONSE_V2

    set_employer_benefits_from_fineos(
        fineos_client,
        fineos_web_id,
        application,
        test_db_session,
        absence_case_id,
        eform_summaries=eform_summaries,
    )
    assert application.has_employer_benefits is True
    assert len(application.employer_benefits) == 1


@mock.patch("massgov.pfml.fineos.mock_client.MockFINEOSClient.customer_get_eform")
def test_set_employer_benefits_from_fineos_v2_does_not_insert_duplicate_other_income(
    mock_customer_get_eform,
    fineos_client,
    fineos_web_id,
    application,
    test_db_session,
    absence_case_id,
):
    eform_summaries = [
        EFormSummary(eformId=211714, eformType=EformTypes.OTHER_INCOME_V2),
    ]

    mock_customer_get_eform.return_value = MOCK_EFORM_EMPLOYER_RESPONSE_V2

    set_employer_benefits_from_fineos(
        fineos_client,
        fineos_web_id,
        application,
        test_db_session,
        absence_case_id,
        eform_summaries=eform_summaries,
    )
    set_other_incomes_from_fineos(
        fineos_client,
        fineos_web_id,
        application,
        test_db_session,
        absence_case_id,
        eform_summaries=eform_summaries,
    )
    assert application.has_employer_benefits is True
    assert len(application.employer_benefits) == 1
    assert application.has_other_incomes is False
    assert len(application.other_incomes) == 0


@mock.patch("massgov.pfml.fineos.mock_client.MockFINEOSClient.customer_get_eform")
def test_set_other_incomes_from_fineos(
    mock_customer_get_eform,
    fineos_client,
    fineos_web_id,
    application,
    test_db_session,
    absence_case_id,
):
    eform_summaries = [
        EFormSummary(eformId=1, eformType=EformTypes.OTHER_INCOME_V2),
        EFormSummary(eformId=2, eformType=EformTypes.OTHER_INCOME),  # should not be parsed
        EFormSummary(eformId=3, eformType=EformTypes.OTHER_LEAVES),  # should not be parsed
    ]

    mock_customer_get_eform.return_value = EForm(
        eformId=211714,
        eformType="Other Income - current version",
        eformAttributes=[
            # Minimum info needed to create Previous Leaves, both other and same reason:
            EFormAttribute(
                name="V2OtherIncomeNonEmployerBenefitStartDate",
                dateValue="2021-05-04",
            ),
            EFormAttribute(
                name="V2OtherIncomeNonEmployerBenefitEndDate",
                dateValue="2021-05-05",
            ),
            EFormAttribute(
                name="V2OtherIncomeNonEmployerBenefitFrequency",
                enumValue=ModelEnum(domainName="FrequencyEforms", instanceValue="Per Month"),
            ),
            EFormAttribute(
                name="V2OtherIncomeNonEmployerBenefitWRT",
                enumValue=ModelEnum(
                    domainName="WageReplacementType2",
                    instanceValue="Earnings from another employer or through self-employment",
                ),
            ),
            EFormAttribute(
                name="V2ReceiveWageReplacement",
                enumValue=ModelEnum(domainName="YesNoI'veApplied", instanceValue="Yes"),
            ),
            EFormAttribute(name="V2OtherIncomeNonEmployerBenefitAmount1", decimalValue=100.0),
        ],
    )
    set_other_incomes_from_fineos(
        fineos_client,
        fineos_web_id,
        application,
        test_db_session,
        absence_case_id,
        eform_summaries=eform_summaries,
    )

    assert application.has_other_incomes is True
    assert application.other_incomes[0].income_amount_dollars == 100
    assert (
        application.other_incomes[0].income_type_id == 7
    )  # OTHER EMPLOYER INCOME TYPE (lk_other_income_type)
    assert len(application.other_incomes) == 1


@mock.patch("massgov.pfml.fineos.mock_client.MockFINEOSClient.customer_get_eform")
def test_set_other_incomes_with_multiple_different_income_types(
    mock_customer_get_eform,
    fineos_client,
    fineos_web_id,
    application,
    test_db_session,
    absence_case_id,
):

    mock_customer_get_eform.return_value = EForm(
        eformId=211714,
        eformType="Other Income - current version",
        eformAttributes=[
            EFormAttribute(
                name="V2OtherIncomeNonEmployerBenefitStartDate",
                dateValue="2021-05-04",
            ),
            EFormAttribute(
                name="V2OtherIncomeNonEmployerBenefitEndDate",
                dateValue="2021-05-05",
            ),
            EFormAttribute(
                name="V2OtherIncomeNonEmployerBenefitFrequency",
                enumValue=ModelEnum(domainName="FrequencyEforms", instanceValue="Per Month"),
            ),
            EFormAttribute(
                name="V2OtherIncomeNonEmployerBenefitWRT1",
                enumValue=ModelEnum(
                    domainName="WageReplacementType2", instanceValue="Jones Act benefits"
                ),
            ),
            EFormAttribute(
                name="V2OtherIncomeNonEmployerBenefitWRT2",
                enumValue=ModelEnum(
                    domainName="WageReplacementType2",
                    instanceValue="Disability benefits under a governmental retirement plan such as STRS or PERS",
                ),
            ),
            EFormAttribute(
                name="V2ReceiveWageReplacement",
                enumValue=ModelEnum(domainName="YesNoI'veApplied", instanceValue="Yes"),
            ),
            EFormAttribute(name="V2OtherIncomeNonEmployerBenefitAmount1", decimalValue=100.0),
            EFormAttribute(name="V2OtherIncomeNonEmployerBenefitAmount2", decimalValue=200.0),
        ],
    )
    set_other_incomes_from_fineos(
        fineos_client,
        fineos_web_id,
        application,
        test_db_session,
        absence_case_id,
        eform_summaries=[EFormSummary(eformId=1, eformType=EformTypes.OTHER_INCOME_V2)],
    )
    assert application.has_other_incomes is True

    assert application.other_incomes[0].income_amount_dollars == 100
    assert application.other_incomes[0].income_type_id == 5  # (lk_other_income_type)

    assert application.other_incomes[1].income_amount_dollars == 200
    assert application.other_incomes[1].income_type_id == 4  # (lk_other_income_type)

    assert len(application.other_incomes) == 2


@mock.patch("massgov.pfml.fineos.mock_client.MockFINEOSClient.customer_get_eform")
def test_set_other_incomes_from_fineos_without_frequency_or_type(
    mock_customer_get_eform,
    fineos_client,
    fineos_web_id,
    application,
    test_db_session,
    absence_case_id,
):
    eform_summaries = [
        EFormSummary(eformId=1, eformType=EformTypes.OTHER_INCOME_V2),
    ]

    mock_customer_get_eform.return_value = EForm(
        eformId=211714,
        eformType="Other Income - current version",
        eformAttributes=[
            # Minimum info needed to create Previous Leaves, both other and same reason:
            EFormAttribute(
                name="V2OtherIncomeNonEmployerBenefitStartDate",
                dateValue="2021-05-04",
            ),
            EFormAttribute(
                name="V2OtherIncomeNonEmployerBenefitEndDate",
                dateValue="2021-05-05",
            ),
            EFormAttribute(
                name="V2OtherIncomeNonEmployerBenefitFrequency",
                enumValue=ModelEnum(domainName="FrequencyEforms", instanceValue="Not Provided"),
            ),
            EFormAttribute(
                name="V2OtherIncomeNonEmployerBenefitWRT",
                enumValue=ModelEnum(
                    domainName="WageReplacementType2",
                    instanceValue="Please Select",
                ),
            ),
            EFormAttribute(
                name="V2ReceiveWageReplacement",
                enumValue=ModelEnum(domainName="YesNoI'veApplied", instanceValue="Yes"),
            ),
            EFormAttribute(name="V2OtherIncomeNonEmployerBenefitAmount1", decimalValue=100.0),
        ],
    )
    set_other_incomes_from_fineos(
        fineos_client,
        fineos_web_id,
        application,
        test_db_session,
        absence_case_id,
        eform_summaries=eform_summaries,
    )

    assert application.has_other_incomes is True
    assert application.other_incomes[0].income_amount_dollars == 100
    assert (
        application.other_incomes[0].income_amount_frequency_id
        == AmountFrequency.UNKNOWN.amount_frequency_id
    )
    assert (
        application.other_incomes[0].income_type_id == OtherIncomeType.UNKNOWN.other_income_type_id
    )
    assert len(application.other_incomes) == 1
=======
>>>>>>> 241964d0


class TestSplitApplicationByDate:
    class TestSplitStartEndDates:
        def test_dates_exclusively_after_split(self):
            with freeze_time("2021-06-14"):
                split_on_date = date.today()
                start_date = split_on_date + timedelta(days=10)
                end_date = split_on_date + timedelta(days=20)
                dates_before, dates_after = split_start_end_dates(
                    start_date, end_date, split_on_date
                )
                assert dates_before is None
                assert dates_after is not None
                assert dates_after.start_date == start_date
                assert dates_after.end_date == end_date

        def test_dates_exclusively_before_split(self):
            with freeze_time("2021-06-14"):
                split_on_date = date.today()
                start_date = split_on_date - timedelta(days=20)
                end_date = split_on_date - timedelta(days=10)
                dates_before, dates_after = split_start_end_dates(
                    start_date, end_date, split_on_date
                )

                assert dates_after is None
                assert dates_before is not None
                assert dates_before.start_date == start_date
                assert dates_before.end_date == end_date

        def test_start_date_equals_split_date(self):
            with freeze_time("2021-06-14"):
                split_on_date = date.today()
                start_date = split_on_date
                end_date = split_on_date + timedelta(days=20)
                dates_before, dates_after = split_start_end_dates(
                    start_date, end_date, split_on_date
                )

                assert dates_before is not None
                assert dates_before.start_date == start_date
                assert dates_before.end_date == start_date
                assert dates_after is not None
                assert dates_after.start_date == split_on_date + timedelta(days=1)
                assert dates_after.end_date == end_date

        def test_end_date_equals_split_date(self):
            with freeze_time("2021-06-14"):
                split_on_date = date.today()
                start_date = split_on_date - timedelta(days=10)
                end_date = split_on_date
                dates_before, dates_after = split_start_end_dates(
                    start_date, end_date, split_on_date
                )

                assert dates_before is not None
                assert dates_before.start_date == start_date
                assert dates_before.end_date == end_date
                assert dates_after is None

        def test_end_date_before_start_date(self):
            with freeze_time("2021-06-14"):
                split_on_date = date.today()
                start_date = split_on_date - timedelta(days=10)
                end_date = start_date - timedelta(days=1)
                dates_before, dates_after = split_start_end_dates(
                    start_date, end_date, split_on_date
                )

                assert dates_before is None
                assert dates_after is None

        def test_split_date(self):
            with freeze_time("2021-06-14"):
                split_on_date = date.today()
                start_date = split_on_date - timedelta(days=10)
                end_date = split_on_date + timedelta(days=10)
                dates_before, dates_after = split_start_end_dates(
                    start_date, end_date, split_on_date
                )

                assert dates_before.start_date == start_date
                assert dates_before.end_date == split_on_date
                assert dates_after.start_date == split_on_date + timedelta(1)
                assert dates_after.end_date == end_date

    def _verify_leave_period(self, leave_period, start_date, end_date, application_id):
        assert leave_period.application_id == application_id
        if isinstance(leave_period, ConcurrentLeave):
            assert leave_period.leave_start_date == start_date
            assert leave_period.leave_end_date == end_date
        else:
            assert leave_period.start_date == start_date
            assert leave_period.end_date == end_date

    def _verify_benefit(self, benefit, start_date, end_date, amount, application_id):
        assert benefit.application_id == application_id
        if isinstance(benefit, EmployerBenefit):
            assert benefit.benefit_start_date == start_date
            assert benefit.benefit_end_date == end_date
            assert benefit.benefit_amount_dollars == amount
        else:
            assert benefit.income_start_date == start_date
            assert benefit.income_end_date == end_date
            assert benefit.income_amount_dollars == amount

    def test_split_no_leave_periods_or_benefits(self, application, test_db_session):
        split_on_date = date.today()
        split_app_1, split_app_2 = split_application_by_date(
            test_db_session, application, split_on_date
        )
        test_db_session.refresh(split_app_1)
        test_db_session.refresh(split_app_2)

        assert split_app_1.application_id == application.application_id
        assert split_app_2.application_id != application.application_id
        assert split_app_1.application_id != split_app_2.application_id
        assert split_app_1.split_into_application_id == split_app_2.application_id
        assert split_app_2.split_from_application_id == split_app_1.application_id
        assert split_app_1.claim_id is None
        assert split_app_2.claim_id is None

    def test_leave_periods_multiple_dates(self, application, test_db_session):
        with freeze_time("2021-06-14"):
            split_on_date = date.today()
            start_date_1 = split_on_date - timedelta(days=20)
            end_date_1 = split_on_date - timedelta(days=10)

            start_date_2 = split_on_date - timedelta(days=10)
            end_date_2 = split_on_date + timedelta(days=10)

            start_date_3 = split_on_date + timedelta(days=10)
            end_date_3 = split_on_date + timedelta(days=20)

            application.continuous_leave_periods = [
                ContinuousLeavePeriodFactory.create(
                    start_date=start_date_1,
                    end_date=end_date_1,
                ),
                ContinuousLeavePeriodFactory.create(
                    start_date=start_date_2,
                    end_date=end_date_2,
                ),
                ContinuousLeavePeriodFactory.create(
                    start_date=start_date_3,
                    end_date=end_date_3,
                ),
            ]

            split_app_1, split_app_2 = split_application_by_date(
                test_db_session, application, split_on_date
            )
            test_db_session.refresh(split_app_1)
            test_db_session.refresh(split_app_2)

            # Apply a consistent ordering to the leave periods before validating
            split_app_1_leave_periods = split_app_1.continuous_leave_periods
            split_app_1_leave_periods.sort(key=lambda lp: lp.start_date)
            split_app_2_leave_periods = split_app_2.continuous_leave_periods
            split_app_2_leave_periods.sort(key=lambda lp: lp.start_date)

            assert len(split_app_1.continuous_leave_periods) == 2
            assert len(split_app_2.continuous_leave_periods) == 2
            self._verify_leave_period(
                split_app_1_leave_periods[0], start_date_1, end_date_1, split_app_1.application_id
            )
            self._verify_leave_period(
                split_app_1_leave_periods[1],
                start_date_2,
                split_on_date,
                split_app_1.application_id,
            )
            self._verify_leave_period(
                split_app_2_leave_periods[0],
                split_on_date + timedelta(days=1),
                end_date_2,
                split_app_2.application_id,
            )
            self._verify_leave_period(
                split_app_2_leave_periods[1], start_date_3, end_date_3, split_app_2.application_id
            )

    def test_split_multiple_type_of_leave_periods(self, application, test_db_session):
        split_on_date = date.today()
        application.continuous_leave_periods = [
            ContinuousLeavePeriodFactory.create(
                start_date=split_on_date - timedelta(days=10),
                end_date=split_on_date + timedelta(days=10),
            )
        ]
        application.intermittent_leave_periods = [
            IntermittentLeavePeriodFactory.create(
                start_date=split_on_date - timedelta(days=10),
                end_date=split_on_date + timedelta(days=10),
            )
        ]
        application.reduced_schedule_leave_periods = [
            ReducedScheduleLeavePeriodFactory.create(
                start_date=split_on_date - timedelta(days=10),
                end_date=split_on_date + timedelta(days=10),
            )
        ]
        application.concurrent_leave = ConcurrentLeaveFactory.create(
            leave_start_date=split_on_date - timedelta(days=10),
            leave_end_date=split_on_date + timedelta(days=10),
            application=application,
        )
        application.has_concurrent_leave = True

        split_app_1, split_app_2 = split_application_by_date(
            test_db_session, application, split_on_date
        )
        test_db_session.refresh(split_app_1)
        test_db_session.refresh(split_app_2)

        assert len(split_app_1.all_leave_periods) == 3
        assert len(split_app_2.all_leave_periods) == 3
        for leave_period in split_app_1.all_leave_periods:
            self._verify_leave_period(
                leave_period,
                split_on_date - timedelta(days=10),
                split_on_date,
                split_app_1.application_id,
            )

        for leave_period in split_app_2.all_leave_periods:
            self._verify_leave_period(
                leave_period,
                split_on_date + timedelta(days=1),
                split_on_date + timedelta(days=10),
                split_app_2.application_id,
            )

        self._verify_leave_period(
            split_app_1.concurrent_leave,
            split_on_date - timedelta(days=10),
            split_on_date,
            split_app_1.application_id,
        )
        self._verify_leave_period(
            split_app_2.concurrent_leave,
            split_on_date + timedelta(days=1),
            split_on_date + timedelta(days=10),
            split_app_2.application_id,
        )

    def test_multiple_benefits(self, application, test_db_session):
        with freeze_time("2021-06-14"):
            split_on_date = date.today()
            start_date = split_on_date - timedelta(days=10)
            end_date = split_on_date + timedelta(days=20)

            application.employer_benefits = [
                EmployerBenefitFactory.create(
                    application_id=application.application_id,
                    benefit_start_date=start_date,
                    benefit_end_date=end_date,
                    benefit_amount_dollars=100,
                )
            ]
            application.other_incomes = [
                OtherIncomeFactory.create(
                    application_id=application.application_id,
                    income_start_date=start_date,
                    income_end_date=end_date,
                    income_amount_dollars=200,
                )
            ]

            split_app_1, split_app_2 = split_application_by_date(
                test_db_session, application, split_on_date
            )
            test_db_session.refresh(split_app_1)
            test_db_session.refresh(split_app_2)

            assert len(split_app_1.employer_benefits) == 1
            assert len(split_app_2.employer_benefits) == 1
            assert len(split_app_1.other_incomes) == 1
            assert len(split_app_2.other_incomes) == 1
            for benefit in split_app_1.employer_benefits:
                self._verify_benefit(
                    benefit, start_date, split_on_date, 100, split_app_1.application_id
                )
            for benefit in split_app_2.employer_benefits:
                self._verify_benefit(
                    benefit, split_on_date + timedelta(1), end_date, 100, split_app_2.application_id
                )
            for income in split_app_1.other_incomes:
                self._verify_benefit(
                    income, start_date, split_on_date, 200, split_app_1.application_id
                )
            for income in split_app_2.other_incomes:
                self._verify_benefit(
                    income, split_on_date + timedelta(1), end_date, 200, split_app_2.application_id
                )

    def test_benefit_all_at_once_frequency_scenario_uneven_split(
        self, application, test_db_session
    ):
        with freeze_time("2021-06-14"):
            split_on_date = date.today()
            start_date = split_on_date - timedelta(days=20)
            end_date = split_on_date + timedelta(days=14)

            application.employer_benefits = [
                EmployerBenefitFactory.create(
                    application_id=application.application_id,
                    benefit_start_date=start_date,
                    benefit_end_date=end_date,
                    benefit_amount_dollars=1000,
                    benefit_amount_frequency_id=AmountFrequency.ALL_AT_ONCE.amount_frequency_id,
                )
            ]
            split_app_1, split_app_2 = split_application_by_date(
                test_db_session, application, split_on_date
            )
            test_db_session.refresh(split_app_1)
            test_db_session.refresh(split_app_2)

            assert len(split_app_1.employer_benefits) == 1
            assert len(split_app_2.employer_benefits) == 1
            for benefit in split_app_1.employer_benefits:
                self._verify_benefit(
                    benefit, start_date, split_on_date, 600, split_app_1.application_id
                )
            for benefit in split_app_2.employer_benefits:
                self._verify_benefit(
                    benefit, split_on_date + timedelta(1), end_date, 400, split_app_2.application_id
                )

    def test_benefit_all_at_once_frequency_scenario_even_split(self, application, test_db_session):
        with freeze_time("2022-03-05"):
            split_on_date = date.today()
            start_date = split_on_date - timedelta(days=4)
            end_date = split_on_date + timedelta(days=5)

            application.employer_benefits = [
                EmployerBenefitFactory.create(
                    application_id=application.application_id,
                    benefit_start_date=start_date,
                    benefit_end_date=end_date,
                    benefit_amount_dollars=1000,
                    benefit_amount_frequency_id=AmountFrequency.ALL_AT_ONCE.amount_frequency_id,
                )
            ]
            split_app_1, split_app_2 = split_application_by_date(
                test_db_session, application, split_on_date
            )
            test_db_session.refresh(split_app_1)
            test_db_session.refresh(split_app_2)

            assert len(split_app_1.employer_benefits) == 1
            assert len(split_app_2.employer_benefits) == 1
            for benefit in split_app_1.employer_benefits:
                self._verify_benefit(
                    benefit, start_date, split_on_date, 500, split_app_1.application_id
                )
            for benefit in split_app_2.employer_benefits:
                self._verify_benefit(
                    benefit, split_on_date + timedelta(1), end_date, 500, split_app_2.application_id
                )

    def test_benefit_multiple_types_and_frequency(self, application, test_db_session):
        with freeze_time("2021-06-14"):
            split_on_date = date.today()
            start_date = split_on_date - timedelta(days=20)
            end_date = split_on_date + timedelta(days=14)

            application.employer_benefits = [
                EmployerBenefitFactory.create(
                    application_id=application.application_id,
                    benefit_start_date=start_date,
                    benefit_end_date=end_date,
                    benefit_amount_dollars=1000,
                    benefit_amount_frequency_id=AmountFrequency.ALL_AT_ONCE.amount_frequency_id,
                ),
                EmployerBenefitFactory.create(
                    application_id=application.application_id,
                    benefit_start_date=start_date,
                    benefit_end_date=end_date,
                    benefit_amount_dollars=300,
                    benefit_amount_frequency_id=AmountFrequency.PER_MONTH.amount_frequency_id,
                ),
            ]
            application.other_incomes = [
                OtherIncomeFactory.create(
                    application_id=application.application_id,
                    income_start_date=start_date,
                    income_end_date=end_date,
                    income_amount_dollars=200,
                    income_amount_frequency_id=AmountFrequency.PER_DAY.amount_frequency_id,
                )
            ]
            split_app_1, split_app_2 = split_application_by_date(
                test_db_session, application, split_on_date
            )
            test_db_session.refresh(split_app_1)
            test_db_session.refresh(split_app_2)

            assert len(split_app_1.employer_benefits) == 2
            assert len(split_app_2.employer_benefits) == 2
            assert len(split_app_1.other_incomes) == 1
            assert len(split_app_2.other_incomes) == 1
            for benefit in split_app_1.employer_benefits:
                amount = (
                    600
                    if benefit.benefit_amount_frequency_id
                    == AmountFrequency.ALL_AT_ONCE.amount_frequency_id
                    else 300
                )
                self._verify_benefit(
                    benefit, start_date, split_on_date, amount, split_app_1.application_id
                )
            for benefit in split_app_2.employer_benefits:
                amount = (
                    400
                    if benefit.benefit_amount_frequency_id
                    == AmountFrequency.ALL_AT_ONCE.amount_frequency_id
                    else 300
                )
                self._verify_benefit(
                    benefit,
                    split_on_date + timedelta(1),
                    end_date,
                    amount,
                    split_app_2.application_id,
                )
            for income in split_app_1.other_incomes:
                self._verify_benefit(
                    income, start_date, split_on_date, 200, split_app_1.application_id
                )
            for income in split_app_2.other_incomes:
                self._verify_benefit(
                    income, split_on_date + timedelta(1), end_date, 200, split_app_2.application_id
                )

    def test_split_app_leave_periods_and_benefits(self, application, test_db_session):
        with freeze_time("2021-06-14"):
            split_on_date = date.today()
            start_date = split_on_date - timedelta(days=20)
            end_date = split_on_date + timedelta(days=14)

            application.continuous_leave_periods = [
                ContinuousLeavePeriodFactory.create(
                    start_date=split_on_date - timedelta(days=10),
                    end_date=split_on_date + timedelta(days=10),
                )
            ]
            application.intermittent_leave_periods = [
                IntermittentLeavePeriodFactory.create(
                    start_date=split_on_date - timedelta(days=10),
                    end_date=split_on_date + timedelta(days=10),
                )
            ]
            application.reduced_schedule_leave_periods = [
                ReducedScheduleLeavePeriodFactory.create(
                    start_date=split_on_date - timedelta(days=10),
                    end_date=split_on_date + timedelta(days=10),
                )
            ]
            application.concurrent_leave = ConcurrentLeaveFactory.create(
                leave_start_date=split_on_date - timedelta(days=10),
                leave_end_date=split_on_date + timedelta(days=10),
                application=application,
            )
            application.has_concurrent_leave = True

            application.employer_benefits = [
                EmployerBenefitFactory.create(
                    application_id=application.application_id,
                    benefit_start_date=start_date,
                    benefit_end_date=end_date,
                    benefit_amount_dollars=1000,
                    benefit_amount_frequency_id=AmountFrequency.ALL_AT_ONCE.amount_frequency_id,
                ),
                EmployerBenefitFactory.create(
                    application_id=application.application_id,
                    benefit_start_date=start_date,
                    benefit_end_date=end_date,
                    benefit_amount_dollars=300,
                    benefit_amount_frequency_id=AmountFrequency.PER_MONTH.amount_frequency_id,
                ),
            ]
            application.other_incomes = [
                OtherIncomeFactory.create(
                    application_id=application.application_id,
                    income_start_date=start_date,
                    income_end_date=end_date,
                    income_amount_dollars=200,
                    income_amount_frequency_id=AmountFrequency.PER_DAY.amount_frequency_id,
                )
            ]
            split_app_1, split_app_2 = split_application_by_date(
                test_db_session, application, split_on_date
            )
            test_db_session.commit()
            test_db_session.refresh(split_app_1)
            test_db_session.refresh(split_app_2)

            assert len(split_app_1.all_leave_periods) == 3
            assert split_app_1.has_continuous_leave_periods is True
            assert split_app_1.has_intermittent_leave_periods is True
            assert split_app_1.has_reduced_schedule_leave_periods is True
            assert split_app_1.has_employer_benefits is True
            assert split_app_1.has_other_incomes is True
            assert len(split_app_2.all_leave_periods) == 3
            assert split_app_2.has_continuous_leave_periods is True
            assert split_app_2.has_intermittent_leave_periods is True
            assert split_app_2.has_reduced_schedule_leave_periods is True
            assert split_app_2.has_employer_benefits is True
            assert split_app_2.has_other_incomes is True
            for leave_period in split_app_1.all_leave_periods:
                self._verify_leave_period(
                    leave_period,
                    split_on_date - timedelta(days=10),
                    split_on_date,
                    split_app_1.application_id,
                )

            for leave_period in split_app_2.all_leave_periods:
                self._verify_leave_period(
                    leave_period,
                    split_on_date + timedelta(days=1),
                    split_on_date + timedelta(days=10),
                    split_app_2.application_id,
                )

            self._verify_leave_period(
                split_app_1.concurrent_leave,
                split_on_date - timedelta(days=10),
                split_on_date,
                split_app_1.application_id,
            )
            self._verify_leave_period(
                split_app_2.concurrent_leave,
                split_on_date + timedelta(days=1),
                split_on_date + timedelta(days=10),
                split_app_2.application_id,
            )
            for benefit in split_app_1.employer_benefits:
                amount = (
                    600
                    if benefit.benefit_amount_frequency_id
                    == AmountFrequency.ALL_AT_ONCE.amount_frequency_id
                    else 300
                )
                self._verify_benefit(
                    benefit,
                    start_date,
                    split_on_date,
                    amount,
                    split_app_1.application_id,
                )
            for benefit in split_app_2.employer_benefits:
                amount = (
                    400
                    if benefit.benefit_amount_frequency_id
                    == AmountFrequency.ALL_AT_ONCE.amount_frequency_id
                    else 300
                )
                self._verify_benefit(
                    benefit,
                    split_on_date + timedelta(1),
                    end_date,
                    amount,
                    split_app_2.application_id,
                )
            for income in split_app_1.other_incomes:
                self._verify_benefit(
                    income, start_date, split_on_date, 200, split_app_1.application_id
                )
            for income in split_app_2.other_incomes:
                self._verify_benefit(
                    income, split_on_date + timedelta(1), end_date, 200, split_app_2.application_id
                )<|MERGE_RESOLUTION|>--- conflicted
+++ resolved
@@ -12,1452 +12,6 @@
     OtherIncomeFactory,
     ReducedScheduleLeavePeriodFactory,
 )
-<<<<<<< HEAD
-from massgov.pfml.fineos import exception
-from massgov.pfml.fineos.mock.eform import (
-    MOCK_EFORM_EMPLOYER_RESPONSE_V2,
-    MOCK_EFORM_OTHER_INCOME_V1,
-)
-from massgov.pfml.fineos.models.customer_api import EForm, EFormAttribute, ModelEnum
-from massgov.pfml.fineos.models.customer_api.spec import (
-    AbsenceDay,
-    AbsenceDetails,
-    AbsencePeriod,
-    EFormSummary,
-    EpisodicLeavePeriodDetail,
-    WeekBasedWorkPattern,
-    WorkPatternDay,
-)
-
-
-@pytest.fixture(autouse=True)
-def setup_factories(initialize_factories_session):
-    return
-
-
-@pytest.fixture
-def absence_case_id():
-    return ""
-
-
-@pytest.fixture
-def fineos_web_id():
-    return ""
-
-
-@pytest.fixture
-def fineos_client():
-    return massgov.pfml.fineos.create_client()
-
-
-@pytest.fixture
-def application():
-    return ApplicationFactory.create(leave_reason_id=None, phone=None)
-
-
-@pytest.fixture
-def continuous_leave_periods():
-    return [
-        AbsencePeriod(
-            id="PL-14449-0000002238",
-            reason="Pregnancy/Maternity",
-            reasonQualifier1="Foster Care",
-            reasonQualifier2="",
-            startDate=date(2021, 1, 1),
-            endDate=date(2021, 2, 9),
-            absenceType="Continuous",
-            requestStatus="Pending",
-        )
-    ]
-
-
-@pytest.fixture
-def continuous_leave_periods_not_open():
-    return [
-        AbsencePeriod(
-            id="PL-14449-0000002238",
-            reason="Pregnancy/Maternity",
-            reasonQualifier1="Foster Care",
-            reasonQualifier2="",
-            startDate=date(2021, 1, 1),
-            endDate=date(2021, 2, 9),
-            absenceType="Continuous",
-            requestStatus="Approved",
-        )
-    ]
-
-
-@pytest.fixture
-def intermittent_leave_periods():
-    episodic_leave_period_detail = EpisodicLeavePeriodDetail(
-        frequency=5,
-        frequencyInterval=5,
-        frequencyIntervalBasis="Month",
-        duration=10,
-        durationBasis="week",
-    )
-    return [
-        AbsencePeriod(
-            id="PL-14449-0000002237",
-            reason="Pregnancy/Maternity",
-            reasonQualifier1="Foster Care",
-            reasonQualifier2="",
-            startDate=date(2021, 1, 29),
-            endDate=date(2021, 1, 30),
-            absenceType="Episodic",
-            episodicLeavePeriodDetail=episodic_leave_period_detail,
-            requestStatus="Pending",
-        )
-    ]
-
-
-@pytest.fixture
-def intermittent_leave_periods_not_open():
-    episodic_leave_period_detail = EpisodicLeavePeriodDetail(
-        frequency=5,
-        frequencyInterval=5,
-        frequencyIntervalBasis="Month",
-        duration=10,
-        durationBasis="week",
-    )
-    return [
-        AbsencePeriod(
-            id="PL-14449-0000002237",
-            reason="Child Bonding",
-            reasonQualifier1="Not Work Related",
-            reasonQualifier2="",
-            startDate=date(2021, 1, 29),
-            endDate=date(2021, 1, 30),
-            absenceType="Episodic",
-            episodicLeavePeriodDetail=episodic_leave_period_detail,
-            requestStatus="Approved",
-        ),
-        AbsencePeriod(
-            id="PL-14449-0000002237",
-            reason="Pregnancy/Maternity",
-            reasonQualifier1="Foster Care",
-            reasonQualifier2="",
-            startDate=date(2021, 2, 1),
-            endDate=date(2021, 2, 15),
-            absenceType="Episodic",
-            episodicLeavePeriodDetail=episodic_leave_period_detail,
-            requestStatus="Approved",
-        ),
-        AbsencePeriod(
-            id="PL-14449-0000002237",
-            reason="Care for a Family Member",
-            reasonQualifier1="Adoption",
-            reasonQualifier2="",
-            startDate=date(2021, 1, 30),
-            endDate=date(2021, 2, 12),
-            absenceType="Episodic",
-            episodicLeavePeriodDetail=episodic_leave_period_detail,
-            requestStatus="Approved",
-        ),
-    ]
-
-
-@pytest.fixture
-def intermittent_leave_periods_invalid_leave_reason():
-    episodic_leave_period_detail = EpisodicLeavePeriodDetail(
-        frequency=5,
-        frequencyInterval=5,
-        frequencyIntervalBasis="Month",
-        duration=10,
-        durationBasis="week",
-    )
-    return [
-        AbsencePeriod(
-            id="PL-14449-0000002237",
-            reason="invalid",
-            reasonQualifier1="Foster Care",
-            reasonQualifier2="",
-            startDate=date(2021, 1, 29),
-            endDate=date(2021, 1, 30),
-            absenceType="Episodic",
-            episodicLeavePeriodDetail=episodic_leave_period_detail,
-            requestStatus="Pending",
-        )
-    ]
-
-
-@pytest.fixture
-def intermittent_leave_periods_invalid_leave_reason_qualifier():
-    episodic_leave_period_detail = EpisodicLeavePeriodDetail(
-        frequency=5,
-        frequencyInterval=5,
-        frequencyIntervalBasis="Month",
-        duration=10,
-        durationBasis="week",
-    )
-    return [
-        AbsencePeriod(
-            id="PL-14449-0000002237",
-            reason="Pregnancy/Maternity",
-            reasonQualifier1="Invalid",
-            reasonQualifier2="",
-            startDate=date(2021, 1, 29),
-            endDate=date(2021, 1, 30),
-            absenceType="Episodic",
-            episodicLeavePeriodDetail=episodic_leave_period_detail,
-            requestStatus="Pending",
-        )
-    ]
-
-
-@pytest.fixture
-def reduced_leave_periods():
-    return [
-        AbsencePeriod(
-            id="PL-14449-0000002239",
-            reason="Pregnancy/Maternity",
-            reasonQualifier1="Foster Care",
-            reasonQualifier2="",
-            startDate=date(2021, 1, 29),
-            endDate=date(2021, 3, 29),
-            absenceType="Reduced Schedule",
-            requestStatus="Pending",
-        )
-    ]
-
-
-@pytest.fixture
-def absence_details(continuous_leave_periods, intermittent_leave_periods, reduced_leave_periods):
-    return AbsenceDetails(
-        creationDate=datetime(2020, 10, 10),
-        notificationDate=date(2020, 10, 20),
-        reportedTimeOff=[],
-        absencePeriods=continuous_leave_periods
-        + intermittent_leave_periods
-        + reduced_leave_periods,
-        absenceDays=[
-            # friday, not in the reduced schedule leave range
-            AbsenceDay(date=datetime(2021, 1, 15), timeRequested="3.25"),
-            # monday
-            AbsenceDay(date=datetime(2021, 2, 1), timeRequested="4.25"),
-            # tuesday
-            AbsenceDay(date=datetime(2021, 2, 2), timeRequested="3.00"),
-        ],
-        reportedReducedSchedule=[],
-    )
-
-
-@pytest.fixture
-def absence_details_without_open_absence_period(
-    continuous_leave_periods_not_open, intermittent_leave_periods_not_open
-):
-    return AbsenceDetails(
-        creationDate=datetime(2020, 10, 10),
-        notificationDate=date(2020, 10, 20),
-        reportedTimeOff=[],
-        absencePeriods=continuous_leave_periods_not_open + intermittent_leave_periods_not_open,
-        reportedReducedSchedule=[],
-    )
-
-
-@pytest.fixture
-def absence_details_invalid_leave_reason(intermittent_leave_periods_invalid_leave_reason):
-    return AbsenceDetails(
-        creationDate=datetime(2020, 10, 10),
-        notificationDate=date(2020, 10, 20),
-        reportedTimeOff=[],
-        absencePeriods=intermittent_leave_periods_invalid_leave_reason,
-        reportedReducedSchedule=[],
-    )
-
-
-@pytest.fixture
-def absence_details_invalid_leave_reason_qualifier(
-    intermittent_leave_periods_invalid_leave_reason_qualifier,
-):
-    return AbsenceDetails(
-        creationDate=datetime(2020, 10, 10),
-        notificationDate=date(2020, 10, 20),
-        reportedTimeOff=[],
-        absencePeriods=intermittent_leave_periods_invalid_leave_reason_qualifier,
-        reportedReducedSchedule=[],
-    )
-
-
-def _compare_continuous_leave(
-    application,
-    continuous_leave: ContinuousLeavePeriod,
-    fineos_continuous_leave: AbsencePeriod,
-):
-    assert continuous_leave.application_id == application.application_id
-    assert continuous_leave.start_date == fineos_continuous_leave.startDate
-    assert continuous_leave.end_date == fineos_continuous_leave.endDate
-
-
-def _compare_intermittent_leave(application, intermittent_leave, fineos_intermittent_leave):
-    assert intermittent_leave.application_id == application.application_id
-    assert intermittent_leave.start_date == fineos_intermittent_leave.startDate
-    assert intermittent_leave.end_date == fineos_intermittent_leave.endDate
-
-    episodic_detail = fineos_intermittent_leave.episodicLeavePeriodDetail
-    assert intermittent_leave.frequency == episodic_detail.frequency
-    assert intermittent_leave.frequency_interval == episodic_detail.frequencyInterval
-    assert intermittent_leave.frequency_interval_basis == episodic_detail.frequencyIntervalBasis
-    assert intermittent_leave.duration == episodic_detail.duration
-    assert intermittent_leave.duration_basis == episodic_detail.durationBasis
-
-
-def _compare_reduced_leave(application, reduced_leave, fineos_reduced_leave):
-    assert reduced_leave.application_id == application.application_id
-    assert reduced_leave.start_date == fineos_reduced_leave.startDate
-    assert reduced_leave.end_date == fineos_reduced_leave.endDate
-    assert reduced_leave.monday_off_minutes == 255
-    assert reduced_leave.tuesday_off_minutes == 180
-    assert reduced_leave.wednesday_off_minutes == 0
-    assert reduced_leave.thursday_off_minutes == 0
-    assert reduced_leave.friday_off_minutes == 0
-    assert reduced_leave.saturday_off_minutes == 0
-    assert reduced_leave.sunday_off_minutes == 0
-
-
-@mock.patch("massgov.pfml.fineos.mock_client.MockFINEOSClient.get_absence")
-def test_set_application_absence_and_leave_period(
-    mock_get_absence, fineos_client, fineos_web_id, absence_case_id, application, absence_details
-):
-    mock_get_absence.return_value = absence_details
-    set_application_absence_and_leave_period(
-        fineos_client, fineos_web_id, application, absence_case_id
-    )
-
-    assert len(application.continuous_leave_periods) == 1
-    assert application.has_continuous_leave_periods
-    continuous_leave = application.continuous_leave_periods[0]
-    fineos_continuous_leave = absence_details.absencePeriods[0]
-    _compare_continuous_leave(application, continuous_leave, fineos_continuous_leave)
-
-    assert len(application.intermittent_leave_periods) == 1
-    assert application.has_intermittent_leave_periods
-    intermittent_leave = application.intermittent_leave_periods[0]
-    fineos_intermittent_leave = absence_details.absencePeriods[1]
-    _compare_intermittent_leave(application, intermittent_leave, fineos_intermittent_leave)
-
-    assert len(application.reduced_schedule_leave_periods) == 1
-    assert application.has_reduced_schedule_leave_periods
-    reduced_leave = application.reduced_schedule_leave_periods[0]
-    fineos_reduced_leave = absence_details.absencePeriods[2]
-    _compare_reduced_leave(application, reduced_leave, fineos_reduced_leave)
-
-    assert application.leave_reason_id == LeaveReason.get_id(
-        absence_details.absencePeriods[0].reason
-    )
-    assert application.leave_reason_qualifier_id == LeaveReasonQualifier.get_id(
-        absence_details.absencePeriods[0].reasonQualifier1
-    )
-    assert application.pregnant_or_recent_birth
-    assert application.completed_time is None
-
-    assert application.submitted_time == absence_details.creationDate
-    assert application.has_future_child_date is False
-
-    absence_details.absencePeriods[0].reason = "Child Bonding"
-    absence_details.absencePeriods[0].status = "estimated"
-    mock_get_absence.return_value = absence_details
-    set_application_absence_and_leave_period(
-        fineos_client, fineos_web_id, application, absence_case_id
-    )
-    assert application.has_future_child_date is True
-
-
-@mock.patch("massgov.pfml.fineos.mock_client.MockFINEOSClient.get_absence")
-def test_set_application_absence_and_leave_period_without_open_absence_period(
-    mock_get_absence,
-    fineos_client,
-    fineos_web_id,
-    absence_case_id,
-    application,
-    absence_details_without_open_absence_period,
-):
-    mock_get_absence.return_value = absence_details_without_open_absence_period
-    set_application_absence_and_leave_period(
-        fineos_client, fineos_web_id, application, absence_case_id
-    )
-
-    assert len(application.continuous_leave_periods) == 1
-    assert application.has_continuous_leave_periods
-    continuous_leave = application.continuous_leave_periods[0]
-    fineos_continuous_leave = absence_details_without_open_absence_period.absencePeriods[0]
-    _compare_continuous_leave(application, continuous_leave, fineos_continuous_leave)
-
-    assert len(application.intermittent_leave_periods) == 3
-    assert application.has_intermittent_leave_periods
-
-    intermittent_leave = application.intermittent_leave_periods[0]
-    fineos_intermittent_leave = absence_details_without_open_absence_period.absencePeriods[1]
-    _compare_intermittent_leave(application, intermittent_leave, fineos_intermittent_leave)
-
-    assert application.leave_reason_id == LeaveReason.get_id(
-        absence_details_without_open_absence_period.absencePeriods[2].reason
-    )
-    assert application.leave_reason_qualifier_id == LeaveReasonQualifier.get_id(
-        absence_details_without_open_absence_period.absencePeriods[2].reasonQualifier1
-    )
-
-    assert application.pregnant_or_recent_birth is True
-    assert application.completed_time is not None
-
-    assert application.submitted_time == absence_details_without_open_absence_period.creationDate
-
-
-@mock.patch("massgov.pfml.fineos.mock_client.MockFINEOSClient.get_absence")
-def test_set_application_absence_and_leave_period_invalid_leave_reason(
-    mock_get_absence,
-    fineos_client,
-    fineos_web_id,
-    absence_case_id,
-    application,
-    absence_details_invalid_leave_reason,
-):
-    mock_get_absence.return_value = absence_details_invalid_leave_reason
-    with pytest.raises(ValidationException) as exc:
-        set_application_absence_and_leave_period(
-            fineos_client, fineos_web_id, application, absence_case_id
-        )
-    assert exc.value.errors == [
-        ValidationErrorDetail(
-            type=IssueType.invalid,
-            message="Absence period reason is not supported.",
-            field="leave_details.reason",
-        )
-    ]
-
-
-@mock.patch("massgov.pfml.fineos.mock_client.MockFINEOSClient.get_absence")
-def test_set_application_absence_and_leave_period_valid_but_unsupported_leave_reason(
-    mock_get_absence, fineos_client, fineos_web_id, absence_case_id, application, absence_details
-):
-    valid_reason = AbsenceReason.MILITARY_CAREGIVER.absence_reason_description
-    absence_details.absencePeriods[0].reason = valid_reason
-    mock_get_absence.return_value = absence_details
-    with pytest.raises(ValidationException) as exc:
-        set_application_absence_and_leave_period(
-            fineos_client, fineos_web_id, application, absence_case_id
-        )
-    assert exc.value.errors == [
-        ValidationErrorDetail(
-            type=IssueType.invalid,
-            message="Absence period reason is not supported.",
-            field="leave_details.reason",
-        )
-    ]
-
-
-@mock.patch("massgov.pfml.fineos.mock_client.MockFINEOSClient.get_absence")
-def test_set_application_absence_and_leave_period_invalid_leave_reason_qualifier(
-    mock_get_absence,
-    fineos_client,
-    fineos_web_id,
-    absence_case_id,
-    application,
-    absence_details_invalid_leave_reason_qualifier,
-):
-    mock_get_absence.return_value = absence_details_invalid_leave_reason_qualifier
-    with pytest.raises(KeyError):
-        set_application_absence_and_leave_period(
-            fineos_client, fineos_web_id, application, absence_case_id
-        )
-
-
-@mock.patch("massgov.pfml.fineos.mock_client.MockFINEOSClient.get_absence")
-def test_set_application_absence_with_open_and_completed_absence_periods(
-    mock_get_absence,
-    fineos_client,
-    fineos_web_id,
-    absence_case_id,
-    application,
-):
-    absence_details = AbsenceDetails(
-        absencePeriods=[
-            AbsencePeriod(
-                id="PL-14449-0000002238",
-                reason="Serious Health Condition - Employee",
-                reasonQualifier1="",
-                reasonQualifier2="",
-                startDate=date(2022, 2, 1),
-                endDate=date(2022, 2, 28),
-                absenceType="Continuous",
-                requestStatus="Approved",
-            ),
-            AbsencePeriod(
-                id="PL-14449-0000002239",
-                reason="Serious Health Condition - Employee",
-                reasonQualifier1="",
-                reasonQualifier2="",
-                startDate=date(2022, 1, 1),
-                endDate=date(2022, 1, 31),
-                absenceType="Reduced Schedule",
-                requestStatus="Approved",
-            ),
-            AbsencePeriod(
-                id="PL-14449-0000002238",
-                reason="Child Bonding",
-                reasonQualifier1="Not Work Related",
-                reasonQualifier2="",
-                startDate=date(2022, 3, 1),
-                endDate=date(2022, 3, 31),
-                absenceType="Continuous",
-                requestStatus="Pending",
-            ),
-            AbsencePeriod(
-                id="PL-14449-0000002239",
-                reason="Child Bonding",
-                reasonQualifier1="Not Work Related",
-                reasonQualifier2="",
-                startDate=date(2022, 4, 1),
-                endDate=date(2022, 4, 15),
-                absenceType="Reduced Schedule",
-                requestStatus="Pending",
-            ),
-        ],
-        absenceDays=[
-            AbsenceDay(date=datetime(2022, 4, 4), timeRequested="4.25"),
-            AbsenceDay(date=datetime(2022, 4, 5), timeRequested="3.00"),
-        ],
-    )
-    mock_get_absence.return_value = absence_details
-    set_application_absence_and_leave_period(
-        fineos_client, fineos_web_id, application, absence_case_id
-    )
-    # When a claim has multiple leaves with different reasons and a mix of open and completed leaves,
-    # we only need to set the Continuous, Reduced, Intermittent leave related to the open leaves.
-    # In the mock data above, we should only set the leave date for the two Pending absence periods.
-    assert len(application.continuous_leave_periods) == 1
-    assert application.has_continuous_leave_periods
-    assert application.continuous_leave_periods[0].start_date == date(2022, 3, 1)
-    assert application.continuous_leave_periods[0].end_date == date(2022, 3, 31)
-
-    assert len(application.reduced_schedule_leave_periods) == 1
-    assert application.has_reduced_schedule_leave_periods
-    assert application.reduced_schedule_leave_periods[0].start_date == date(2022, 4, 1)
-    assert application.reduced_schedule_leave_periods[0].end_date == date(2022, 4, 15)
-
-    assert application.leave_reason_id == LeaveReason.get_id("Child Bonding")
-    assert application.completed_time is None
-
-
-@mock.patch("massgov.pfml.fineos.mock_client.MockFINEOSClient.read_customer_details")
-def test_set_customer_detail_fields(
-    mock_read_customer_details, fineos_client, fineos_web_id, application, test_db_session
-):
-    customer_details_json = massgov.pfml.fineos.mock_client.mock_customer_details()
-    customer_details = massgov.pfml.fineos.models.customer_api.Customer.parse_obj(
-        customer_details_json
-    )
-    mock_read_customer_details.return_value = customer_details
-    set_customer_detail_fields(fineos_client, fineos_web_id, application, test_db_session)
-    assert application.first_name == "Samantha"
-    assert application.last_name == "Jorgenson"
-    assert application.gender_id == Gender.NONBINARY.gender_id
-    assert application.mass_id == "123456789"
-    assert application.has_state_id is True
-    assert application.residential_address.address_line_one == "37 Mather Drive"
-
-
-@mock.patch("massgov.pfml.fineos.mock_client.MockFINEOSClient.read_customer_details")
-def test_set_customer_detail_fields_with_invalid_gender(
-    mock_read_customer_details, fineos_client, fineos_web_id, application, test_db_session
-):
-    customer_details_json = massgov.pfml.fineos.mock_client.mock_customer_details()
-    customer_details = massgov.pfml.fineos.models.customer_api.Customer.parse_obj(
-        customer_details_json
-    )
-    customer_details.gender = "Any"
-    mock_read_customer_details.return_value = customer_details
-    set_customer_detail_fields(fineos_client, fineos_web_id, application, test_db_session)
-    assert application.gender is None
-
-
-@mock.patch("massgov.pfml.fineos.mock_client.MockFINEOSClient.read_customer_details")
-def test_set_customer_detail_fields_with_no_gender(
-    mock_read_customer_details, fineos_client, fineos_web_id, application, test_db_session
-):
-    customer_details_json = massgov.pfml.fineos.mock_client.mock_customer_details()
-    customer_details = massgov.pfml.fineos.models.customer_api.Customer.parse_obj(
-        customer_details_json
-    )
-    customer_details.gender = None
-    mock_read_customer_details.return_value = customer_details
-    set_customer_detail_fields(fineos_client, fineos_web_id, application, test_db_session)
-    assert application.gender is None
-
-
-@mock.patch("massgov.pfml.fineos.mock_client.MockFINEOSClient.read_customer_details")
-def test_set_customer_detail_fields_with_no_mass_id(
-    mock_read_customer_details, fineos_client, fineos_web_id, application, test_db_session
-):
-    customer_details_json = massgov.pfml.fineos.mock_client.mock_customer_details()
-    customer_details = massgov.pfml.fineos.models.customer_api.Customer.parse_obj(
-        customer_details_json
-    )
-    customer_details.classExtensionInformation = []
-    mock_read_customer_details.return_value = customer_details
-    set_customer_detail_fields(fineos_client, fineos_web_id, application, test_db_session)
-    assert application.mass_id is None
-    assert application.has_state_id is False
-
-
-@mock.patch("massgov.pfml.fineos.mock_client.MockFINEOSClient.read_customer_details")
-def test_set_customer_detail_fields_with_blank_mass_id(
-    mock_read_customer_details, fineos_client, fineos_web_id, application, test_db_session
-):
-    customer_details_json = massgov.pfml.fineos.mock_client.mock_customer_details()
-    customer_details = massgov.pfml.fineos.models.customer_api.Customer.parse_obj(
-        customer_details_json
-    )
-    customer_details.classExtensionInformation = [
-        massgov.pfml.fineos.models.customer_api.ExtensionAttribute(
-            name="MassachusettsID", stringValue=""
-        )
-    ]
-    mock_read_customer_details.return_value = customer_details
-    set_customer_detail_fields(fineos_client, fineos_web_id, application, test_db_session)
-    assert application.mass_id is None
-    assert application.has_state_id is False
-
-
-@mock.patch("massgov.pfml.fineos.mock_client.MockFINEOSClient.read_customer_details")
-def test_set_customer_detail_fields_with_invalid_address(
-    mock_read_customer_details, fineos_client, fineos_web_id, application, test_db_session
-):
-    customer_details_json = massgov.pfml.fineos.mock_client.mock_customer_details()
-    customer_details = massgov.pfml.fineos.models.customer_api.Customer.parse_obj(
-        customer_details_json
-    )
-    customer_details.customerAddress = "1234 SE Main"
-    mock_read_customer_details.return_value = customer_details
-    set_customer_detail_fields(fineos_client, fineos_web_id, application, test_db_session)
-    assert application.residential_address is None
-
-
-@mock.patch("massgov.pfml.fineos.mock_client.MockFINEOSClient.read_customer_details")
-def test_set_customer_detail_fields_with_blank_address(
-    mock_read_customer_details, fineos_client, fineos_web_id, application, test_db_session
-):
-    customer_details_json = massgov.pfml.fineos.mock_client.mock_customer_details()
-    customer_details = massgov.pfml.fineos.models.customer_api.Customer.parse_obj(
-        customer_details_json
-    )
-    customer_details.customerAddress = None
-    mock_read_customer_details.return_value = customer_details
-    set_customer_detail_fields(fineos_client, fineos_web_id, application, test_db_session)
-    assert application.residential_address is None
-
-
-def test_set_employment_status_and_occupations(fineos_client, fineos_web_id, application, user):
-    set_employment_status_and_occupations(fineos_client, fineos_web_id, application)
-    assert application.employment_status_id == EmploymentStatus.EMPLOYED.employment_status_id
-    assert application.hours_worked_per_week == 37.5
-    assert (
-        application.work_pattern.work_pattern_days[0].day_of_week_id
-        == DayOfWeek.MONDAY.day_of_week_id
-    )
-    assert application.work_pattern.work_pattern_days[0].minutes == 5 + 4 * 60
-
-
-@mock.patch("massgov.pfml.fineos.mock_client.MockFINEOSClient.get_week_based_work_pattern")
-def test_set_employment_status_and_occupations_work_pattern_not_fixed(
-    mock_get_week_based_work_pattern, fineos_client, fineos_web_id, application, user
-):
-    mock_get_week_based_work_pattern.return_value = WeekBasedWorkPattern(
-        workPatternType="2 weeks Rotating",
-        workPatternDays=[WorkPatternDay(dayOfWeek="Monday", weekNumber=12, hours=4, minutes=5)],
-    )
-    set_employment_status_and_occupations(fineos_client, fineos_web_id, application)
-    assert application.employment_status_id == EmploymentStatus.EMPLOYED.employment_status_id
-    assert application.hours_worked_per_week == 37.5
-    assert application.work_pattern is None
-
-
-@mock.patch("massgov.pfml.fineos.mock_client.MockFINEOSClient.get_week_based_work_pattern")
-def test_set_employment_status_and_occupations_work_pattern_fineos_error(
-    mock_get_week_based_work_pattern, fineos_client, fineos_web_id, application, user
-):
-    # FINEOS returns a 403 Forbidden error for Variable work patterns
-    error_msg = """{
-        "error" : "User does not have permission to access the resource or the instance data",
-        "correlationId" : "1234"
-    }"""
-    error = exception.FINEOSForbidden("get_week_based_work_pattern", 200, 403, error_msg)
-    mock_get_week_based_work_pattern.side_effect = error
-    set_employment_status_and_occupations(fineos_client, fineos_web_id, application)
-    # data from the get_customer_occupations_customer_api() call is unaffected
-    assert application.employment_status_id == EmploymentStatus.EMPLOYED.employment_status_id
-    assert application.hours_worked_per_week == 37.5
-    # due to 403 error, no work_pattern is set
-    assert application.work_pattern is None
-
-
-@mock.patch(
-    "massgov.pfml.fineos.mock_client.MockFINEOSClient.get_customer_occupations_customer_api"
-)
-@pytest.mark.parametrize("status", ("Terminated", "Self-Employed", "Retired", "Unknown"))
-def test_set_invalid_status_returns_error(
-    mock_get_customer_occupations_customer_api,
-    fineos_client,
-    fineos_web_id,
-    application,
-    user,
-    status,
-):
-    mock_get_customer_occupations_customer_api.return_value = [
-        massgov.pfml.fineos.models.customer_api.ReadCustomerOccupation(
-            occupationId=12345, hoursWorkedPerWeek=37.5, employmentStatus=status
-        )
-    ]
-    with pytest.raises(ValidationException) as exc:
-        set_employment_status_and_occupations(fineos_client, fineos_web_id, application)
-        assert exc.value.errors == [
-            ValidationErrorDetail(
-                type=IssueType.invalid,
-                message="Employment Status must be Active",
-                field="employment_status",
-            )
-        ]
-
-
-def test_set_payment_preference_fields(fineos_client, fineos_web_id, application, test_db_session):
-    set_payment_preference_fields(fineos_client, fineos_web_id, application, test_db_session)
-    assert application.has_submitted_payment_preference is True
-    assert (
-        application.payment_preference.payment_method.payment_method_id
-        == PaymentMethod.ACH.payment_method_id
-    )
-    assert application.payment_preference.account_number == "1234565555"
-    assert application.payment_preference.routing_number == "011222333"
-    assert (
-        application.payment_preference.bank_account_type.bank_account_type_id
-        == BankAccountType.CHECKING.bank_account_type_id
-    )
-    assert application.has_mailing_address is True
-    assert application.mailing_address.address_line_one == "44324 Nayeli Stream"
-
-
-@mock.patch("massgov.pfml.fineos.mock_client.MockFINEOSClient.get_payment_preferences")
-def test_set_payment_preference_fields_without_a_default_preference(
-    mock_get_payment_preferences, fineos_client, fineos_web_id, application, test_db_session
-):
-    mock_get_payment_preferences.return_value = [
-        massgov.pfml.fineos.models.customer_api.PaymentPreferenceResponse(
-            paymentMethod="Elec Funds Transfer",
-            paymentPreferenceId="96166",
-            accountDetails=massgov.pfml.fineos.models.customer_api.AccountDetails(
-                accountNo="0987654321",
-                accountName="Constance Griffin",
-                routingNumber="011222333",
-                accountType="Checking",
-            ),
-        ),
-        massgov.pfml.fineos.models.customer_api.PaymentPreferenceResponse(
-            paymentMethod="Elec Funds Transfer",
-            paymentPreferenceId="1234",
-            accountDetails=massgov.pfml.fineos.models.customer_api.AccountDetails(
-                accountNo="1234565555",
-                accountName="Constance Griffin",
-                routingNumber="011222333",
-                accountType="Checking",
-            ),
-        ),
-    ]
-    set_payment_preference_fields(fineos_client, fineos_web_id, application, test_db_session)
-    # takes first payment pref, if none is set to default
-    assert application.payment_preference.account_number == "0987654321"
-    assert application.has_submitted_payment_preference is True
-
-
-@mock.patch("massgov.pfml.fineos.mock_client.MockFINEOSClient.get_payment_preferences")
-def test_set_payment_preference_fields_with_check_as_default_preference(
-    mock_get_payment_preferences, fineos_client, fineos_web_id, application, test_db_session
-):
-    mock_get_payment_preferences.return_value = [
-        massgov.pfml.fineos.models.customer_api.PaymentPreferenceResponse(
-            paymentMethod="Check",
-            paymentPreferenceId="96166",
-            isDefault=True,
-            chequeDetails=massgov.pfml.fineos.models.customer_api.ChequeDetails(
-                nameToPrintOnCheck=""
-            ),
-            customerAddress=massgov.pfml.fineos.models.customer_api.CustomerAddress(
-                address=massgov.pfml.fineos.models.customer_api.Address(
-                    addressLine1="1234 SE Elm",
-                    addressLine2="",
-                    addressLine3="",
-                    addressLine4="Amherst",
-                    addressLine5="",
-                    addressLine6="MA",
-                    addressLine7="",
-                    postCode="01002",
-                    country="USA",
-                    classExtensionInformation=[],
-                )
-            ),
-        ),
-    ]
-    set_payment_preference_fields(fineos_client, fineos_web_id, application, test_db_session)
-    assert (
-        application.payment_preference.payment_method.payment_method_id
-        == PaymentMethod.CHECK.payment_method_id
-    )
-    assert application.has_submitted_payment_preference is True
-    assert application.has_mailing_address is True
-    assert application.mailing_address.address_line_one == "1234 SE Elm"
-
-
-@mock.patch("massgov.pfml.fineos.mock_client.MockFINEOSClient.get_payment_preferences")
-def test_set_payment_preference_fields_with_blank_payment_method(
-    mock_get_payment_preferences, fineos_client, fineos_web_id, application, test_db_session
-):
-    mock_get_payment_preferences.return_value = [
-        massgov.pfml.fineos.models.customer_api.PaymentPreferenceResponse(
-            paymentMethod="", paymentPreferenceId="1234", isDefault=True
-        )
-    ]
-    set_payment_preference_fields(fineos_client, fineos_web_id, application, test_db_session)
-    assert application.payment_preference is None
-    assert application.has_submitted_payment_preference is False
-
-
-@mock.patch("massgov.pfml.fineos.mock_client.MockFINEOSClient.get_payment_preferences")
-def test_set_payment_preference_fields_without_address(
-    mock_get_payment_preferences, fineos_client, fineos_web_id, application, test_db_session
-):
-    mock_get_payment_preferences.return_value = [
-        massgov.pfml.fineos.models.customer_api.PaymentPreferenceResponse(
-            paymentMethod="Elec Funds Transfer",
-            paymentPreferenceId="85622",
-            isDefault=True,
-            accountDetails=massgov.pfml.fineos.models.customer_api.AccountDetails(
-                accountNo="1234565555",
-                accountName="Constance Griffin",
-                routingNumber="011222333",
-                accountType="Checking",
-            ),
-        )
-    ]
-    set_payment_preference_fields(fineos_client, fineos_web_id, application, test_db_session)
-    assert application.has_mailing_address is False
-    assert application.mailing_address is None
-
-
-@mock.patch("massgov.pfml.fineos.mock_client.MockFINEOSClient.read_customer_contact_details")
-def test_set_customer_contact_detail_fields(
-    mock_read_customer_contact_details, fineos_client, fineos_web_id, application, test_db_session
-):
-    customer_contact_details_json = massgov.pfml.fineos.mock_client.mock_customer_contact_details()
-    customer_contact_details = massgov.pfml.fineos.models.customer_api.ContactDetails.parse_obj(
-        customer_contact_details_json
-    )
-
-    application.user.mfa_phone_number = "+13214567890"
-    application.user.mfa_delivery_preference_id = 1  # 'SMS' for MFA
-    mock_read_customer_contact_details.return_value = customer_contact_details
-    set_customer_contact_detail_fields(fineos_client, fineos_web_id, application, test_db_session)
-
-    # This also asserts that the preferred phone number gets returned in this case
-    # since the phone number being set is the 2nd element in the phoneNumbers array
-    assert application.phone.phone_number == "+13214567890"
-    assert application.phone_id == application.phone.phone_id
-
-
-@mock.patch("massgov.pfml.fineos.mock_client.MockFINEOSClient.read_customer_contact_details")
-def test_set_customer_contact_detail_fields_missing_country_code(
-    mock_read_customer_contact_details, fineos_client, fineos_web_id, application, test_db_session
-):
-    customer_contact_details_json = massgov.pfml.fineos.mock_client.mock_customer_contact_details()
-    # country code missing
-    for phone_num in customer_contact_details_json["phoneNumbers"]:
-        phone_num["intCode"] = None
-    customer_contact_details = massgov.pfml.fineos.models.customer_api.ContactDetails.parse_obj(
-        customer_contact_details_json
-    )
-
-    application.user.mfa_phone_number = "+13214567890"
-    application.user.mfa_delivery_preference_id = 1
-    mock_read_customer_contact_details.return_value = customer_contact_details
-    set_customer_contact_detail_fields(fineos_client, fineos_web_id, application, test_db_session)
-
-    # We still get a match, country code added
-    assert application.phone.phone_number == "+13214567890"
-    assert application.phone_id == application.phone.phone_id
-
-
-def test_set_customer_contact_detail_fields_without_mfa_enabled(
-    fineos_client, fineos_web_id, application, test_db_session
-):
-    application.user.mfa_phone_number = None
-    application.user.mfa_delivery_preference_id = 2  # 'opt-out' of MFA
-    with pytest.raises(ValidationException) as exc:
-        set_customer_contact_detail_fields(
-            fineos_client, fineos_web_id, application, test_db_session
-        )
-
-    assert exc.value.errors == [
-        ValidationErrorDetail(
-            type=IssueType.incorrect,
-            message="Code 3: An issue occurred while trying to import the application.",
-        )
-    ]
-    assert application.phone is None
-
-
-def test_set_customer_contact_detail_fields_without_matching_mfa_phone_number(
-    fineos_client, fineos_web_id, application, test_db_session
-):
-    application.user.mfa_phone_number = "+12341456789"
-    application.user.mfa_delivery_preference_id = 1
-    with pytest.raises(ValidationException) as exc:
-        set_customer_contact_detail_fields(
-            fineos_client, fineos_web_id, application, test_db_session
-        )
-
-    assert exc.value.errors == [
-        ValidationErrorDetail(
-            type=IssueType.incorrect,
-            message="Code 3: An issue occurred while trying to import the application.",
-        )
-    ]
-
-    assert application.phone is None
-
-
-@mock.patch("massgov.pfml.fineos.mock_client.MockFINEOSClient.read_customer_contact_details")
-def test_set_customer_contact_detail_fields_with_invalid_phone_number(
-    mock_read_customer_contact_details, fineos_client, fineos_web_id, application, test_db_session
-):
-    customer_contact_details_json = massgov.pfml.fineos.mock_client.mock_customer_contact_details()
-    customer_contact_details = massgov.pfml.fineos.models.customer_api.ContactDetails.parse_obj(
-        customer_contact_details_json
-    )
-    # Reset phone fields that get auto generated from the application factory
-    application.phone_id = None
-    application.phone = None
-    customer_contact_details.phoneNumbers = None
-
-    mock_read_customer_contact_details.return_value = customer_contact_details
-    set_customer_contact_detail_fields(fineos_client, fineos_web_id, application, test_db_session)
-    assert application.phone is None
-    assert application.phone_id is None
-
-
-@mock.patch("massgov.pfml.fineos.mock_client.MockFINEOSClient.read_customer_contact_details")
-def test_set_customer_contact_detail_fields_with_no_contact_details_returned_from_fineos(
-    mock_read_customer_contact_details, fineos_client, fineos_web_id, application, test_db_session
-):
-    # Reset phone fields that get auto generated from the application factory
-    application.phone_id = None
-    application.phone = None
-
-    # Checks to assert that if FINEOS returns no data, we don't update the applications phone record
-    mock_read_customer_contact_details.return_value = None
-    set_customer_contact_detail_fields(fineos_client, fineos_web_id, application, test_db_session)
-    assert application.phone is None
-    assert application.phone_id is None
-
-    # Checks to assert that if FINEOS returns contact details, but no phone numbers,
-    # we don't update the application phone record
-    customer_contact_details_json = massgov.pfml.fineos.mock_client.mock_customer_contact_details()
-    customer_contact_details = massgov.pfml.fineos.models.customer_api.ContactDetails.parse_obj(
-        customer_contact_details_json
-    )
-    customer_contact_details.phoneNumbers = None
-    mock_read_customer_contact_details.return_value = customer_contact_details
-    set_customer_contact_detail_fields(fineos_client, fineos_web_id, application, test_db_session)
-    assert application.phone is None
-    assert application.phone_id is None
-
-
-def test_set_other_leaves(
-    fineos_client, fineos_web_id, application, test_db_session, absence_case_id
-):
-    set_other_leaves(fineos_client, fineos_web_id, application, test_db_session, absence_case_id)
-    assert application.has_previous_leaves_other_reason is True
-    assert application.has_previous_leaves_same_reason is False
-    assert application.has_concurrent_leave is True
-
-
-def test_set_other_leaves_includes_minutes(
-    fineos_client, fineos_web_id, application, test_db_session, absence_case_id
-):
-    set_other_leaves(fineos_client, fineos_web_id, application, test_db_session, absence_case_id)
-    assert application.has_previous_leaves_other_reason is True
-    test_db_session.refresh(application)
-    # values from MOCK_CUSTOMER_EFORM_OTHER_LEAVES
-    assert application.previous_leaves_other_reason[0].leave_minutes == 2400
-    assert application.previous_leaves_other_reason[0].worked_per_week_minutes == 1245
-
-
-@mock.patch("massgov.pfml.fineos.mock_client.MockFINEOSClient.customer_get_eform_summary")
-def test_set_other_leaves_with_no_leaves(
-    mock_customer_get_eform_summary,
-    fineos_client,
-    fineos_web_id,
-    application,
-    test_db_session,
-    absence_case_id,
-):
-    mock_customer_get_eform_summary.return_value = []
-    set_other_leaves(fineos_client, fineos_web_id, application, test_db_session, absence_case_id)
-    assert application.has_previous_leaves_other_reason is False
-    assert application.has_previous_leaves_same_reason is False
-    assert application.has_concurrent_leave is False
-    assert application.concurrent_leave is None
-
-
-@mock.patch("massgov.pfml.fineos.mock_client.MockFINEOSClient.customer_get_eform")
-def test_set_other_leaves_with_only_concurrent_leave(
-    mock_customer_get_eform,
-    fineos_client,
-    fineos_web_id,
-    application,
-    test_db_session,
-    absence_case_id,
-):
-    mock_customer_get_eform.return_value = EForm(
-        eformId=211714,
-        eformType="Other Leaves - current version",
-        eformAttributes=[
-            # Minimum info needed to create Concurrent Leave:
-            EFormAttribute(
-                name="V2AccruedPLEmployer1",  # is_for_current_employer
-                enumValue=ModelEnum(domainName="PleaseSelectYesNo", instanceValue="Yes"),
-            )
-        ],
-    )
-    set_other_leaves(fineos_client, fineos_web_id, application, test_db_session, absence_case_id)
-    assert application.has_previous_leaves_other_reason is False
-    assert application.has_previous_leaves_same_reason is False
-    assert application.has_concurrent_leave is True
-
-
-@mock.patch("massgov.pfml.fineos.mock_client.MockFINEOSClient.customer_get_eform")
-def test_set_other_leaves_with_only_previous_leave_same_reason(
-    mock_customer_get_eform,
-    fineos_client,
-    fineos_web_id,
-    application,
-    test_db_session,
-    absence_case_id,
-):
-    mock_customer_get_eform.return_value = EForm(
-        eformId=211714,
-        eformType="Other Leaves - current version",
-        eformAttributes=[
-            # Minimum info needed to create Previous Leave, same reason:
-            EFormAttribute(
-                name="V2Leave1",  # is_for_same_reason
-                enumValue=ModelEnum(domainName="PleaseSelectYesNo", instanceValue="Yes"),
-            ),
-            EFormAttribute(
-                name="V2LeaveFromEmployer1",  # is_for_current_employer
-                enumValue=ModelEnum(domainName="PleaseSelectYesNo", instanceValue="Yes"),
-            ),
-        ],
-    )
-
-    set_other_leaves(fineos_client, fineos_web_id, application, test_db_session, absence_case_id)
-    assert application.has_previous_leaves_other_reason is False
-    assert application.has_previous_leaves_same_reason is True
-    assert application.has_concurrent_leave is False
-    assert application.concurrent_leave is None
-
-
-@mock.patch("massgov.pfml.fineos.mock_client.MockFINEOSClient.customer_get_eform")
-def test_set_other_leaves_with_only_previous_leave_other_reason(
-    mock_customer_get_eform,
-    fineos_client,
-    fineos_web_id,
-    application,
-    test_db_session,
-    absence_case_id,
-):
-    mock_customer_get_eform.return_value = EForm(
-        eformId=211714,
-        eformType="Other Leaves - current version",
-        eformAttributes=[
-            # Minimum info needed to create Previous Leave, other reason:
-            EFormAttribute(
-                name="V2Leave1",  # is_for_same_reason
-                enumValue=ModelEnum(domainName="PleaseSelectYesNo", instanceValue="No"),
-            ),
-            EFormAttribute(
-                name="V2LeaveFromEmployer1",  # is_for_current_employer
-                enumValue=ModelEnum(domainName="PleaseSelectYesNo", instanceValue="Yes"),
-            ),
-        ],
-    )
-
-    set_other_leaves(fineos_client, fineos_web_id, application, test_db_session, absence_case_id)
-    assert application.has_previous_leaves_other_reason is True
-    assert application.has_previous_leaves_same_reason is False
-    assert application.has_concurrent_leave is False
-    assert application.concurrent_leave is None
-
-
-@mock.patch("massgov.pfml.fineos.mock_client.MockFINEOSClient.customer_get_eform")
-def test_set_other_leaves_with_previous_leave_blank_qualifying_reason(
-    mock_customer_get_eform,
-    fineos_client,
-    fineos_web_id,
-    application,
-    test_db_session,
-    absence_case_id,
-):
-    mock_customer_get_eform.return_value = EForm(
-        eformId=211714,
-        eformType="Other Leaves - current version",
-        eformAttributes=[
-            # Minimum info needed to create Previous Leave, other reason:
-            EFormAttribute(
-                name="V2Leave1",  # is_for_same_reason
-                enumValue=ModelEnum(domainName="PleaseSelectYesNo", instanceValue="No"),
-            ),
-            EFormAttribute(
-                name="V2LeaveFromEmployer1",  # is_for_current_employer
-                enumValue=ModelEnum(domainName="PleaseSelectYesNo", instanceValue="Yes"),
-            ),
-            EFormAttribute(
-                name="V2QualifyingReason1",  # left blank
-                enumValue=ModelEnum(domainName="PleaseSelectYesNo", instanceValue="Please Select"),
-            ),
-        ],
-    )
-
-    set_other_leaves(fineos_client, fineos_web_id, application, test_db_session, absence_case_id)
-    assert application.has_previous_leaves_other_reason is True
-    assert application.has_previous_leaves_same_reason is False
-    assert application.has_concurrent_leave is False
-    assert application.concurrent_leave is None
-
-
-@mock.patch("massgov.pfml.fineos.mock_client.MockFINEOSClient.customer_get_eform")
-def test_set_other_leaves_with_both_types_of_previous_leave(
-    mock_customer_get_eform,
-    fineos_client,
-    fineos_web_id,
-    application,
-    test_db_session,
-    absence_case_id,
-):
-    mock_customer_get_eform.return_value = EForm(
-        eformId=211714,
-        eformType="Other Leaves - current version",
-        eformAttributes=[
-            # Minimum info needed to create Previous Leaves, both other and same reason:
-            EFormAttribute(
-                name="V2Leave1",  # is_for_same_reason
-                enumValue=ModelEnum(domainName="PleaseSelectYesNo", instanceValue="No"),
-            ),
-            EFormAttribute(
-                name="V2LeaveFromEmployer1",  # is_for_current_employer
-                enumValue=ModelEnum(domainName="PleaseSelectYesNo", instanceValue="Yes"),
-            ),
-            EFormAttribute(
-                name="V2Leave2",  # is_for_same_reason
-                enumValue=ModelEnum(domainName="PleaseSelectYesNo", instanceValue="Yes"),
-            ),
-            EFormAttribute(
-                name="V2LeaveFromEmployer2",  # is_for_current_employer
-                enumValue=ModelEnum(domainName="PleaseSelectYesNo", instanceValue="Yes"),
-            ),
-        ],
-    )
-
-    set_other_leaves(fineos_client, fineos_web_id, application, test_db_session, absence_case_id)
-    assert application.has_previous_leaves_other_reason is True
-    assert application.has_previous_leaves_same_reason is True
-    assert application.has_concurrent_leave is False
-    assert application.concurrent_leave is None
-
-
-@mock.patch("massgov.pfml.fineos.mock_client.MockFINEOSClient.customer_get_eform")
-def test_set_employer_benefits_from_fineos_v1(
-    mock_customer_get_eform,
-    fineos_client,
-    fineos_web_id,
-    application,
-    test_db_session,
-    absence_case_id,
-):
-    eform_summaries = [
-        EFormSummary(eformId=211714, eformType=EformTypes.OTHER_INCOME),
-        EFormSummary(eformId=211714, eformType=EformTypes.OTHER_LEAVES),  # should not be parsed
-    ]
-
-    mock_customer_get_eform.return_value = MOCK_EFORM_OTHER_INCOME_V1
-
-    set_employer_benefits_from_fineos(
-        fineos_client,
-        fineos_web_id,
-        application,
-        test_db_session,
-        absence_case_id,
-        eform_summaries=eform_summaries,
-    )
-    assert application.has_employer_benefits is True
-    assert len(application.employer_benefits) == 1
-
-
-@mock.patch("massgov.pfml.fineos.mock_client.MockFINEOSClient.customer_get_eform")
-def test_set_employer_benefits_from_fineos_v2(
-    mock_customer_get_eform,
-    fineos_client,
-    fineos_web_id,
-    application,
-    test_db_session,
-    absence_case_id,
-):
-    eform_summaries = [
-        EFormSummary(eformId=211714, eformType=EformTypes.OTHER_INCOME_V2),
-    ]
-
-    mock_customer_get_eform.return_value = MOCK_EFORM_EMPLOYER_RESPONSE_V2
-
-    set_employer_benefits_from_fineos(
-        fineos_client,
-        fineos_web_id,
-        application,
-        test_db_session,
-        absence_case_id,
-        eform_summaries=eform_summaries,
-    )
-    assert application.has_employer_benefits is True
-    assert len(application.employer_benefits) == 1
-
-
-@mock.patch("massgov.pfml.fineos.mock_client.MockFINEOSClient.customer_get_eform")
-def test_set_employer_benefits_from_fineos_v2_does_not_insert_duplicate_other_income(
-    mock_customer_get_eform,
-    fineos_client,
-    fineos_web_id,
-    application,
-    test_db_session,
-    absence_case_id,
-):
-    eform_summaries = [
-        EFormSummary(eformId=211714, eformType=EformTypes.OTHER_INCOME_V2),
-    ]
-
-    mock_customer_get_eform.return_value = MOCK_EFORM_EMPLOYER_RESPONSE_V2
-
-    set_employer_benefits_from_fineos(
-        fineos_client,
-        fineos_web_id,
-        application,
-        test_db_session,
-        absence_case_id,
-        eform_summaries=eform_summaries,
-    )
-    set_other_incomes_from_fineos(
-        fineos_client,
-        fineos_web_id,
-        application,
-        test_db_session,
-        absence_case_id,
-        eform_summaries=eform_summaries,
-    )
-    assert application.has_employer_benefits is True
-    assert len(application.employer_benefits) == 1
-    assert application.has_other_incomes is False
-    assert len(application.other_incomes) == 0
-
-
-@mock.patch("massgov.pfml.fineos.mock_client.MockFINEOSClient.customer_get_eform")
-def test_set_other_incomes_from_fineos(
-    mock_customer_get_eform,
-    fineos_client,
-    fineos_web_id,
-    application,
-    test_db_session,
-    absence_case_id,
-):
-    eform_summaries = [
-        EFormSummary(eformId=1, eformType=EformTypes.OTHER_INCOME_V2),
-        EFormSummary(eformId=2, eformType=EformTypes.OTHER_INCOME),  # should not be parsed
-        EFormSummary(eformId=3, eformType=EformTypes.OTHER_LEAVES),  # should not be parsed
-    ]
-
-    mock_customer_get_eform.return_value = EForm(
-        eformId=211714,
-        eformType="Other Income - current version",
-        eformAttributes=[
-            # Minimum info needed to create Previous Leaves, both other and same reason:
-            EFormAttribute(
-                name="V2OtherIncomeNonEmployerBenefitStartDate",
-                dateValue="2021-05-04",
-            ),
-            EFormAttribute(
-                name="V2OtherIncomeNonEmployerBenefitEndDate",
-                dateValue="2021-05-05",
-            ),
-            EFormAttribute(
-                name="V2OtherIncomeNonEmployerBenefitFrequency",
-                enumValue=ModelEnum(domainName="FrequencyEforms", instanceValue="Per Month"),
-            ),
-            EFormAttribute(
-                name="V2OtherIncomeNonEmployerBenefitWRT",
-                enumValue=ModelEnum(
-                    domainName="WageReplacementType2",
-                    instanceValue="Earnings from another employer or through self-employment",
-                ),
-            ),
-            EFormAttribute(
-                name="V2ReceiveWageReplacement",
-                enumValue=ModelEnum(domainName="YesNoI'veApplied", instanceValue="Yes"),
-            ),
-            EFormAttribute(name="V2OtherIncomeNonEmployerBenefitAmount1", decimalValue=100.0),
-        ],
-    )
-    set_other_incomes_from_fineos(
-        fineos_client,
-        fineos_web_id,
-        application,
-        test_db_session,
-        absence_case_id,
-        eform_summaries=eform_summaries,
-    )
-
-    assert application.has_other_incomes is True
-    assert application.other_incomes[0].income_amount_dollars == 100
-    assert (
-        application.other_incomes[0].income_type_id == 7
-    )  # OTHER EMPLOYER INCOME TYPE (lk_other_income_type)
-    assert len(application.other_incomes) == 1
-
-
-@mock.patch("massgov.pfml.fineos.mock_client.MockFINEOSClient.customer_get_eform")
-def test_set_other_incomes_with_multiple_different_income_types(
-    mock_customer_get_eform,
-    fineos_client,
-    fineos_web_id,
-    application,
-    test_db_session,
-    absence_case_id,
-):
-
-    mock_customer_get_eform.return_value = EForm(
-        eformId=211714,
-        eformType="Other Income - current version",
-        eformAttributes=[
-            EFormAttribute(
-                name="V2OtherIncomeNonEmployerBenefitStartDate",
-                dateValue="2021-05-04",
-            ),
-            EFormAttribute(
-                name="V2OtherIncomeNonEmployerBenefitEndDate",
-                dateValue="2021-05-05",
-            ),
-            EFormAttribute(
-                name="V2OtherIncomeNonEmployerBenefitFrequency",
-                enumValue=ModelEnum(domainName="FrequencyEforms", instanceValue="Per Month"),
-            ),
-            EFormAttribute(
-                name="V2OtherIncomeNonEmployerBenefitWRT1",
-                enumValue=ModelEnum(
-                    domainName="WageReplacementType2", instanceValue="Jones Act benefits"
-                ),
-            ),
-            EFormAttribute(
-                name="V2OtherIncomeNonEmployerBenefitWRT2",
-                enumValue=ModelEnum(
-                    domainName="WageReplacementType2",
-                    instanceValue="Disability benefits under a governmental retirement plan such as STRS or PERS",
-                ),
-            ),
-            EFormAttribute(
-                name="V2ReceiveWageReplacement",
-                enumValue=ModelEnum(domainName="YesNoI'veApplied", instanceValue="Yes"),
-            ),
-            EFormAttribute(name="V2OtherIncomeNonEmployerBenefitAmount1", decimalValue=100.0),
-            EFormAttribute(name="V2OtherIncomeNonEmployerBenefitAmount2", decimalValue=200.0),
-        ],
-    )
-    set_other_incomes_from_fineos(
-        fineos_client,
-        fineos_web_id,
-        application,
-        test_db_session,
-        absence_case_id,
-        eform_summaries=[EFormSummary(eformId=1, eformType=EformTypes.OTHER_INCOME_V2)],
-    )
-    assert application.has_other_incomes is True
-
-    assert application.other_incomes[0].income_amount_dollars == 100
-    assert application.other_incomes[0].income_type_id == 5  # (lk_other_income_type)
-
-    assert application.other_incomes[1].income_amount_dollars == 200
-    assert application.other_incomes[1].income_type_id == 4  # (lk_other_income_type)
-
-    assert len(application.other_incomes) == 2
-
-
-@mock.patch("massgov.pfml.fineos.mock_client.MockFINEOSClient.customer_get_eform")
-def test_set_other_incomes_from_fineos_without_frequency_or_type(
-    mock_customer_get_eform,
-    fineos_client,
-    fineos_web_id,
-    application,
-    test_db_session,
-    absence_case_id,
-):
-    eform_summaries = [
-        EFormSummary(eformId=1, eformType=EformTypes.OTHER_INCOME_V2),
-    ]
-
-    mock_customer_get_eform.return_value = EForm(
-        eformId=211714,
-        eformType="Other Income - current version",
-        eformAttributes=[
-            # Minimum info needed to create Previous Leaves, both other and same reason:
-            EFormAttribute(
-                name="V2OtherIncomeNonEmployerBenefitStartDate",
-                dateValue="2021-05-04",
-            ),
-            EFormAttribute(
-                name="V2OtherIncomeNonEmployerBenefitEndDate",
-                dateValue="2021-05-05",
-            ),
-            EFormAttribute(
-                name="V2OtherIncomeNonEmployerBenefitFrequency",
-                enumValue=ModelEnum(domainName="FrequencyEforms", instanceValue="Not Provided"),
-            ),
-            EFormAttribute(
-                name="V2OtherIncomeNonEmployerBenefitWRT",
-                enumValue=ModelEnum(
-                    domainName="WageReplacementType2",
-                    instanceValue="Please Select",
-                ),
-            ),
-            EFormAttribute(
-                name="V2ReceiveWageReplacement",
-                enumValue=ModelEnum(domainName="YesNoI'veApplied", instanceValue="Yes"),
-            ),
-            EFormAttribute(name="V2OtherIncomeNonEmployerBenefitAmount1", decimalValue=100.0),
-        ],
-    )
-    set_other_incomes_from_fineos(
-        fineos_client,
-        fineos_web_id,
-        application,
-        test_db_session,
-        absence_case_id,
-        eform_summaries=eform_summaries,
-    )
-
-    assert application.has_other_incomes is True
-    assert application.other_incomes[0].income_amount_dollars == 100
-    assert (
-        application.other_incomes[0].income_amount_frequency_id
-        == AmountFrequency.UNKNOWN.amount_frequency_id
-    )
-    assert (
-        application.other_incomes[0].income_type_id == OtherIncomeType.UNKNOWN.other_income_type_id
-    )
-    assert len(application.other_incomes) == 1
-=======
->>>>>>> 241964d0
 
 
 class TestSplitApplicationByDate:
