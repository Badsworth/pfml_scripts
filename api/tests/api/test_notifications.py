import copy
from datetime import date, timedelta
from unittest import mock

import pytest

import tests.api
from massgov.pfml.db.models.applications import Notification
from massgov.pfml.db.models.employees import (
    AbsencePeriod,
    Claim,
    ManagedRequirement,
    ManagedRequirementCategory,
    ManagedRequirementStatus,
    ManagedRequirementType,
)
from massgov.pfml.db.models.factories import (
    ClaimFactory,
    EmployeeWithFineosNumberFactory,
    EmployerFactory,
)
from massgov.pfml.db.queries.absence_periods import upsert_absence_period_from_fineos_period
from massgov.pfml.db.queries.managed_requirements import (
    create_managed_requirement_from_fineos,
    get_managed_requirement_by_fineos_managed_requirement_id,
)
from massgov.pfml.fineos import exception
from massgov.pfml.fineos.models.customer_api import AbsenceDetails
from massgov.pfml.fineos.models.group_client_api import ManagedRequirementDetails
from massgov.pfml.types import Fein

leave_admin_body = {
    "absence_case_id": "NTN-111-ABS-01",
    "document_type": "Approval Notice",
    "fein": "71-6779225",
    "organization_name": "Wayne Enterprises",
    "trigger": "claim.approved",
    "source": "Self-Service",
    "recipient_type": "Leave Administrator",
    "recipients": [
        {"full_name": "john smith", "email_address": "example@gmail.com", "contact_id": "11"}
    ],
    "claimant_info": {
        "first_name": "jane",
        "last_name": "doe",
        "date_of_birth": "1970-01-01",
        "customer_id": "1234",
    },
}

claimant_body = {
    "absence_case_id": "NTN-111-ABS-01",
    "document_type": "Legal Notice",
    "fein": "71-6779225",
    "organization_name": "Wayne Enterprises",
    "trigger": "claim.approved",
    "source": "Self-Service",
    "recipient_type": "Claimant",
    "recipients": [
        {"first_name": "john", "last_name": "smith", "email_address": "example@gmail.com"}
    ],
    "claimant_info": {
        "first_name": "jane",
        "last_name": "doe",
        "date_of_birth": "1970-01-01",
        "customer_id": "1234",
    },
}

invalid_fein_body = {
    "absence_case_id": "NTN-111-ABS-01",
    "document_type": "Legal Notice",
    "fein": "999999999",
    "organization_name": "Wayne Enterprises",
    "trigger": "claim.approved",
    "source": "Self-Service",
    "recipient_type": "Claimant",
    "recipients": [
        {"first_name": "john", "last_name": "smith", "email_address": "example@gmail.com"}
    ],
    "claimant_info": {
        "first_name": "jane",
        "last_name": "doe",
        "date_of_birth": "1970-01-01",
        "customer_id": "1234",
    },
}

fineos_absence_detail_body_1 = {
    "absenceId": "NTN-20133-ABS-01",
    "creationDate": "1999-12-31T23:59:59Z",
    "lastUpdatedDate": "1999-12-31T23:59:59Z",
    "status": "Adjudication",
    "notifiedBy": "Miranda Kool",
    "notificationDate": "2021-01-06",
    "absencePeriods": [
        {
            "id": "PL-14449-0000028064",
            "reason": "Serious Health Condition - Employee",
            "reasonQualifier1": "Work Related",
            "reasonQualifier2": "Accident / Injury",
            "startDate": "2021-01-04",
            "endDate": "2021-01-28",
            "expectedReturnToWorkDate": "2021-01-06",
            "status": "Known",
            "requestStatus": "Pending",
            "absenceType": "Continuous",
        }
    ],
}


@pytest.fixture()
def fineos_absence_details():
    return AbsenceDetails.parse_obj(fineos_absence_detail_body_1)


@pytest.fixture
def employer():
    return EmployerFactory.create(employer_fein=Fein("716779225"), fineos_employer_id=1005)


@pytest.fixture
def claim_with_employer(employer):
    return ClaimFactory.create(employer_id=employer.employer_id)


def test_notifications_post_leave_admin(client, test_db_session, fineos_user_token, employer):
    response = client.post(
        "/v1/notifications",
        headers={"Authorization": f"Bearer {fineos_user_token}"},
        json=leave_admin_body,
    )
    assert response.status_code == 201

    notification = test_db_session.query(Notification).first()

    assert notification.created_at
    assert notification.updated_at
    assert notification.fineos_absence_id == leave_admin_body["absence_case_id"]
    assert notification.request_json == leave_admin_body

    associated_claim = (
        test_db_session.query(Claim)
        .filter(Claim.fineos_absence_id == leave_admin_body["absence_case_id"])
        .one_or_none()
    )

    assert associated_claim is not None
    assert associated_claim.employer_id is not None
    assert associated_claim.fineos_absence_id == "NTN-111-ABS-01"
    assert associated_claim.employee_id is None


def test_notifications_update_claims(client, test_db_session, fineos_user_token, employer):
    existing_claim = Claim(fineos_absence_id=leave_admin_body["absence_case_id"])
    test_db_session.add(existing_claim)
    test_db_session.commit()
    response = client.post(
        "/v1/notifications",
        headers={"Authorization": f"Bearer {fineos_user_token}"},
        json=leave_admin_body,
    )
    assert response.status_code == 201
    claim_record = (
        test_db_session.query(Claim)
        .filter(Claim.fineos_absence_id == leave_admin_body["absence_case_id"])
        .one_or_none()
    )
    assert claim_record
    assert claim_record.employer_id == employer.employer_id
    assert claim_record.employee_id is None


def test_notifications_post_leave_admin_no_document_type(
    client, test_db_session, fineos_user_token, employer
):
    leave_admin_body_no_document_type = copy.deepcopy(leave_admin_body)
    del leave_admin_body_no_document_type["document_type"]
    response = client.post(
        "/v1/notifications",
        headers={"Authorization": f"Bearer {fineos_user_token}"},
        json=leave_admin_body_no_document_type,
    )
    assert response.status_code == 201

    notification = test_db_session.query(Notification).first()

    assert notification.created_at
    assert notification.updated_at
    assert notification.fineos_absence_id == leave_admin_body["absence_case_id"]
    assert notification.request_json == leave_admin_body_no_document_type


def test_notifications_invalid_fein_error(client, test_db_session, fineos_user_token, employer):
    response = client.post(
        "/v1/notifications",
        headers={"Authorization": f"Bearer {fineos_user_token}"},
        json=invalid_fein_body,
    )
    assert response.status_code == 400
    tests.api.validate_error_response(
        response,
        400,
        message="Failed to lookup the specified FEIN to add Claim record on Notification POST request",
    )


def test_notification_post_employee(client, test_db_session, fineos_user_token, employer):
    employee = EmployeeWithFineosNumberFactory.create()
    body = copy.deepcopy(leave_admin_body)
    body["claimant_info"]["customer_id"] = employee.fineos_customer_number
    response = client.post(
        "/v1/notifications", headers={"Authorization": f"Bearer {fineos_user_token}"}, json=body
    )
    assert response.status_code == 201
    claim_record = (
        test_db_session.query(Claim)
        .filter(Claim.fineos_absence_id == body["absence_case_id"])
        .one_or_none()
    )
    assert claim_record
    assert claim_record.employee_id is not None
    assert claim_record.employer_id == employer.employer_id
    assert claim_record.employee_id == employee.employee_id


def test_notifications_update_claims_employee(client, test_db_session, fineos_user_token, employer):
    employee = EmployeeWithFineosNumberFactory.create()
    body = copy.deepcopy(leave_admin_body)
    body["claimant_info"]["customer_id"] = employee.fineos_customer_number
    existing_claim = Claim(fineos_absence_id=leave_admin_body["absence_case_id"])
    test_db_session.add(existing_claim)
    test_db_session.commit()
    response = client.post(
        "/v1/notifications", headers={"Authorization": f"Bearer {fineos_user_token}"}, json=body
    )
    assert response.status_code == 201
    claim_record = (
        test_db_session.query(Claim)
        .filter(Claim.fineos_absence_id == body["absence_case_id"])
        .one_or_none()
    )
    assert claim_record
    assert claim_record.employer_id == employer.employer_id
    assert claim_record.employee_id == employee.employee_id


def test_notifications_post_leave_admin_empty_str_document_type(
    client, test_db_session, fineos_user_token, employer
):
    leave_admin_body_empty_str_document_type = copy.deepcopy(leave_admin_body)
    leave_admin_body_empty_str_document_type["document_type"] = ""
    response = client.post(
        "/v1/notifications",
        headers={"Authorization": f"Bearer {fineos_user_token}"},
        json=leave_admin_body_empty_str_document_type,
    )
    assert response.status_code == 201

    notification = test_db_session.query(Notification).first()

    assert notification.created_at
    assert notification.updated_at
    assert notification.fineos_absence_id == leave_admin_body["absence_case_id"]
    assert notification.request_json == leave_admin_body_empty_str_document_type


def test_notifications_post_claimant(client, test_db_session, fineos_user_token, employer):
    response = client.post(
        "/v1/notifications",
        headers={"Authorization": f"Bearer {fineos_user_token}"},
        json=claimant_body,
    )
    assert response.status_code == 201

    notification = test_db_session.query(Notification).first()

    assert notification.created_at
    assert notification.updated_at
    assert notification.fineos_absence_id == leave_admin_body["absence_case_id"]
    assert notification.request_json == claimant_body


def test_notification_post_multiple_notifications(
    client, test_db_session, fineos_user_token, employer
):
    # Send the same notification twice, we don't do any sort of de-dupe
    response = client.post(
        "/v1/notifications",
        headers={"Authorization": f"Bearer {fineos_user_token}"},
        json=leave_admin_body,
    )
    assert response.status_code == 201
    response = client.post(
        "/v1/notifications",
        headers={"Authorization": f"Bearer {fineos_user_token}"},
        json=leave_admin_body,
    )
    assert response.status_code == 201

    notifications = test_db_session.query(Notification).all()
    assert len(notifications) == 2


def test_notification_post_missing_leave_admin_param(
    client, test_db_session, fineos_user_token, employer
):
    bad_body = leave_admin_body.copy()
    bad_body["recipients"] = [{"email_address": "fake@website.com"}]
    response = client.post(
        "/v1/notifications", headers={"Authorization": f"Bearer {fineos_user_token}"}, json=bad_body
    )
    assert response.status_code == 400

    tests.api.validate_error_response(response, 400, message="Validation error")
    assert len(response.get_json()["errors"]) == 2


def test_notification_post_missing_claimant_param(
    client, test_db_session, fineos_user_token, employer
):
    bad_body = claimant_body.copy()
    bad_body["recipients"] = [{"email_address": "fake@website.com"}]
    response = client.post(
        "/v1/notifications", headers={"Authorization": f"Bearer {fineos_user_token}"}, json=bad_body
    )
    assert response.status_code == 400

    tests.api.validate_error_response(response, 400, message="Validation error")
    assert len(response.get_json()["errors"]) == 2


def test_notification_post_unauthorized(client, test_db_session, auth_token, employer):
    response = client.post(
        "/v1/notifications",
        headers={"Authorization": f"Bearer {auth_token}"},
        json=leave_admin_body,
    )
    tests.api.validate_error_response(response, 403)
    notifications = test_db_session.query(Notification).all()
    assert len(notifications) == 0


<<<<<<< HEAD
def test_update_absence_period(
    test_db_session, fineos_absence_details, fineos_user_token, claim_with_employer, mocker,
):
    claim = claim_with_employer

    fineos_user_id = "USER_WITH_EXISTING_WORK_PATTERN"
    fineos_web_id_ext = FINEOSWebIdExt()
    fineos_web_id_ext.employee_tax_identifier = claim.employee.tax_identifier.tax_identifier
    fineos_web_id_ext.employer_fein = claim.employer.employer_fein
    fineos_web_id_ext.fineos_web_id = fineos_user_id
    test_db_session.add(fineos_web_id_ext)
    test_db_session.commit()

    fineos_client = massgov.pfml.fineos.MockFINEOSClient()
    mocker.patch.object(fineos_client, "get_absence", return_value=fineos_absence_details)

    update_absence_period(
        claim.fineos_absence_id,
        claim,
        claim.employee.tax_identifier.tax_identifier,
        claim.employer.employer_fein,
        fineos_client,
        test_db_session,
        {},
    )

    absence_periods: List[AbsencePeriod] = (
        test_db_session.query(AbsencePeriod)
        .filter(
            AbsencePeriod.claim_id == claim.claim_id,
            AbsencePeriod.fineos_absence_period_class_id == 14449,
            AbsencePeriod.fineos_absence_period_index_id == 28064,
        )
        .all()
    )

    assert len(absence_periods) == 1


=======
>>>>>>> df3c5cee
class TestNotificationAbsencePeriod:
    def _assert_absence_period_data(self, test_db_session, claim, period):
        period_id = period.id.split("-")
        class_id = int(period_id[1])
        index_id = int(period_id[2])
        db_period = (
            test_db_session.query(AbsencePeriod)
            .join(Claim)
            .filter(
                Claim.claim_id == claim.claim_id,
                AbsencePeriod.fineos_absence_period_index_id == index_id,
                AbsencePeriod.fineos_absence_period_class_id == class_id,
            )
            .one()
        )
        assert db_period.absence_period_start_date == period.startDate
        assert db_period.absence_period_end_date == period.endDate
        assert (
            db_period.leave_request_decision.leave_request_decision_description
            == period.requestStatus
        )

    def _assert_no_absence_period_data_for_claim(self, test_db_session, claim):
        db_periods = (
            test_db_session.query(AbsencePeriod)
            .join(Claim)
            .filter(Claim.claim_id == claim.claim_id)
            .all()
        )
        assert len(db_periods) == 0

    def _api_call(self, client, fineos_user_token):
        return client.post(
            "/v1/notifications",
            headers={"Authorization": f"Bearer {fineos_user_token}"},
            json=leave_admin_body,
        )

    @pytest.fixture
    def updated_fineos_absence_details(self):
        details = fineos_absence_detail_body_1.copy()
        details["absencePeriods"][0]["endDate"] = date.today()
        details["absencePeriods"][0]["expectedReturnToWorkDate"] = date.today() + timedelta(days=10)
        details["absencePeriods"][0]["requestStatus"] = "Denied"
        return AbsenceDetails.parse_obj(details)

    @pytest.fixture
    def invalid_id_fineos_absence_details(self):
        details = fineos_absence_detail_body_1.copy()
        details["absencePeriods"][0]["id"] = "PL144490000028064"  # invalid id since it has no "-"
        return AbsenceDetails.parse_obj(details)

    @pytest.fixture
    def missing_required_fields_fineos_absence_details(self):
        details = fineos_absence_detail_body_1.copy()
        del details["absencePeriods"][0]["requestStatus"]
        return AbsenceDetails.parse_obj(details)

    @pytest.fixture
    def invalid_lookup_value_fineos_absence_details(self):
        details = fineos_absence_detail_body_1.copy()
        details["absencePeriods"][0]["reasonQualifier1"] = "Invalid"
        return AbsenceDetails.parse_obj(details)

    @pytest.fixture
    def employee(self):
        return EmployeeWithFineosNumberFactory.create(
            fineos_customer_number=leave_admin_body["claimant_info"]["customer_id"]
        )

    @pytest.fixture
    def claim(self, employer, employee):
        return ClaimFactory.create(
            employer_id=employer.employer_id,
            employee_id=employee.employee_id,
            fineos_absence_id=leave_admin_body["absence_case_id"],
        )

    @mock.patch("massgov.pfml.fineos.mock_client.MockFINEOSClient.get_absence")
    def test_notification_creates_absence_period(
        self,
        mock_get_absence,
        client,
        test_db_session,
        fineos_user_token,
        claim,
        fineos_absence_details,
    ):
        self._assert_no_absence_period_data_for_claim(test_db_session, claim)
        mock_get_absence.return_value = fineos_absence_details
        response = self._api_call(client, fineos_user_token)
        assert response.status_code == 201
        for absence_period in fineos_absence_details.absencePeriods:
            self._assert_absence_period_data(test_db_session, claim, absence_period)

    @mock.patch("massgov.pfml.fineos.mock_client.MockFINEOSClient.get_absence")
    def test_notification_updates_absence_period(
        self,
        mock_get_absence,
        client,
        test_db_session,
        fineos_user_token,
        claim,
        fineos_absence_details,
        updated_fineos_absence_details,
    ):
        self._assert_no_absence_period_data_for_claim(test_db_session, claim)
        for absence_period in fineos_absence_details.absencePeriods:
            upsert_absence_period_from_fineos_period(
                test_db_session, claim.claim_id, absence_period, {}
            )
            self._assert_absence_period_data(test_db_session, claim, absence_period)
        mock_get_absence.return_value = updated_fineos_absence_details
        response = self._api_call(client, fineos_user_token)
        assert response.status_code == 201
        for absence_period in updated_fineos_absence_details.absencePeriods:
            self._assert_absence_period_data(test_db_session, claim, absence_period)

    @mock.patch("massgov.pfml.fineos.mock_client.MockFINEOSClient.get_absence")
    def test_notification_creates_absence_period_invalid_id(
        self,
        mock_get_absence,
        client,
        test_db_session,
        fineos_user_token,
        claim,
        invalid_id_fineos_absence_details,
    ):
        self._assert_no_absence_period_data_for_claim(test_db_session, claim)
        mock_get_absence.return_value = invalid_id_fineos_absence_details
        response = self._api_call(client, fineos_user_token)
        assert response.status_code == 201
        self._assert_no_absence_period_data_for_claim(test_db_session, claim)

    @mock.patch("massgov.pfml.fineos.mock_client.MockFINEOSClient.get_absence")
    def test_notification_creates_absence_period_missing_required_fields(
        self,
        mock_get_absence,
        client,
        test_db_session,
        fineos_user_token,
        claim,
        missing_required_fields_fineos_absence_details,
    ):
        self._assert_no_absence_period_data_for_claim(test_db_session, claim)
        mock_get_absence.return_value = missing_required_fields_fineos_absence_details
        response = self._api_call(client, fineos_user_token)
        assert response.status_code == 201
        self._assert_no_absence_period_data_for_claim(test_db_session, claim)

    @mock.patch("massgov.pfml.fineos.mock_client.MockFINEOSClient.get_absence")
    def test_notification_creates_absence_period_invalid_lookup(
        self,
        mock_get_absence,
        client,
        test_db_session,
        fineos_user_token,
        claim,
        invalid_lookup_value_fineos_absence_details,
    ):
        self._assert_no_absence_period_data_for_claim(test_db_session, claim)
        mock_get_absence.return_value = invalid_lookup_value_fineos_absence_details
        response = self._api_call(client, fineos_user_token)
        assert response.status_code == 201
        self._assert_no_absence_period_data_for_claim(test_db_session, claim)

    @mock.patch("massgov.pfml.fineos.mock_client.MockFINEOSClient.get_absence")
    def test_notification_creates_absence_period_fineos_error(
        self,
        mock_get_absence,
        client,
        test_db_session,
        fineos_user_token,
        claim,
        invalid_lookup_value_fineos_absence_details,
    ):
        self._assert_no_absence_period_data_for_claim(test_db_session, claim)
        mock_get_absence.return_value = invalid_lookup_value_fineos_absence_details
        error_msg = """{
            "error" : "User does not have permission to access the resource or the instance data",
            "correlationId" : "foo"
        }"""
        error = exception.FINEOSForbidden("get_absence", 200, 403, error_msg)
        mock_get_absence.side_effect = error
        response = self._api_call(client, fineos_user_token)
        assert response.status_code == 201
        self._assert_no_absence_period_data_for_claim(test_db_session, claim)

    @mock.patch("massgov.pfml.db.queries.absence_periods.sync_customer_api_absence_periods_to_db")
    @mock.patch("massgov.pfml.fineos.mock_client.MockFINEOSClient.get_absence")
    def test_notification_creates_absence_period_unexpected_error(
        self,
        mock_get_absence,
        mock_sync_abence_period,
        client,
        test_db_session,
        fineos_user_token,
        claim,
        invalid_lookup_value_fineos_absence_details,
    ):
        self._assert_no_absence_period_data_for_claim(test_db_session, claim)
        mock_get_absence.return_value = invalid_lookup_value_fineos_absence_details
        mock_sync_abence_period.side_effect = Exception("Unexpected failure")
        response = self._api_call(client, fineos_user_token)
        assert response.status_code == 201
        self._assert_no_absence_period_data_for_claim(test_db_session, claim)


class TestNotificationManagedRequirement:
    @classmethod
    def managed_requirement(cls):
        return {
            "managedReqId": 100,
            "status": ManagedRequirementStatus.get_description(1),
            "category": ManagedRequirementCategory.get_description(1),
            "type": ManagedRequirementType.get_description(1),
            "followUpDate": (date.today() + timedelta(days=10)).strftime("%Y-%m-%d"),
            "documentReceived": False,
            "creator": "unknown",
            "subjectPartyName": "unknown",
            "sourceOfInfoPartyName": "unknown",
            "creationDate": None,
            "dateSuppressed": None,
        }

    @classmethod
    def leave_admin_body_create(cls):
        rv = leave_admin_body.copy()
        rv["trigger"] = "Employer Confirmation of Leave Data"
        return rv

    @classmethod
    def leave_admin_body_update(cls):
        rv = leave_admin_body.copy()
        rv["trigger"] = "Designation Notice"
        return rv

    @pytest.fixture()
    def claim(self, employer):
        return ClaimFactory.create(
            employer_id=employer.employer_id,
            fineos_absence_id=self.leave_admin_body_update()["absence_case_id"],
        )

    @pytest.fixture()
    def fineos_managed_requirement(self, claim):
        return ManagedRequirementDetails.parse_obj(self.managed_requirement())

    def _api_call_create(self, client, token):
        return client.post(
            "/v1/notifications",
            headers={"Authorization": f"Bearer {token}"},
            json=self.leave_admin_body_create(),
        )

    def _api_call_update(self, client, token):
        return client.post(
            "/v1/notifications",
            headers={"Authorization": f"Bearer {token}"},
            json=self.leave_admin_body_update(),
        )

    def _assert_managed_requirement_data(
        self,
        claim: Claim,
        managed_requirement: ManagedRequirement,
        fineos_managed_requirement: ManagedRequirementDetails,
    ):
        assert managed_requirement is not None
        assert str(managed_requirement.claim_id) == str(claim.claim_id)
        assert managed_requirement.fineos_managed_requirement_id == str(
            fineos_managed_requirement.managedReqId
        )
        assert managed_requirement.follow_up_date == fineos_managed_requirement.followUpDate
        status = (
            managed_requirement.managed_requirement_status.managed_requirement_status_description
        )
        assert status == fineos_managed_requirement.status

    @mock.patch("massgov.pfml.fineos.mock_client.MockFINEOSClient.get_managed_requirements")
    def test_notification_managed_requirement_create_success(
        self,
        mock_get_req,
        client,
        test_db_session,
        fineos_user_token,
        fineos_managed_requirement,
        claim,
    ):
        mock_get_req.return_value = [fineos_managed_requirement]

        response = self._api_call_create(client, fineos_user_token)

        assert response.status_code == 201
        managed_requirement = get_managed_requirement_by_fineos_managed_requirement_id(
            fineos_managed_requirement.managedReqId, test_db_session
        )
        self._assert_managed_requirement_data(
            claim, managed_requirement, fineos_managed_requirement
        )

    @mock.patch("massgov.pfml.fineos.mock_client.MockFINEOSClient.get_managed_requirements")
    def test_notification_managed_requirement_update_success(
        self,
        mock_get_req,
        client,
        test_db_session,
        claim,
        fineos_user_token,
        fineos_managed_requirement,
    ):
        mock_get_req.return_value = [fineos_managed_requirement]
        # create existing managed requirement in db not in sync with fineos managed requirement
        create_managed_requirement_from_fineos(
            test_db_session, claim.claim_id, fineos_managed_requirement
        )
        fineos_managed_requirement.followUpDate = date.today() + timedelta(days=20)
        fineos_managed_requirement.status = ManagedRequirementStatus.get_description(2)

        response = self._api_call_update(client, fineos_user_token)

        assert response.status_code == 201
        managed_requirement = get_managed_requirement_by_fineos_managed_requirement_id(
            fineos_managed_requirement.managedReqId, test_db_session
        )
        self._assert_managed_requirement_data(
            claim, managed_requirement, fineos_managed_requirement
        )

    @mock.patch("massgov.pfml.fineos.mock_client.MockFINEOSClient.get_managed_requirements")
    def test_notification_managed_requirement_update_success_employer_confirmation_of_leave_data(
        self,
        mock_get_req,
        client,
        test_db_session,
        claim,
        fineos_user_token,
        fineos_managed_requirement,
    ):
        mock_get_req.return_value = [fineos_managed_requirement]
        # create existing managed requirement in db not in sync with fineos managed requirement
        create_managed_requirement_from_fineos(
            test_db_session, claim.claim_id, fineos_managed_requirement
        )
        fineos_managed_requirement.followUpDate = date.today() + timedelta(days=20)
        fineos_managed_requirement.status = ManagedRequirementStatus.get_description(2)

        # _api_call_create sends a notification with
        # trigger "Employer Confirmation of Leave Data"
        response = self._api_call_create(client, fineos_user_token)

        assert response.status_code == 201
        managed_requirement = get_managed_requirement_by_fineos_managed_requirement_id(
            fineos_managed_requirement.managedReqId, test_db_session
        )
        self._assert_managed_requirement_data(
            claim, managed_requirement, fineos_managed_requirement
        )

    @mock.patch("massgov.pfml.fineos.mock_client.MockFINEOSClient.get_managed_requirements")
    def test_notification_managed_requirement_create_failure(
        self, mock_get_req, client, test_db_session, fineos_user_token, fineos_managed_requirement
    ):
        fineos_managed_requirement.followUpDate = "Bad Date"
        mock_get_req.return_value = [fineos_managed_requirement]

        response = self._api_call_create(client, fineos_user_token)

        assert response.status_code == 201
        managed_requirement = get_managed_requirement_by_fineos_managed_requirement_id(
            fineos_managed_requirement.managedReqId, test_db_session
        )
        assert managed_requirement is None

    @mock.patch("massgov.pfml.fineos.mock_client.MockFINEOSClient.get_managed_requirements")
    def test_notification_managed_requirement_update_failure_status(
        self, mock_get_req, client, test_db_session, fineos_user_token, fineos_managed_requirement
    ):
        fineos_managed_requirement.followUpDate = "Bad Date"
        mock_get_req.return_value = [fineos_managed_requirement]

        response = self._api_call_update(client, fineos_user_token)

        assert response.status_code == 201
        managed_requirement = get_managed_requirement_by_fineos_managed_requirement_id(
            fineos_managed_requirement.managedReqId, test_db_session
        )

        assert managed_requirement is None

    @mock.patch("massgov.pfml.fineos.mock_client.MockFINEOSClient.get_managed_requirements")
    def test_notification_managed_requirement_update_failure_no_contact_id(
        self,
        mock_get_req,
        client,
        claim,
        test_db_session,
        fineos_user_token,
        fineos_managed_requirement,
    ):
        mock_get_req.return_value = [fineos_managed_requirement]
        body = self.leave_admin_body_update().copy()
        body["recipients"] = []
        create_managed_requirement_from_fineos(
            test_db_session, claim.claim_id, fineos_managed_requirement
        )
        fineos_managed_requirement.followUpDate = date.today() + timedelta(days=20)
        fineos_managed_requirement.status = ManagedRequirementStatus.get_description(2)

        response = client.post(
            "/v1/notifications", headers={"Authorization": f"Bearer {fineos_user_token}"}, json=body
        )
        assert response.status_code == 201
        managed_requirement = get_managed_requirement_by_fineos_managed_requirement_id(
            fineos_managed_requirement.managedReqId, test_db_session
        )

        assert managed_requirement is not None
        assert str(managed_requirement.claim_id) == str(claim.claim_id)
        assert managed_requirement.fineos_managed_requirement_id == str(
            fineos_managed_requirement.managedReqId
        )
        # assert no update
        assert managed_requirement.follow_up_date != fineos_managed_requirement.followUpDate
        assert (
            managed_requirement.managed_requirement_status.managed_requirement_status_description
            != fineos_managed_requirement.status
        )

    @mock.patch("massgov.pfml.fineos.mock_client.MockFINEOSClient.get_managed_requirements")
    def test_notification_managed_requirement_update_success_new_man_req(
        self,
        mock_get_req,
        client,
        test_db_session,
        claim,
        fineos_user_token,
        fineos_managed_requirement,
    ):
        mock_get_req.return_value = [fineos_managed_requirement]

        response = self._api_call_create(client, fineos_user_token)

        assert response.status_code == 201
        managed_requirement = get_managed_requirement_by_fineos_managed_requirement_id(
            fineos_managed_requirement.managedReqId, test_db_session
        )

        self._assert_managed_requirement_data(
            claim, managed_requirement, fineos_managed_requirement
        )

    @mock.patch("massgov.pfml.fineos.mock_client.MockFINEOSClient.get_managed_requirements")
    def test_notification_managed_requirement_update_success_multiple_man_req(
        self,
        mock_get_req,
        client,
        test_db_session,
        claim,
        fineos_user_token,
        fineos_managed_requirement,
    ):
        second_requirement = self.managed_requirement()
        second_requirement["managedReqId"] = fineos_managed_requirement.managedReqId + 1
        fineos_second_managed_requirement = ManagedRequirementDetails.parse_obj(second_requirement)
        managed_requirements = [
            {
                "fineos_obj": fineos_managed_requirement,
                "new_follow_up_date": date.today() + timedelta(days=20),
                "description_id": 2,
            },
            {
                "fineos_obj": fineos_second_managed_requirement,
                "new_follow_up_date": date.today() + timedelta(days=2),
                "description_id": 3,
            },
        ]
        mock_get_req.return_value = [man_req["fineos_obj"] for man_req in managed_requirements]

        # create existing managed requirements in db not in sync with fineos managed requirements
        for man_req in managed_requirements:
            db_mr = create_managed_requirement_from_fineos(
                test_db_session, claim.claim_id, man_req["fineos_obj"]
            )
            test_db_session.add(db_mr)
            test_db_session.commit()
            man_req["fineos_obj"].followUpDate = man_req["new_follow_up_date"]
            man_req["fineos_obj"].status = ManagedRequirementStatus.get_description(
                man_req["description_id"]
            )

        response = self._api_call_update(client, fineos_user_token)

        assert response.status_code == 201

        for man_req in managed_requirements:
            managed_requirement = get_managed_requirement_by_fineos_managed_requirement_id(
                man_req["fineos_obj"].managedReqId, test_db_session
            )

            self._assert_managed_requirement_data(claim, managed_requirement, man_req["fineos_obj"])

    @mock.patch("massgov.pfml.fineos.mock_client.MockFINEOSClient.get_managed_requirements")
    def test_alternate_recipient_type_no_rollback_or_exception(
        self, mock_api, client, fineos_user_token, claim, caplog
    ):
        json = claimant_body
        json["recipient_type"] = "Claimant"
        client.post(
            "/v1/notifications", headers={"Authorization": f"Bearer {fineos_user_token}"}, json=json
        )
        assert (
            "Failed to handle the claim's managed requirements in notification call."
            not in caplog.text
        )
        assert (
            "UnboundLocalError: local variable 'fineos_requirements' referenced before assignment"
            not in caplog.text
        )<|MERGE_RESOLUTION|>--- conflicted
+++ resolved
@@ -342,48 +342,6 @@
     assert len(notifications) == 0
 
 
-<<<<<<< HEAD
-def test_update_absence_period(
-    test_db_session, fineos_absence_details, fineos_user_token, claim_with_employer, mocker,
-):
-    claim = claim_with_employer
-
-    fineos_user_id = "USER_WITH_EXISTING_WORK_PATTERN"
-    fineos_web_id_ext = FINEOSWebIdExt()
-    fineos_web_id_ext.employee_tax_identifier = claim.employee.tax_identifier.tax_identifier
-    fineos_web_id_ext.employer_fein = claim.employer.employer_fein
-    fineos_web_id_ext.fineos_web_id = fineos_user_id
-    test_db_session.add(fineos_web_id_ext)
-    test_db_session.commit()
-
-    fineos_client = massgov.pfml.fineos.MockFINEOSClient()
-    mocker.patch.object(fineos_client, "get_absence", return_value=fineos_absence_details)
-
-    update_absence_period(
-        claim.fineos_absence_id,
-        claim,
-        claim.employee.tax_identifier.tax_identifier,
-        claim.employer.employer_fein,
-        fineos_client,
-        test_db_session,
-        {},
-    )
-
-    absence_periods: List[AbsencePeriod] = (
-        test_db_session.query(AbsencePeriod)
-        .filter(
-            AbsencePeriod.claim_id == claim.claim_id,
-            AbsencePeriod.fineos_absence_period_class_id == 14449,
-            AbsencePeriod.fineos_absence_period_index_id == 28064,
-        )
-        .all()
-    )
-
-    assert len(absence_periods) == 1
-
-
-=======
->>>>>>> df3c5cee
 class TestNotificationAbsencePeriod:
     def _assert_absence_period_data(self, test_db_session, claim, period):
         period_id = period.id.split("-")
