--- conflicted
+++ resolved
@@ -467,7 +467,6 @@
         assert response_data["uses_second_eform_version"] is True
 
     @freeze_time("2020-12-07")
-<<<<<<< HEAD
     def test_second_eform_version_defaults_to_false_when_ff_is_not_set(
         self, client, employer_user, employer_auth_token, test_db_session, test_verification
     ):
@@ -493,8 +492,6 @@
         assert response_data["uses_second_eform_version"] is False
 
     @freeze_time("2020-12-07")
-=======
->>>>>>> d025ec2a
     def test_claims_is_reviewable_managed_requirement_status(
         self,
         client,
