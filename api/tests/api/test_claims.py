import copy
from datetime import date, datetime, timedelta
from typing import Dict, List, Optional
from unittest import mock

import factory  # this is from the factory_boy package
import pytest
from freezegun import freeze_time
from jose import jwt
from jose.constants import ALGORITHMS

import massgov.pfml.api.claims
import massgov.pfml.fineos.mock_client
import massgov.pfml.util.datetime as datetime_util
import tests.api
from massgov.pfml.api.authorization.exceptions import NotAuthorizedForAccess
from massgov.pfml.api.exceptions import ObjectNotFound
from massgov.pfml.api.models.claims.common import EmployerClaimReview
from massgov.pfml.api.validation.exceptions import ValidationErrorDetail
from massgov.pfml.db.models.applications import FINEOSWebIdExt
from massgov.pfml.db.models.employees import (
    AbsencePeriod,
    AbsenceStatus,
    Claim,
    LkManagedRequirementStatus,
    ManagedRequirement,
    ManagedRequirementCategory,
    ManagedRequirementStatus,
    ManagedRequirementType,
    Role,
    UserLeaveAdministrator,
)
from massgov.pfml.db.models.factories import (
    AbsencePeriodFactory,
    ApplicationFactory,
    ClaimFactory,
    EmployeeFactory,
    EmployerFactory,
    ManagedRequirementFactory,
    TaxIdentifierFactory,
    UserFactory,
    VerificationFactory,
)
from massgov.pfml.db.queries.absence_periods import upsert_absence_period_from_fineos_period
from massgov.pfml.db.queries.get_claims_query import ActionRequiredStatusFilter
from massgov.pfml.db.queries.managed_requirements import (
    create_managed_requirement_from_fineos,
    get_managed_requirement_by_fineos_managed_requirement_id,
)
from massgov.pfml.fineos import exception, models
from massgov.pfml.fineos.mock_client import MockFINEOSClient
from massgov.pfml.fineos.models.group_client_api import (
    Base64EncodedFileData,
    ManagedRequirementDetails,
    PeriodDecisions,
)
from massgov.pfml.util.pydantic.types import FEINFormattedStr
from massgov.pfml.util.strings import format_fein


# Run `initialize_factories_session` for all tests,
# so that it doesn't need to be manually included
@pytest.fixture(autouse=True)
def setup_factories(initialize_factories_session):
    return


@pytest.fixture
def test_verification():
    return VerificationFactory.create()


@pytest.fixture
def update_claim_body():
    return {
        "comment": "string",
        "employer_benefits": [
            {
                "benefit_amount_dollars": 0,
                "benefit_amount_frequency": "Per Day",
                "benefit_end_date": "1970-01-01",
                "benefit_start_date": "1970-01-01",
                "benefit_type": "Accrued paid leave",
            }
        ],
        "employer_decision": "Approve",
        "fraud": "Yes",
        "has_amendments": False,
        "hours_worked_per_week": 40,
        "previous_leaves": [
            {
                "leave_end_date": "2021-02-06",
                "leave_start_date": "2021-01-25",
                "leave_reason": "Pregnancy",
            }
        ],
        "leave_reason": "Pregnancy/Maternity",
    }


@pytest.fixture
def employer():
    return EmployerFactory.create()


@pytest.fixture
def claim(employer):
    return ClaimFactory.create(employer_id=employer.employer_id)


@pytest.fixture
def user_leave_admin(employer_user, employer, test_verification):
    return UserLeaveAdministrator(
        user_id=employer_user.user_id,
        employer_id=employer.employer_id,
        fineos_web_id="fake-fineos-web-id",
        verification=test_verification,
    )


class TestVerificationEnforcement:
    # This class groups the tests that ensure that existing users with UserLeaveAdministrator records
    # get 403s when attempting to access claim data without a Verification

    @pytest.fixture()
    def employer(self):
        employer = EmployerFactory.create()
        return employer

    @pytest.fixture
    def setup_claim(self, test_db_session, employer_user):
        employer = EmployerFactory.create()
        claim = ClaimFactory.create(employer_id=employer.employer_id)
        link = UserLeaveAdministrator(
            user_id=employer_user.user_id,
            employer_id=employer.employer_id,
            fineos_web_id="fake-fineos-web-id",
        )
        test_db_session.add(link)
        test_db_session.commit()
        return claim

    def test_employers_cannot_access_claims_endpoint_without_verification(
        self, client, auth_token, employer_auth_token, setup_claim
    ):
        response = client.get(
            f"/v1/employers/claims/{setup_claim.fineos_absence_id}/review",
            headers={"Authorization": f"Bearer {employer_auth_token}"},
        )

        assert response.status_code == 403
        assert response.get_json()["message"] == "User is not Verified"

    def test_employers_cannot_download_documents_without_verification(
        self, client, auth_token, employer_auth_token, setup_claim
    ):
        response = client.get(
            f"/v1/employers/claims/{setup_claim.fineos_absence_id}/documents/1111",
            headers={"Authorization": f"Bearer {employer_auth_token}"},
        )

        assert response.status_code == 403
        assert response.get_json()["message"] == "User is not Verified"

    def test_employers_cannot_update_claim_without_verification(
        self, client, employer_auth_token, update_claim_body, setup_claim
    ):
        response = client.patch(
            f"/v1/employers/claims/{setup_claim.fineos_absence_id}/review",
            headers={"Authorization": f"Bearer {employer_auth_token}"},
            json=update_claim_body,
        )
        assert response.status_code == 403
        assert response.get_json()["message"] == "User is not Verified"


class TestNotAuthorizedForAccess:
    # This class groups the tests that ensure that users get 403s when
    # attempting to access claim data without an associated user leave administrator
    @pytest.fixture()
    def employer(self):
        employer = EmployerFactory.create()
        return employer

    @pytest.fixture
    def setup_claim(self, test_db_session, employer_user):
        employer = EmployerFactory.create()
        claim = ClaimFactory.create(employer_id=employer.employer_id)
        test_db_session.add(employer, claim)
        test_db_session.commit()
        return claim

    def test_employers_cannot_access_claims_endpoint_without_ula(
        self, client, auth_token, employer_auth_token, setup_claim
    ):
        response = client.get(
            f"/v1/employers/claims/{setup_claim.fineos_absence_id}/review",
            headers={"Authorization": f"Bearer {employer_auth_token}"},
        )

        assert response.status_code == 403
        assert (
            response.get_json()["message"]
            == "User does not have leave administrator record for this employer"
        )
        assert (
            response.get_json()["errors"][0]["message"]
            == "User does not have leave administrator record for this employer"
        )
        assert response.get_json()["errors"][0]["type"] == "unauthorized_leave_admin"

    def test_employers_cannot_download_documents_without_ula(
        self, client, auth_token, employer_auth_token, setup_claim
    ):
        response = client.get(
            f"/v1/employers/claims/{setup_claim.fineos_absence_id}/documents/1111",
            headers={"Authorization": f"Bearer {employer_auth_token}"},
        )

        assert response.status_code == 403
        assert (
            response.get_json()["message"]
            == "User does not have leave administrator record for this employer"
        )
        assert (
            response.get_json()["errors"][0]["message"]
            == "User does not have leave administrator record for this employer"
        )
        assert response.get_json()["errors"][0]["type"] == "unauthorized_leave_admin"

    def test_employers_cannot_update_claim_without_ula(
        self, client, employer_auth_token, update_claim_body, setup_claim
    ):
        response = client.patch(
            f"/v1/employers/claims/{setup_claim.fineos_absence_id}/review",
            headers={"Authorization": f"Bearer {employer_auth_token}"},
            json=update_claim_body,
        )
        assert response.status_code == 403
        assert (
            response.get_json()["message"]
            == "User does not have leave administrator record for this employer"
        )
        assert (
            response.get_json()["errors"][0]["message"]
            == "User does not have leave administrator record for this employer"
        )
        assert response.get_json()["errors"][0]["type"] == "unauthorized_leave_admin"


# testing class for employer_get_claim_documents


class TestEmployerGetClaimDocuments:
    @pytest.fixture(autouse=True)
    def setup_db(self, claim, employer, user_leave_admin, test_db_session):
        test_db_session.add(user_leave_admin)
        test_db_session.commit()

    @pytest.fixture
    def request_params(self, claim, employer_auth_token):
        class GetClaimDocumentsRequestParams(object):
            __slots__ = ["absence_id", "auth_token"]

            def __init__(self, absence_id, auth_token):
                self.absence_id = absence_id
                self.auth_token = auth_token

        return GetClaimDocumentsRequestParams(claim.fineos_absence_id, employer_auth_token)

    def get_documents(self, client, params):
        return client.get(
            f"/v1/employers/claims/{params.absence_id}/documents",
            headers={"Authorization": f"Bearer {params.auth_token}"},
        )

    def test_non_employers_cannot_access(self, client, request_params, auth_token):
        request_params.auth_token = auth_token

        response = self.get_documents(client, request_params)
        assert response.status_code == 403

    def test_employers_receive_200(self, client, request_params):
        response = self.get_documents(client, request_params)
        assert response.status_code == 200


# testing class for employer_document_download
class TestEmployerDocumentDownload:
    @pytest.fixture(autouse=True)
    def setup_db(self, claim, employer, user_leave_admin, test_db_session):
        test_db_session.add(user_leave_admin)
        test_db_session.commit()

    @pytest.fixture
    def document_data(self):
        return Base64EncodedFileData(
            fileName="test.pdf",
            fileExtension="pdf",
            base64EncodedFileContents="Zm9v",  # decodes to "foo"
            contentType="application/pdf",
            description=None,
            fileSizeInBytes=0,
            managedReqId=None,
        )

    @pytest.fixture
    def request_params(self, claim, employer_auth_token):
        class EmployerDocumentDownloadRequestParams(object):
            __slots__ = ["absence_id", "document_id", "auth_token"]

            def __init__(self, absence_id, document_id, auth_token):
                self.absence_id = absence_id
                self.document_id = document_id
                self.auth_token = auth_token

        return EmployerDocumentDownloadRequestParams(
            claim.fineos_absence_id, "doc_id", employer_auth_token
        )

    def download_document(self, client, params):
        return client.get(
            f"/v1/employers/claims/{params.absence_id}/documents/{params.document_id}",
            headers={"Authorization": f"Bearer {params.auth_token}"},
        )

    def test_non_employers_receive_403(self, client, request_params, auth_token):
        request_params.auth_token = auth_token

        response = self.download_document(client, request_params)
        assert response.status_code == 403

        response_json = response.get_json()
        message = response_json["message"]
        assert "does not have read access" in message

    @mock.patch("massgov.pfml.api.claims.download_document_as_leave_admin")
    def test_employers_receive_200(self, mock_download, document_data, client, request_params):
        mock_download.return_value = document_data

        response = self.download_document(client, request_params)
        assert response.status_code == 200

    @mock.patch("massgov.pfml.api.claims.download_document_as_leave_admin")
    def test_cannot_download_documents_not_attached_to_absence(
        self, mock_download, client, request_params, caplog
    ):
        mock_download.side_effect = ObjectNotFound(
            description="Unable to find FINEOS document for user"
        )

        response = self.download_document(client, request_params)
        assert response.status_code == 404

        response_json = response.get_json()
        message = response_json["message"]
        assert message == "Unable to find FINEOS document for user"

        assert "Unable to find FINEOS document for user" in caplog.text

    @mock.patch("massgov.pfml.api.claims.download_document_as_leave_admin")
    def test_cannot_download_non_downloadable_doc_types(
        self, mock_download, client, request_params, caplog
    ):
        error_message = "User is not authorized to access documents of type: identification proof"
        mock_download.side_effect = NotAuthorizedForAccess(
            description=error_message,
            error_type="unauthorized_document_type",
            data={"doc_type": "identification proof"},
        )

        response = self.download_document(client, request_params)
        assert response.status_code == 403

        response_json = response.get_json()
        message = response_json["message"]
        assert message == error_message

        assert error_message in caplog.text


class TestGetClaimReview:
    def test_non_employers_cannot_access_get_claim_review(self, client, auth_token):
        response = client.get(
            "/v1/employers/claims/NTN-100-ABS-01/review",
            headers={"Authorization": f"Bearer {auth_token}"},
        )

        assert response.status_code == 403

    @freeze_time("2020-12-07")
    def test_employers_receive_200_from_get_claim_review(
        self, client, employer_user, employer_auth_token, test_db_session, test_verification
    ):
        employer = EmployerFactory.create(employer_fein="999999999", employer_dba="Acme Co")
        claim = ClaimFactory.create(employer_id=employer.employer_id)

        link = UserLeaveAdministrator(
            user_id=employer_user.user_id,
            employer_id=employer.employer_id,
            fineos_web_id="fake-fineos-web-id",
            verification=test_verification,
        )
        test_db_session.add(link)
        test_db_session.commit()

        response = client.get(
            f"/v1/employers/claims/{claim.fineos_absence_id}/review",
            headers={"Authorization": f"Bearer {employer_auth_token}",},
        )
        response_data = response.get_json()["data"]

        assert response.status_code == 200

        assert response_data["follow_up_date"] == "2021-02-01"
        # This field is set in mock_client.py::get_customer_occupations
        assert response_data["hours_worked_per_week"] == 37.5
        assert response_data["employer_dba"] == "Acme Co"
        assert response_data["employer_fein"] == "99-9999999"
        assert response_data["employer_id"] == str(employer.employer_id)
        assert response_data["is_reviewable"] is False
        # The fields below are set in mock_client.py::mock_customer_info
        assert response_data["date_of_birth"] == "****-12-25"
        assert response_data["tax_identifier"] == "***-**-1234"
        assert response_data["residential_address"]["city"] == "Atlanta"
        assert response_data["residential_address"]["line_1"] == "55 Trinity Ave."
        assert response_data["residential_address"]["line_2"] == "Suite 3450"
        assert response_data["residential_address"]["state"] == "GA"
        assert response_data["residential_address"]["zip"] == "30303"
        assert response_data["uses_second_eform_version"] is True

    @freeze_time("2020-12-07")
    def test_second_eform_version_defaults_to_true(
        self, client, employer_user, employer_auth_token, test_db_session, test_verification
    ):
        employer = EmployerFactory.create(employer_fein="999999999", employer_dba="Acme Co")
        claim = ClaimFactory.create(employer_id=employer.employer_id)

        link = UserLeaveAdministrator(
            user_id=employer_user.user_id,
            employer_id=employer.employer_id,
            fineos_web_id="fake-fineos-web-id",
            verification=test_verification,
        )
        test_db_session.add(link)
        test_db_session.commit()

        response = client.get(
            f"/v1/employers/claims/{claim.fineos_absence_id}/review",
            headers={"Authorization": f"Bearer {employer_auth_token}",},
        )
        response_data = response.get_json()["data"]

        assert response.status_code == 200
        assert response_data["uses_second_eform_version"] is True

    @freeze_time("2020-12-07")
    def test_claims_is_reviewable_managed_requirement_status(
        self,
        client,
        monkeypatch,
        employer_user,
        employer_auth_token,
        test_db_session,
        test_verification,
    ):
        employer = EmployerFactory.create(employer_fein="999999999", employer_dba="Acme Co")
        claim = ClaimFactory.create(employer_id=employer.employer_id)

        link = UserLeaveAdministrator(
            user_id=employer_user.user_id,
            employer_id=employer.employer_id,
            fineos_web_id="fake-fineos-web-id",
            verification=test_verification,
        )
        test_db_session.add(link)
        test_db_session.commit()

        def patched_managed_requirements(*args, **kwargs):
            return [
                models.group_client_api.ManagedRequirementDetails.parse_obj(
                    {
                        "managedReqId": 123,
                        "category": "Fake Category",
                        "type": "Employer Confirmation of Leave Data",
                        "followUpDate": date(2021, 2, 1),
                        "documentReceived": True,
                        "creator": "Fake Creator",
                        "status": "Open",
                        "subjectPartyName": "Fake Name",
                        "sourceOfInfoPartyName": "Fake Sourcee",
                        "creationDate": date(2020, 1, 1),
                        "dateSuppressed": date(2020, 3, 1),
                    }
                ),
            ]

        monkeypatch.setattr(
            MockFINEOSClient, "get_managed_requirements", patched_managed_requirements,
        )

        response = client.get(
            f"/v1/employers/claims/{claim.fineos_absence_id}/review",
            headers={"Authorization": f"Bearer {employer_auth_token}"},
        )
        response_data = response.get_json()["data"]
        assert response.status_code == 200
        assert response_data["is_reviewable"] is True

    @freeze_time("2020-12-07")
    def test_employers_with_int_hours_worked_per_week_receive_200_from_get_claim_review(
        self, client, employer_user, employer_auth_token, test_db_session, test_verification
    ):
        employer = EmployerFactory.create(employer_fein="999999999", employer_dba="Acme Co")
        ClaimFactory.create(
            employer_id=employer.employer_id, fineos_absence_id="int_fake_hours_worked_per_week",
        )

        link = UserLeaveAdministrator(
            user_id=employer_user.user_id,
            employer_id=employer.employer_id,
            fineos_web_id="fake-fineos-web-id",
            verification=test_verification,
        )
        test_db_session.add(link)
        test_db_session.commit()

        response = client.get(
            "/v1/employers/claims/int_fake_hours_worked_per_week/review",
            headers={"Authorization": f"Bearer {employer_auth_token}"},
        )
        response_data = response.get_json()["data"]

        assert response.status_code == 200

        assert response_data["follow_up_date"] == "2021-02-01"
        # This field is set in mock_client.py::get_customer_occupations
        assert response_data["hours_worked_per_week"] == 37
        assert response_data["employer_dba"] == "Acme Co"
        assert response_data["employer_fein"] == "99-9999999"
        assert response_data["is_reviewable"] is False
        # The fields below are set in mock_client.py::mock_customer_info
        assert response_data["date_of_birth"] == "****-12-25"
        assert response_data["tax_identifier"] == "***-**-1234"
        assert response_data["residential_address"]["city"] == "Atlanta"
        assert response_data["residential_address"]["line_1"] == "55 Trinity Ave."
        assert response_data["residential_address"]["line_2"] == "Suite 3450"
        assert response_data["residential_address"]["state"] == "GA"
        assert response_data["residential_address"]["zip"] == "30303"

    def test_employers_receive_proper_claim_using_correct_fineos_web_id(
        self, client, employer_user, employer_auth_token, test_db_session, test_verification
    ):
        employer1 = EmployerFactory.create()
        employer2 = EmployerFactory.create()

        claim1 = ClaimFactory.create(employer_id=employer1.employer_id)
        claim2 = ClaimFactory.create(employer_id=employer2.employer_id)

        link1 = UserLeaveAdministrator(
            user_id=employer_user.user_id,
            employer_id=employer1.employer_id,
            fineos_web_id="employer1-fineos-web-id",
            verification=test_verification,
        )

        link2 = UserLeaveAdministrator(
            user_id=employer_user.user_id,
            employer_id=employer2.employer_id,
            fineos_web_id="employer2-fineos-web-id",
            verification=test_verification,
        )

        test_db_session.add(link1)
        test_db_session.add(link2)
        test_db_session.commit()

        massgov.pfml.fineos.mock_client.start_capture()

        response = client.get(
            f"/v1/employers/claims/{claim1.fineos_absence_id}/review",
            headers={"Authorization": f"Bearer {employer_auth_token}"},
        )

        capture = massgov.pfml.fineos.mock_client.get_capture()
        handler, fineos_web_id, params = capture[0]

        assert response.status_code == 200
        assert handler == "get_absence_period_decisions"
        assert fineos_web_id == "employer1-fineos-web-id"
        assert params == {"absence_id": claim1.fineos_absence_id}

        massgov.pfml.fineos.mock_client.start_capture()

        response = client.get(
            f"/v1/employers/claims/{claim2.fineos_absence_id}/review",
            headers={"Authorization": f"Bearer {employer_auth_token}"},
        )

        capture = massgov.pfml.fineos.mock_client.get_capture()
        handler, fineos_web_id, params = capture[0]

        assert response.status_code == 200
        assert handler == "get_absence_period_decisions"
        assert fineos_web_id == "employer2-fineos-web-id"
        assert params == {"absence_id": claim2.fineos_absence_id}

    @pytest.fixture
    def managed_requirements(self):
        return [
            {
                "managedReqId": 123,
                "category": "Employer Confirmation",
                "type": "Employer Confirmation of Leave Data",
                "followUpDate": date(2021, 2, 1),
                "documentReceived": True,
                "creator": "Fake Creator",
                "status": "Open",
                "subjectPartyName": "Fake Name",
                "sourceOfInfoPartyName": "Fake Sourcee",
                "creationDate": date(2020, 1, 1),
                "dateSuppressed": date(2020, 3, 1),
            },
            {
                "managedReqId": 124,
                "category": "Employer Confirmation",
                "type": "Employer Confirmation of Leave Data",
                "followUpDate": date(2021, 2, 1),
                "documentReceived": True,
                "creator": "Fake Creator",
                "status": "Complete",
                "subjectPartyName": "Fake Name",
                "sourceOfInfoPartyName": "Fake Sourcee",
                "creationDate": date(2020, 1, 1),
                "dateSuppressed": date(2020, 3, 1),
            },
        ]

    @pytest.fixture
    def fineos_managed_requirements(self, managed_requirements):
        return [ManagedRequirementDetails.parse_obj(mr) for mr in managed_requirements]

    def _managed_requirements_by_fineos_absence_id(
        self, db_session, fineos_absence_id
    ) -> List[ManagedRequirement]:
        return (
            db_session.query(ManagedRequirement)
            .join(Claim)
            .filter(Claim.fineos_absence_id == fineos_absence_id)
            .all()
        )

    @mock.patch("massgov.pfml.fineos.mock_client.MockFINEOSClient.get_managed_requirements")
    def test_employer_get_claim_review_create_managed_requirements(
        self,
        mock_get_req,
        fineos_managed_requirements,
        client,
        employer_user,
        employer_auth_token,
        test_db_session,
        test_verification,
    ):
        mock_get_req.return_value = fineos_managed_requirements
        employer = EmployerFactory.create()
        claim = ClaimFactory.create(employer_id=employer.employer_id)
        link = UserLeaveAdministrator(
            user_id=employer_user.user_id,
            employer_id=employer.employer_id,
            fineos_web_id="fake-fineos-web-id",
            verification=test_verification,
        )
        test_db_session.add(link)
        test_db_session.commit()

        response = client.get(
            f"/v1/employers/claims/{claim.fineos_absence_id}/review",
            headers={"Authorization": f"Bearer {employer_auth_token}"},
        )

        assert response.status_code == 200
        requirements = self._managed_requirements_by_fineos_absence_id(
            test_db_session, claim.fineos_absence_id
        )
        assert len(requirements) == len(fineos_managed_requirements)
        for db_mr in requirements:
            searched_mr = [
                m
                for m in fineos_managed_requirements
                if str(m.managedReqId) == db_mr.fineos_managed_requirement_id
            ]
            assert len(searched_mr) == 1
            mr = searched_mr[0]
            assert mr.followUpDate == db_mr.follow_up_date
            assert mr.type == db_mr.managed_requirement_type.managed_requirement_type_description
            assert (
                mr.status == db_mr.managed_requirement_status.managed_requirement_status_description
            )
            assert (
                mr.category
                == db_mr.managed_requirement_category.managed_requirement_category_description
            )

    @mock.patch("massgov.pfml.fineos.mock_client.MockFINEOSClient.get_managed_requirements")
    def test_employer_get_claim_review_update_managed_requirements(
        self,
        mock_get_req,
        fineos_managed_requirements,
        client,
        employer_user,
        employer_auth_token,
        test_db_session,
        test_verification,
    ):
        employer = EmployerFactory.create()
        claim = ClaimFactory.create(employer_id=employer.employer_id)
        link = UserLeaveAdministrator(
            user_id=employer_user.user_id,
            employer_id=employer.employer_id,
            fineos_web_id="fake-fineos-web-id",
            verification=test_verification,
        )
        test_db_session.add(link)
        test_db_session.commit()

        for mr in fineos_managed_requirements:
            create_managed_requirement_from_fineos(test_db_session, claim.claim_id, mr, {})
            mr.followUpDate = mr.followUpDate - timedelta(days=3)
            mr.status = ManagedRequirementStatus.SUPPRESSED.managed_requirement_status_description
        mock_get_req.return_value = fineos_managed_requirements

        response = client.get(
            f"/v1/employers/claims/{claim.fineos_absence_id}/review",
            headers={"Authorization": f"Bearer {employer_auth_token}"},
        )

        assert response.status_code == 200
        requirements = self._managed_requirements_by_fineos_absence_id(
            test_db_session, claim.fineos_absence_id
        )
        assert len(requirements) == len(fineos_managed_requirements)
        for db_mr in requirements:
            searched_mr = [
                m
                for m in fineos_managed_requirements
                if str(m.managedReqId) == db_mr.fineos_managed_requirement_id
            ]
            assert len(searched_mr) == 1
            mr = searched_mr[0]
            assert mr.followUpDate == db_mr.follow_up_date
            assert mr.type == db_mr.managed_requirement_type.managed_requirement_type_description
            assert (
                mr.status == db_mr.managed_requirement_status.managed_requirement_status_description
            )
            assert (
                mr.category
                == db_mr.managed_requirement_category.managed_requirement_category_description
            )

    @mock.patch("massgov.pfml.api.claims.handle_managed_requirements")
    def test_employer_get_claim_review_failure_managed_requirement_handling(
        self,
        mock_handle,
        client,
        employer_user,
        employer_auth_token,
        test_db_session,
        test_verification,
    ):
        employer = EmployerFactory.create()
        claim = ClaimFactory.create(employer_id=employer.employer_id)
        link = UserLeaveAdministrator(
            user_id=employer_user.user_id,
            employer_id=employer.employer_id,
            fineos_web_id="fake-fineos-web-id",
            verification=test_verification,
        )
        test_db_session.add(link)
        test_db_session.commit()

        mock_handle.side_effect = Exception("Unexpected failure")
        response = client.get(
            f"/v1/employers/claims/{claim.fineos_absence_id}/review",
            headers={"Authorization": f"Bearer {employer_auth_token}"},
        )

        assert response.status_code == 200

    @pytest.fixture
    def absence_id(self):
        return "NTN-20133-ABS-01"

    @pytest.fixture
    def absence_details_data(self, absence_id):
        return {
            "startDate": "2021-01-01",
            "endDate": "2021-01-31",
            "decisions": [
                {
                    "absence": {"id": "NTN-111111-ABS-01", "caseReference": "NTN-111111-ABS-01"},
                    "employee": {"id": "111222333", "name": "Fake Person"},
                    "period": {
                        "periodReference": "PL-00000-0000000000",
                        "parentPeriodReference": "",
                        "relatedToEpisodic": False,
                        "startDate": "2021-01-01",
                        "endDate": "2021-01-31",
                        "balanceDeduction": 0,
                        "timeRequested": "",
                        "timeDeducted": "",
                        "timeDeductedBasis": "",
                        "timeDecisionStatus": "",
                        "timeDecisionReason": "",
                        "type": "Time off period",
                        "status": "Known",
                        "leaveRequest": {
<<<<<<< HEAD
                            "id": "2",
=======
                            "id": "PL-14432-00001",
>>>>>>> 11c27f78
                            "reasonName": "Child Bonding",
                            "qualifier1": "Newborn",
                            "qualifier2": "",
                            "decisionStatus": "Denied",
                            "approvalReason": "Please Select",
                            "denialReason": "No Applicable Plans",
                        },
                    },
                },
                {
                    "absence": {"id": "NTN-111111-ABS-01", "caseReference": "NTN-111111-ABS-01"},
                    "employee": {"id": "111222333", "name": "Fake Person"},
                    "period": {
                        "periodReference": "PL-00001-0000000001",
                        "parentPeriodReference": "",
                        "relatedToEpisodic": False,
                        "startDate": "2021-01-01",
                        "endDate": "2021-01-31",
                        "balanceDeduction": 0,
                        "timeRequested": "",
                        "timeDeducted": "",
                        "timeDeductedBasis": "",
                        "timeDecisionStatus": "",
                        "timeDecisionReason": "",
                        "type": "Time off period",
                        "status": "Known",
                        "leaveRequest": {
<<<<<<< HEAD
                            "id": "1",
=======
                            "id": "PL-14432-00002",
>>>>>>> 11c27f78
                            "reasonName": "Child Bonding",
                            "qualifier1": "Newborn",
                            "qualifier2": "",
                            "decisionStatus": "Denied",
                            "approvalReason": "Please Select",
                            "denialReason": "No Applicable Plans",
                        },
                    },
                },
            ],
        }

    @pytest.fixture
    def mock_absence_details_create(self, absence_details_data):
        return PeriodDecisions.parse_obj(absence_details_data)

    @pytest.fixture
    def mock_absence_details_no_decisions(self, absence_details_data):
        empty_decisions = absence_details_data.copy()
        empty_decisions["decisions"] = []
        return PeriodDecisions.parse_obj(empty_decisions)

    @pytest.fixture
    def mock_absence_details_update(self, absence_details_data):
        absence_details = absence_details_data.copy()
        decisions = []
        for decision in absence_details["decisions"]:
            decision["period"]["startDate"] = datetime.today()
            decision["period"]["endDate"] = datetime.today()
            decision["period"]["status"] = "Pending"
            decisions.append(decision)
        absence_details["decisions"] = decisions
        return PeriodDecisions.parse_obj(absence_details)

    @pytest.fixture
    def mock_absence_details_invalid_leave_request_id(self, absence_details_data):
        absence_details = absence_details_data.copy()
        absence_details["decisions"][0]["period"]["leaveRequest"]["id"] = "PL0000100001"
        absence_details["decisions"][1]["period"]["leaveRequest"]["id"] = "PL-00001-one"
        return PeriodDecisions.parse_obj(absence_details)

    @pytest.fixture
    def employer(self):
        return EmployerFactory.create(employer_fein="112222222")

    @pytest.fixture
    def claim(self, test_db_session, employer_user, employer, test_verification):
        claim = ClaimFactory.create(employer_id=employer.employer_id)
        link = UserLeaveAdministrator(
            user_id=employer_user.user_id,
            employer_id=employer.employer_id,
            fineos_web_id="fake-fineos-web-id",
            verification=test_verification,
        )
        test_db_session.add(link)
        test_db_session.commit()
        return claim

    def _assert_absence_period_data(self, test_db_session, claim, period):
        period_id = period.periodReference.split("-")
        class_id = int(period_id[1])
        index_id = int(period_id[2])
        db_period = (
            test_db_session.query(AbsencePeriod)
            .join(Claim)
            .filter(
                Claim.claim_id == claim.claim_id,
                AbsencePeriod.fineos_absence_period_index_id == index_id,
                AbsencePeriod.fineos_absence_period_class_id == class_id,
            )
            .one()
        )
        assert db_period.absence_period_start_date == period.startDate
        assert db_period.absence_period_end_date == period.endDate
        assert (
            db_period.leave_request_decision.leave_request_decision_description
            == period.leaveRequest.decisionStatus
        )

    def _assert_no_absence_period_data_for_claim(self, test_db_session, claim):
        db_periods = (
            test_db_session.query(AbsencePeriod)
            .join(Claim)
            .filter(Claim.claim_id == claim.claim_id,)
            .all()
        )
        assert len(db_periods) == 0

    @mock.patch("massgov.pfml.fineos.mock_client.MockFINEOSClient.get_absence_period_decisions")
    def test_employer_get_claim_review_raises_withdrawn_claim_when_no_decisions(
        self,
        mock_get_absence,
        test_db_session,
        client,
        employer_auth_token,
        mock_absence_details_no_decisions,
        claim,
    ):
        self._assert_no_absence_period_data_for_claim(test_db_session, claim)
        mock_get_absence.return_value = mock_absence_details_no_decisions
        response = client.get(
            f"/v1/employers/claims/{claim.fineos_absence_id}/review",
            headers={"Authorization": f"Bearer {employer_auth_token}"},
        )

        assert response.status_code == 403
        self._assert_no_absence_period_data_for_claim(test_db_session, claim)

    @mock.patch("massgov.pfml.fineos.mock_client.MockFINEOSClient.get_absence_period_decisions")
    def test_employer_get_claim_review_creates_absence_period(
        self,
        mock_get_absence,
        test_db_session,
        client,
        employer_auth_token,
        mock_absence_details_create,
        claim,
    ):
        self._assert_no_absence_period_data_for_claim(test_db_session, claim)
        mock_get_absence.return_value = mock_absence_details_create
        response = client.get(
            f"/v1/employers/claims/{claim.fineos_absence_id}/review",
            headers={"Authorization": f"Bearer {employer_auth_token}"},
        )

        assert response.status_code == 200
        for decision in mock_absence_details_create.decisions:
            self._assert_absence_period_data(test_db_session, claim, decision.period)

    @mock.patch("massgov.pfml.fineos.mock_client.MockFINEOSClient.get_absence_period_decisions")
    def test_employer_get_claim_review_withdrawn_claim_no_absence_period_decisions(
        self, mock_get_absence, client, employer_auth_token, claim,
    ):
        mock_get_absence.return_value = PeriodDecisions()
        response = client.get(
            f"/v1/employers/claims/{claim.fineos_absence_id}/review",
            headers={"Authorization": f"Bearer {employer_auth_token}"},
        )
        assert response.status_code == 403

    @mock.patch("massgov.pfml.fineos.mock_client.MockFINEOSClient.get_absence_period_decisions")
    def test_employer_get_claim_review_updates_absence_period(
        self,
        mock_get_absence,
        test_db_session,
        client,
        employer_auth_token,
        mock_absence_details_create,
        mock_absence_details_update,
        claim,
    ):
        self._assert_no_absence_period_data_for_claim(test_db_session, claim)
        absence_periods = [decision.period for decision in mock_absence_details_create.decisions]
        for absence_period in absence_periods:
            upsert_absence_period_from_fineos_period(
                test_db_session, claim.claim_id, absence_period, {}
            )
        mock_get_absence.return_value = mock_absence_details_update
        response = client.get(
            f"/v1/employers/claims/{claim.fineos_absence_id}/review",
            headers={"Authorization": f"Bearer {employer_auth_token}"},
        )

        assert response.status_code == 200
        for decision in mock_absence_details_update.decisions:
            self._assert_absence_period_data(test_db_session, claim, decision.period)

    @mock.patch("massgov.pfml.api.claims.upsert_absence_period_from_fineos_period")
    @mock.patch("massgov.pfml.fineos.mock_client.MockFINEOSClient.get_absence_period_decisions")
    def test_employer_get_claim_review_creates_absence_period_failure(
        self,
        mock_get_absence,
        mock_upsert_absence_periods_from_fineos_decisions,
        test_db_session,
        client,
        mock_absence_details_create,
        employer_auth_token,
        claim,
    ):
        self._assert_no_absence_period_data_for_claim(test_db_session, claim)
        mock_upsert_absence_periods_from_fineos_decisions.side_effect = Exception(
            "Unexpected failure"
        )
        mock_get_absence.return_value = mock_absence_details_create
        response = client.get(
            f"/v1/employers/claims/{claim.fineos_absence_id}/review",
            headers={"Authorization": f"Bearer {employer_auth_token}"},
        )
        assert response.status_code == 200
        self._assert_no_absence_period_data_for_claim(test_db_session, claim)

    @mock.patch("massgov.pfml.fineos.mock_client.MockFINEOSClient.get_absence_period_decisions")
    def test_employer_get_claim_review_creates_absence_period_invalid_leave_request_id(
        self,
        mock_get_absence,
        test_db_session,
        client,
        employer_auth_token,
        mock_absence_details_invalid_leave_request_id,
        claim,
    ):
        self._assert_no_absence_period_data_for_claim(test_db_session, claim)
        mock_get_absence.return_value = mock_absence_details_invalid_leave_request_id
        response = client.get(
            f"/v1/employers/claims/{claim.fineos_absence_id}/review",
            headers={"Authorization": f"Bearer {employer_auth_token}"},
        )

        assert response.status_code == 200
        self._assert_no_absence_period_data_for_claim(test_db_session, claim)


class TestUpdateClaim:
    @pytest.fixture(autouse=True)
    def setup_db(self, claim, employer, user_leave_admin, test_db_session):
        test_db_session.add(employer)
        test_db_session.add(claim)
        test_db_session.add(user_leave_admin)
        test_db_session.commit()

    def test_non_employees_cannot_access_employer_update_claim_review(
        self, client, auth_token, update_claim_body
    ):

        response = client.patch(
            "/v1/employers/claims/3/review",
            headers={"Authorization": f"Bearer {auth_token}"},
            json=update_claim_body,
        )

        assert response.status_code == 403

    @mock.patch("massgov.pfml.api.claims.logger.info")
    @mock.patch(
        "massgov.pfml.api.claims.claim_rules.get_employer_claim_review_issues", return_value=[]
    )
    def test_employer_update_claim_review_success_case(
        self,
        mock_get_issues,
        mock_info_logger,
        employer_auth_token,
        claim,
        client,
        update_claim_body,
    ):
        response = client.patch(
            f"/v1/employers/claims/{claim.fineos_absence_id}/review",
            headers={"Authorization": f"Bearer {employer_auth_token}"},
            json=update_claim_body,
        )
        assert response.status_code == 200
        mock_get_issues.assert_called_once_with(EmployerClaimReview.parse_obj(update_claim_body))

        assert mock_info_logger.call_count == 2
        msg_arg, kwargs = mock_info_logger.call_args_list[1]
        assert msg_arg[0] == "Updated claim"
        assert kwargs["extra"]["absence_case_id"] == claim.fineos_absence_id
        assert kwargs["extra"]["user_leave_admin.employer_id"] == claim.employer_id
        assert kwargs["extra"]["claim_request.employer_decision"] == "Approve"
        assert kwargs["extra"]["num_employers"] == 1
        assert kwargs["extra"]["claim_request.num_previous_leaves"] == 1

    @mock.patch("massgov.pfml.api.claims.claim_rules.get_employer_claim_review_issues")
    def test_employer_update_claim_err_handling_response(
        self, mock_get_issues, client, employer_auth_token, update_claim_body, claim
    ):
        mock_get_issues.return_value = [
            ValidationErrorDetail(
                message="hours_worked_per_week must be populated",
                type="required",
                field="hours_worked_per_week",
            )
        ]
        request_body = update_claim_body
        response = client.patch(
            f"/v1/employers/claims/{claim.fineos_absence_id}/review",
            headers={"Authorization": f"Bearer {employer_auth_token}"},
            json=request_body,
        )
        assert response.status_code == 400
        assert response.get_json().get("errors")
        assert response.get_json().get("message") == "Invalid claim review body"

    def test_employer_update_claim_review_validates_previous_leaves_length(
        self, client, employer_auth_token, update_claim_body, claim,
    ):
        previous_leaves = [
            {
                "leave_end_date": "2020-10-04",
                "leave_start_date": "2020-10-01",
                "leave_reason": "Pregnancy",
            }
        ] * 17

        request_with_17_previous_leaves = {**update_claim_body, "previous_leaves": previous_leaves}

        response = client.patch(
            f"/v1/employers/claims/{claim.fineos_absence_id}/review",
            headers={"Authorization": f"Bearer {employer_auth_token}"},
            json=request_with_17_previous_leaves,
        )

        errors = response.get_json().get("errors")
        assert response.status_code == 400
        assert len(errors) == 1
        assert errors[0].get("rule") == 16
        assert errors[0].get("type") == "maxItems"
        assert errors[0].get("field") == "previous_leaves"

    def test_employer_update_claim_review_validates_employer_benefits_length(
        self, client, employer_auth_token, claim, update_claim_body
    ):

        request_with_11_employer_benefits = {
            **update_claim_body,
            "employer_benefits": [
                {
                    "benefit_amount_dollars": 0,
                    "benefit_amount_frequency": "Per Day",
                    "benefit_end_date": "2021-01-05",
                    "benefit_start_date": "2021-02-06",
                    "benefit_type": "Accrued paid leave",
                }
            ]
            * 11,
        }
        response = client.patch(
            f"/v1/employers/claims/{claim.fineos_absence_id}/review",
            headers={"Authorization": f"Bearer {employer_auth_token}"},
            json=request_with_11_employer_benefits,
        )

        errors = response.get_json().get("errors")
        assert response.status_code == 400
        assert len(errors) == 1
        assert errors[0].get("rule") == 10
        assert errors[0].get("type") == "maxItems"
        assert errors[0].get("field") == "employer_benefits"

    def test_employer_confirmation_sent_with_employer_update_claim_review(
        self, client, employer_auth_token, claim
    ):

        update_request_body = {
            "comment": "",
            "employer_benefits": [],
            "employer_decision": "Approve",
            "fraud": "Yes",
            "has_amendments": False,
            "hours_worked_per_week": 16,
            "previous_leaves": [],
        }

        massgov.pfml.fineos.mock_client.start_capture()

        client.patch(
            f"/v1/employers/claims/{claim.fineos_absence_id}/review",
            headers={"Authorization": f"Bearer {employer_auth_token}"},
            json=update_request_body,
        )

        capture = massgov.pfml.fineos.mock_client.get_capture()

        assert capture == [
            (
                "get_outstanding_information",
                "fake-fineos-web-id",
                {"case_id": claim.fineos_absence_id},
            ),
            (
                "update_outstanding_information_as_received",
                "fake-fineos-web-id",
                {
                    "outstanding_information": massgov.pfml.fineos.models.group_client_api.OutstandingInformationData(
                        informationType="Employer Confirmation of Leave Data"
                    ),
                    "case_id": claim.fineos_absence_id,
                },
            ),
        ]

    class TestClaimReviewUpdatesManagedRequirements:
        @pytest.fixture
        def get_managed_requirement_by_fineos_managed_req_id(self, test_db_session):
            def _managed_requirement_by_fineos_managed_req_id(fineos_managed_requirement_id):
                return get_managed_requirement_by_fineos_managed_requirement_id(
                    int(fineos_managed_requirement_id), test_db_session
                )

            return _managed_requirement_by_fineos_managed_req_id

        @pytest.fixture
        def fineos_man_req(self, claim):
            def _fineos_managed_requirement(managed_req_id=None, status=None, type=None):
                man_req = ManagedRequirementFactory.create(claim=claim)

                requirement = {
                    "managedReqId": int(man_req.fineos_managed_requirement_id),
                    "status": ManagedRequirementStatus.get_description(2),
                    "category": ManagedRequirementCategory.get_description(1),
                    "type": ManagedRequirementType.get_description(1),
                    "followUpDate": (date.today() + timedelta(days=10)).strftime("%Y-%m-%d"),
                    "documentReceived": False,
                    "creator": "unknown",
                    "subjectPartyName": "unknown",
                    "sourceOfInfoPartyName": "unknown",
                    "creationDate": None,
                    "dateSuppressed": None,
                }

                if managed_req_id is not None:
                    requirement["managedReqId"] = int(managed_req_id)

                if status is not None:
                    requirement["status"] = status

                if type is not None:
                    requirement["type"] = type

                return ManagedRequirementDetails.parse_obj(requirement)

            return _fineos_managed_requirement

        @pytest.fixture
        def update_request_body(self):
            return {
                "comment": "",
                "employer_benefits": [],
                "employer_decision": "Approve",
                "fraud": "Yes",
                "has_amendments": False,
                "hours_worked_per_week": 16,
                "previous_leaves": [],
            }

        @pytest.fixture(autouse=True)
        def with_mock_client_capture(self):
            massgov.pfml.fineos.mock_client.start_capture()

        @pytest.fixture(autouse=True)
        def with_user_leave_admin(self, user_leave_admin, test_db_session):
            test_db_session.add(user_leave_admin)
            test_db_session.commit()

        @pytest.fixture
        def employer(self):
            return EmployerFactory.create()

        @pytest.fixture
        def user_leave_admin(self, employer_user, employer, test_verification):
            return UserLeaveAdministrator(
                user_id=employer_user.user_id,
                employer_id=employer.employer_id,
                fineos_web_id="fake-fineos-web-id",
                verification=test_verification,
            )

        @pytest.fixture
        def claim(self, employer):
            return ClaimFactory.create(employer_id=employer.employer_id)

        @pytest.fixture
        def complete_valid_fineos_managed_requirement(
            self, fineos_man_req,
        ):
            return fineos_man_req()

        @pytest.fixture
        def wrong_type_invalid_fineos_managed_requirement(self, fineos_man_req):
            man_req_id = None
            man_req_status = None
            return fineos_man_req(man_req_id, man_req_status, "Invalid Type")

        @mock.patch("massgov.pfml.fineos.mock_client.MockFINEOSClient.get_managed_requirements")
        def test_employer_update_claim_review_updates_valid_managed_requirements(
            self,
            mock_get_managed_requirements,
            complete_valid_fineos_managed_requirement,
            client,
            employer_auth_token,
            claim,
            update_request_body,
            user_leave_admin,
            get_managed_requirement_by_fineos_managed_req_id,
        ):
            mock_get_managed_requirements.return_value = [complete_valid_fineos_managed_requirement]

            client.patch(
                f"/v1/employers/claims/{claim.fineos_absence_id}/review",
                headers={"Authorization": f"Bearer {employer_auth_token}"},
                json=update_request_body,
            )

            managed_req = get_managed_requirement_by_fineos_managed_req_id(
                complete_valid_fineos_managed_requirement.managedReqId
            )

            assert managed_req is not None
            assert managed_req.respondent_user_id == user_leave_admin.user_id
            assert (
                managed_req.managed_requirement_status.managed_requirement_status_description
                == complete_valid_fineos_managed_requirement.status
            )

        @mock.patch("massgov.pfml.fineos.mock_client.MockFINEOSClient.get_managed_requirements")
        def test_employer_update_claim_review_does_not_fail_on_invalid_requirements(
            self,
            mock_get_managed_requirements,
            wrong_type_invalid_fineos_managed_requirement,
            client,
            employer_auth_token,
            claim,
            update_request_body,
        ):
            mock_get_managed_requirements.return_value = [
                wrong_type_invalid_fineos_managed_requirement
            ]

            response = client.patch(
                f"/v1/employers/claims/{claim.fineos_absence_id}/review",
                headers={"Authorization": f"Bearer {employer_auth_token}"},
                json=update_request_body,
            )

            errors = response.get_json().get("errors")
            assert response.status_code == 200
            assert errors is None

    def test_create_eform_for_comment_with_employer_update_claim_review(
        self, client, employer_user, employer_auth_token, test_db_session, test_verification
    ):
        employer = EmployerFactory.create()
        claim = ClaimFactory.create(employer_id=employer.employer_id)
        link = UserLeaveAdministrator(
            user_id=employer_user.user_id,
            employer_id=employer.employer_id,
            fineos_web_id="fake-fineos-web-id",
            verification=test_verification,
        )
        test_db_session.add(link)
        test_db_session.commit()

        update_request_body = {
            "comment": "comment",
            "employer_benefits": [],
            "employer_decision": "Approve",
            "fraud": "No",
            "has_amendments": False,
            "hours_worked_per_week": 40,
            "previous_leaves": [],
        }

        massgov.pfml.fineos.mock_client.start_capture()

        client.patch(
            f"/v1/employers/claims/{claim.fineos_absence_id}/review",
            headers={"Authorization": f"Bearer {employer_auth_token}"},
            json=update_request_body,
        )

        capture = massgov.pfml.fineos.mock_client.get_capture()

        assert capture[0] == (
            "get_outstanding_information",
            "fake-fineos-web-id",
            {"case_id": claim.fineos_absence_id},
        )
        assert capture[1][0] == "create_eform"
        assert capture[1][1] == "fake-fineos-web-id"
        assert capture[1][2]["absence_id"] == claim.fineos_absence_id
        eform = capture[1][2]["eform"]
        assert eform.eformType == "Employer Response to Leave Request"
        assert eform.eformAttributes == [
            {"name": "Comment", "stringValue": "comment"},
            {"name": "AverageWeeklyHoursWorked", "decimalValue": 40.0},
            {"name": "EmployerDecision", "stringValue": "Approve"},
            {"name": "Fraud1", "stringValue": "No"},
        ]

    def test_error_received_when_no_outstanding_requirements_with_employer_update_claim_review(
        self,
        client,
        employer_user,
        employer_auth_token,
        test_db_session,
        test_verification,
        update_claim_body,
    ):
        employer = EmployerFactory.create()
        ClaimFactory.create(
            employer_id=employer.employer_id, fineos_absence_id="NTN-CASE-WITHOUT-OUTSTANDING-INFO",
        )
        link = UserLeaveAdministrator(
            user_id=employer_user.user_id,
            employer_id=employer.employer_id,
            fineos_web_id="fake-fineos-web-id",
            verification=test_verification,
        )
        test_db_session.add(link)
        test_db_session.commit()

        response = client.patch(
            "/v1/employers/claims/NTN-CASE-WITHOUT-OUTSTANDING-INFO/review",
            headers={"Authorization": f"Bearer {employer_auth_token}"},
            json=update_claim_body,
        )

        assert response.status_code == 400
        tests.api.validate_error_response(
            response, 400, message="No outstanding information request for claim"
        )

    def test_employer_confirmation_is_not_sent(
        self,
        client,
        employer_user,
        employer_auth_token,
        test_db_session,
        test_verification,
        update_claim_body,
    ):
        employer = EmployerFactory.create()
        claim = ClaimFactory.create(employer_id=employer.employer_id)
        link = UserLeaveAdministrator(
            user_id=employer_user.user_id,
            employer_id=employer.employer_id,
            fineos_web_id="fake-fineos-web-id",
            verification=test_verification,
        )
        test_db_session.add(link)
        test_db_session.commit()

        # confirmation is not sent if there is not Employer confirmation outstanding info
        ClaimFactory.create(
            employer_id=employer.employer_id, fineos_absence_id="NTN-CASE-WITHOUT-OUTSTANDING-INFO",
        )

        massgov.pfml.fineos.mock_client.start_capture()

        client.patch(
            "/v1/employers/claims/NTN-CASE-WITHOUT-OUTSTANDING-INFO/review",
            headers={"Authorization": f"Bearer {employer_auth_token}"},
            json=update_claim_body,
        )

        capture = massgov.pfml.fineos.mock_client.get_capture()

        assert capture == [
            (
                "get_outstanding_information",
                "fake-fineos-web-id",
                {"case_id": "NTN-CASE-WITHOUT-OUTSTANDING-INFO"},
            ),
        ]

        # confirmation is not sent if there are amendments
        update_request_body = copy.deepcopy(update_claim_body)
        update_request_body["has_amendments"] = True

        massgov.pfml.fineos.mock_client.start_capture()

        client.patch(
            f"/v1/employers/claims/{claim.fineos_absence_id}/review",
            headers={"Authorization": f"Bearer {employer_auth_token}"},
            json=update_request_body,
        )

        capture = massgov.pfml.fineos.mock_client.get_capture()

        assert capture[0] == (
            "get_outstanding_information",
            "fake-fineos-web-id",
            {"case_id": claim.fineos_absence_id},
        )
        assert capture[1][0] == "create_eform"

        # confirmation is not sent if the claim is not approved
        update_request_body["has_amendments"] = False
        update_request_body["employer_decision"] = "Deny"

        massgov.pfml.fineos.mock_client.start_capture()

        client.patch(
            f"/v1/employers/claims/{claim.fineos_absence_id}/review",
            headers={"Authorization": f"Bearer {employer_auth_token}"},
            json=update_request_body,
        )

        capture = massgov.pfml.fineos.mock_client.get_capture()

        assert capture[0] == (
            "get_outstanding_information",
            "fake-fineos-web-id",
            {"case_id": claim.fineos_absence_id},
        )
        assert capture[1][0] == "create_eform"

    def test_long_comment_is_valid(
        self,
        client,
        employer_user,
        employer_auth_token,
        test_db_session,
        test_verification,
        update_claim_body,
    ):
        employer = EmployerFactory.create()
        claim = ClaimFactory.create(employer_id=employer.employer_id)
        link = UserLeaveAdministrator(
            user_id=employer_user.user_id,
            employer_id=employer.employer_id,
            fineos_web_id="fake-fineos-web-id",
            verification=test_verification,
        )
        test_db_session.add(link)
        test_db_session.commit()

        update_claim_body["comment"] = "a" * 9999

        response = client.patch(
            f"/v1/employers/claims/{claim.fineos_absence_id}/review",
            headers={"Authorization": f"Bearer {employer_auth_token}"},
            json=update_claim_body,
        )

        assert response.status_code == 200

    def test_too_long_comment_is_invalid(
        self,
        client,
        employer_user,
        employer_auth_token,
        test_db_session,
        test_verification,
        update_claim_body,
    ):
        employer = EmployerFactory.create()
        claim = ClaimFactory.create(employer_id=employer.employer_id)
        link = UserLeaveAdministrator(
            user_id=employer_user.user_id,
            employer_id=employer.employer_id,
            fineos_web_id="fake-fineos-web-id",
            verification=test_verification,
        )
        test_db_session.add(link)
        test_db_session.commit()

        update_claim_body["comment"] = "a" * 10000

        response = client.patch(
            f"/v1/employers/claims/{claim.fineos_absence_id}/review",
            headers={"Authorization": f"Bearer {employer_auth_token}"},
            json=update_claim_body,
        )

        assert response.status_code == 400
        assert response.get_json().get("message") == "Request Validation Error"

        errors = response.get_json().get("errors")
        error = next(
            (e for e in errors if e.get("field") == "comment" and e.get("type") == "maxLength"),
            None,
        )
        assert error is not None

    # Inner class for testing Caring Leave scenarios
    # TODO: add tests for the logging data: https://lwd.atlassian.net/browse/EMPLOYER-1389
    class TestCaringLeave:
        @pytest.fixture(autouse=True)
        def with_mock_client_capture(self):
            massgov.pfml.fineos.mock_client.start_capture()

        @pytest.fixture(autouse=True)
        def with_user_leave_admin(self, user_leave_admin, test_db_session):
            # persist a ULA associated with this employer
            test_db_session.add(user_leave_admin)
            test_db_session.commit()

        @pytest.fixture
        def employer(self):
            return EmployerFactory.create()

        @pytest.fixture
        def user_leave_admin(self, employer_user, employer, test_verification):
            return UserLeaveAdministrator(
                user_id=employer_user.user_id,
                employer_id=employer.employer_id,
                fineos_web_id="fake-fineos-web-id",
                verification=test_verification,
            )

        @pytest.fixture
        def claim(self, employer):
            return ClaimFactory.create(employer_id=employer.employer_id)

        @pytest.fixture
        def claim_review_body(self, update_claim_body):
            update_claim_body["leave_reason"] = "Care for a Family Member"
            update_claim_body["believe_relationship_accurate"] = "Yes"
            update_claim_body["fraud"] = "No"
            del update_claim_body["comment"]

            return update_claim_body

        # Collects the params necessary for making a request with an approved claim review
        # to the mock API client
        @pytest.fixture
        def approval_request_params(self, client, claim, employer_auth_token, claim_review_body):
            class SubmitClaimReviewRequestParams(object):
                __slots__ = ["client", "absence_id", "auth_token", "body"]

                def __init__(self, client, absence_id, auth_token, body):
                    self.client = client
                    self.absence_id = absence_id
                    self.auth_token = auth_token
                    self.body = body

            return SubmitClaimReviewRequestParams(
                client, claim.fineos_absence_id, employer_auth_token, claim_review_body
            )

        # Submits a claim_review request with the given params
        def perform_update(self, request_params):
            client = request_params.client

            return client.patch(
                f"/v1/employers/claims/{request_params.absence_id}/review",
                headers={"Authorization": f"Bearer {request_params.auth_token}"},
                json=request_params.body,
            )

        def test_with_approval_and_no_issues_response_status_is_200(self, approval_request_params):
            response = self.perform_update(approval_request_params)
            assert response.status_code == 200

        def test_with_approval_and_no_issues_employer_confirmation_sent(
            self, approval_request_params, claim
        ):
            self.perform_update(approval_request_params)

            captures = massgov.pfml.fineos.mock_client.get_capture()
            update_outstanding_info_capture = next(
                (c for c in captures if c[0] == "update_outstanding_information_as_received"), None
            )

            assert update_outstanding_info_capture == (
                "update_outstanding_information_as_received",
                "fake-fineos-web-id",
                {
                    "outstanding_information": massgov.pfml.fineos.models.group_client_api.OutstandingInformationData(
                        informationType="Employer Confirmation of Leave Data"
                    ),
                    "case_id": claim.fineos_absence_id,
                },
            )

        def test_with_inaccurate_relationship_response_status_is_200(self, approval_request_params):
            claim_review_body = approval_request_params.body
            claim_review_body["believe_relationship_accurate"] = "No"
            claim_review_body["relationship_inaccurate_reason"] = "A good reason"

            response = self.perform_update(approval_request_params)

            assert response.status_code == 200

        def test_with_inaccurate_relationship_it_creates_eform_with_attributes(
            self, approval_request_params
        ):
            claim_review_body = approval_request_params.body
            claim_review_body["believe_relationship_accurate"] = "No"
            claim_review_body["relationship_inaccurate_reason"] = "A good reason"

            self.perform_update(approval_request_params)

            captures = massgov.pfml.fineos.mock_client.get_capture()

            create_eform_capture = next((c for c in captures if c[0] == "create_eform"), None)
            assert create_eform_capture is not None

            eform = create_eform_capture[2]["eform"]
            assert eform.eformType == "Employer Response to Leave Request"

            assert eform.get_attribute("NatureOfLeave") is not None
            assert eform.get_attribute("BelieveAccurate") is not None
            assert eform.get_attribute("WhyInaccurate") is not None

        def test_with_inaccurate_relationship_and_no_comment_it_creates_eform(
            self, approval_request_params
        ):
            claim_review_body = approval_request_params.body
            claim_review_body["believe_relationship_accurate"] = "No"
            claim_review_body["relationship_inaccurate_reason"] = "A good reason"
            self.perform_update(approval_request_params)

            captures = massgov.pfml.fineos.mock_client.get_capture()
            assert len(captures) >= 2

            create_eform_capture = next((c for c in captures if c[0] == "create_eform"), None)
            assert create_eform_capture is not None

            eform = create_eform_capture[2]["eform"]
            assert eform.eformType == "Employer Response to Leave Request"

        def test_with_accurate_relationship_and_comment_it_creates_eform(
            self, approval_request_params
        ):
            claim_review_body = approval_request_params.body
            claim_review_body["comment"] = "comment"

            self.perform_update(approval_request_params)

            captures = massgov.pfml.fineos.mock_client.get_capture()

            create_eform_capture = next((c for c in captures if c[0] == "create_eform"), None)
            assert create_eform_capture is not None

            eform = create_eform_capture[2]["eform"]
            assert eform.eformType == "Employer Response to Leave Request"

        def test_long_relationship_inaccurate_reason_is_valid(self, approval_request_params):
            claim_review_body = approval_request_params.body
            claim_review_body["relationship_inaccurate_reason"] = "a" * 9999

            response = self.perform_update(approval_request_params)
            assert response.status_code == 200

        def test_too_long_relationship_inaccurate_reason_is_invalid(self, approval_request_params):
            claim_review_body = approval_request_params.body
            claim_review_body["relationship_inaccurate_reason"] = "a" * 10000

            response = self.perform_update(approval_request_params)
            assert response.status_code == 400
            assert response.get_json().get("message") == "Request Validation Error"

            errors = response.get_json().get("errors")
            error = next(
                (
                    e
                    for e in errors
                    if e.get("field") == "relationship_inaccurate_reason"
                    and e.get("type") == "maxLength"
                ),
                None,
            )
            assert error is not None


def assert_claim_response_equal_to_claim_query(claim_response, claim_query) -> bool:
    assert claim_response["absence_period_end_date"] == claim_query.absence_period_end_date
    assert claim_response["absence_period_start_date"] == claim_query.absence_period_start_date
    assert claim_response["fineos_absence_id"] == claim_query.fineos_absence_id
    assert claim_response["fineos_notification_id"] == claim_query.fineos_notification_id
    assert claim_response["employer"]["employer_dba"] == claim_query.employer.employer_dba
    assert claim_response["employer"]["employer_fein"] == FEINFormattedStr.validate_type(
        claim_query.employer.employer_fein
    )
    assert claim_response["employer"]["employer_id"] == str(claim_query.employer.employer_id)
    assert claim_response["employee"]["first_name"] == claim_query.employee.first_name
    assert claim_response["employee"]["middle_name"] == claim_query.employee.middle_name
    assert claim_response["employee"]["last_name"] == claim_query.employee.last_name
    assert claim_response["employee"]["other_name"] == claim_query.employee.other_name
    assert (
        claim_response["claim_status"]
        == claim_query.fineos_absence_status.absence_status_description
    )
    assert claim_response["claim_type_description"] == claim_query.claim_type.claim_type_description


def assert_detailed_claim_response_equal_to_claim_query(
    claim_response, claim_query, application=None
) -> bool:
    if application:
        assert claim_response["application_id"] == str(application.application_id)
    assert claim_response["fineos_absence_id"] == claim_query.fineos_absence_id
    assert claim_response["fineos_notification_id"] == claim_query.fineos_notification_id
    assert claim_response["employer"]["employer_dba"] == claim_query.employer.employer_dba
    assert claim_response["employer"]["employer_fein"] == FEINFormattedStr.validate_type(
        claim_query.employer.employer_fein
    )
    assert claim_response["employer"]["employer_id"] == str(claim_query.employer.employer_id)
    assert claim_response["employee"]["first_name"] == claim_query.employee.first_name
    assert claim_response["employee"]["middle_name"] == claim_query.employee.middle_name
    assert claim_response["employee"]["last_name"] == claim_query.employee.last_name
    assert claim_response["employee"]["other_name"] == claim_query.employee.other_name


def leave_period_response_equal_leave_period_query(
    leave_period_response, leave_period_query
) -> bool:
    return (
        leave_period_response["fineos_leave_period_id"]
        == leave_period_query["fineos_leave_period_id"]
        and leave_period_response["absence_period_start_date"]
        == leave_period_query["absence_period_start_date"]
        and leave_period_response["absence_period_end_date"]
        == leave_period_query["absence_period_end_date"]
        and leave_period_response["request_decision"] == leave_period_query["request_decision"]
        and leave_period_response["period_type"] == leave_period_query["period_type"]
        and leave_period_response["reason"] == leave_period_query["reason"]
        and leave_period_response["reason_qualifier_one"]
        == leave_period_query["reason_qualifier_one"]
    )


# TODO (CP-2636): Refactor tests to use fixtures
class TestGetClaimEndpoint:
    @pytest.fixture
    def setup_db(self, test_db_session, fineos_web_id_ext, application):
        test_db_session.add(fineos_web_id_ext)
        test_db_session.commit()

    @pytest.fixture
    def employer(self):
        return EmployerFactory.create(employer_fein="112222222")

    @pytest.fixture
    def employee(self):
        tax_identifier = TaxIdentifierFactory.create(tax_identifier="123456789")
        return EmployeeFactory.create(tax_identifier_id=tax_identifier.tax_identifier_id)

    @pytest.fixture
    def fineos_web_id_ext(self, employee, employer):
        fineos_web_id_ext = FINEOSWebIdExt()
        fineos_web_id_ext.employee_tax_identifier = employee.tax_identifier.tax_identifier
        fineos_web_id_ext.employer_fein = employer.employer_fein
        fineos_web_id_ext.fineos_web_id = "web_id"

        return fineos_web_id_ext

    @pytest.fixture
    def claim(self, employer, employee):
        return ClaimFactory.create(
            employer=employer,
            employee=employee,
            fineos_absence_status_id=1,
            claim_type_id=1,
            fineos_absence_id="foo",
        )

    @pytest.fixture
    def application(self, user, claim):
        return ApplicationFactory.create(user=user, claim=claim)

    def test_get_claim_claim_does_not_exist(self, caplog, client, auth_token):
        response = client.get(
            "/v1/claims/NTN-100-ABS-01", headers={"Authorization": f"Bearer {auth_token}"},
        )

        assert response.status_code == 404
        tests.api.validate_error_response(response, 404, message="Claim not in PFML database.")
        assert "Claim not in PFML database." in caplog.text

    def test_get_claim_user_has_no_access(self, caplog, client, auth_token):
        claim = ClaimFactory.create()

        response = client.get(
            f"/v1/claims/{claim.fineos_absence_id}",
            headers={"Authorization": f"Bearer {auth_token}"},
        )

        assert response.status_code == 403
        tests.api.validate_error_response(
            response, 403, message="User does not have access to claim."
        )
        assert "User does not have access to claim." in caplog.text

    def test_get_claim_as_employer_returns_403(
        self, client, employer_auth_token, employer_user, test_db_session, test_verification,
    ):
        employer = EmployerFactory.create()
        employee = EmployeeFactory.create()
        claim = ClaimFactory.create(
            employer=employer, employee=employee, fineos_absence_status_id=1, claim_type_id=1,
        )

        link = UserLeaveAdministrator(
            user_id=employer_user.user_id,
            employer_id=employer.employer_id,
            fineos_web_id="fake-fineos-web-id",
            verification=test_verification,
        )
        test_db_session.add(link)
        test_db_session.commit()

        response = client.get(
            f"/v1/claims/{claim.fineos_absence_id}",
            headers={"Authorization": f"Bearer {employer_auth_token}"},
        )

        assert response.status_code == 403

        message = response.get_json().get("message")
        assert message == "Employers are not allowed to access claimant claim info"

    def test_get_claim_user_has_access_as_claimant(
        self, caplog, client, auth_token, user, test_db_session
    ):
        employer = EmployerFactory.create(employer_fein="813648030")
        tax_identifier = TaxIdentifierFactory.create(tax_identifier="587777091")
        employee = EmployeeFactory.create(tax_identifier_id=tax_identifier.tax_identifier_id)
        fineos_web_id_ext = FINEOSWebIdExt()
        fineos_web_id_ext.employee_tax_identifier = employee.tax_identifier.tax_identifier
        fineos_web_id_ext.employer_fein = employer.employer_fein
        fineos_web_id_ext.fineos_web_id = "pfml_api_468df93c-cb2d-424e-9690-f61cc65506bb"
        test_db_session.add(fineos_web_id_ext)

        test_db_session.commit()
        claim = ClaimFactory.create(
            employer=employer,
            employee=employee,
            fineos_absence_status_id=1,
            claim_type_id=1,
            fineos_absence_id="NTN-304363-ABS-01",
        )
        ApplicationFactory.create(user=user, claim=claim)
        response = client.get(
            f"/v1/claims/{claim.fineos_absence_id}",
            headers={"Authorization": f"Bearer {auth_token}"},
        )

        assert response.status_code == 200
        response_body = response.get_json()
        claim_data = response_body.get("data")
        assert_detailed_claim_response_equal_to_claim_query(claim_data, claim)

    def test_get_claim_with_no_employer_employee(
        self, caplog, client, auth_token, user, test_db_session
    ):
        claim = ClaimFactory.create(
            employer=None,
            employee=None,
            fineos_absence_status_id=1,
            claim_type_id=1,
            fineos_absence_id="NTN-304363-ABS-01",
            employee_id=None,
        )
        ApplicationFactory.create(user=user, claim=claim)
        response = client.get(
            f"/v1/claims/{claim.fineos_absence_id}",
            headers={"Authorization": f"Bearer {auth_token}"},
        )

        assert response.status_code == 500
        assert "Can't get absence periods from FINEOS - No employee for claim" in caplog.text

    def test_get_claim_with_no_tax_identifier(
        self, caplog, client, auth_token, user, test_db_session
    ):
        employer = EmployerFactory.create(employer_fein="813648030")
        employee = EmployeeFactory.create(tax_identifier=None, tax_identifier_id=None)

        claim = ClaimFactory.create(
            employer=employer,
            employee=employee,
            fineos_absence_status_id=1,
            claim_type_id=1,
            fineos_absence_id="NTN-304363-ABS-01",
        )
        ApplicationFactory.create(user=user, claim=claim)
        response = client.get(
            f"/v1/claims/{claim.fineos_absence_id}",
            headers={"Authorization": f"Bearer {auth_token}"},
        )

        assert response.status_code == 500
        assert "Can't get absence periods from FINEOS - No employee for claim" in caplog.text

    @mock.patch("massgov.pfml.api.services.claims.get_absence_periods")
    def test_withdrawn_claim_returns_403(
        self, mock_get_absence_periods, client, auth_token, user, test_db_session
    ):
        error_msg = """{
            "error" : "User does not have permission to access the resource or the instance data",
            "correlationId" : "foo"
        }"""
        error = exception.FINEOSClientBadResponse("get_absence", 200, 403, error_msg)
        mock_get_absence_periods.side_effect = error

        employer = EmployerFactory.create(employer_fein="813648030")
        tax_identifier = TaxIdentifierFactory.create(tax_identifier="587777091")
        employee = EmployeeFactory.create(tax_identifier_id=tax_identifier.tax_identifier_id)
        fineos_web_id_ext = FINEOSWebIdExt()
        fineos_web_id_ext.employee_tax_identifier = employee.tax_identifier.tax_identifier
        fineos_web_id_ext.employer_fein = employer.employer_fein
        fineos_web_id_ext.fineos_web_id = "pfml_api_468df93c-cb2d-424e-9690-f61cc65506bb"
        test_db_session.add(fineos_web_id_ext)

        test_db_session.commit()
        claim = ClaimFactory.create(
            employer=employer,
            employee=employee,
            fineos_absence_status_id=1,
            claim_type_id=1,
            fineos_absence_id="NTN-304363-ABS-01",
        )

        ApplicationFactory.create(user=user, claim=claim)

        response = client.get(
            f"/v1/claims/{claim.fineos_absence_id}",
            headers={"Authorization": f"Bearer {auth_token}"},
        )

        assert response.status_code == 403

        response_body = response.get_json()
        issues = response_body.get("errors")
        assert issues[0].get("type") == "fineos_claim_withdrawn"

    def test_get_claim_with_leave_periods(self, caplog, client, auth_token, user, test_db_session):
        employer = EmployerFactory.create(employer_fein="813648030")
        tax_identifier = TaxIdentifierFactory.create(tax_identifier="587777091")
        employee = EmployeeFactory.create(tax_identifier_id=tax_identifier.tax_identifier_id)
        fineos_web_id_ext = FINEOSWebIdExt()
        fineos_web_id_ext.employee_tax_identifier = employee.tax_identifier.tax_identifier
        fineos_web_id_ext.employer_fein = employer.employer_fein
        fineos_web_id_ext.fineos_web_id = "pfml_api_468df93c-cb2d-424e-9690-f61cc65506bb"
        test_db_session.add(fineos_web_id_ext)

        test_db_session.commit()
        claim = ClaimFactory.create(
            employer=employer,
            employee=employee,
            fineos_absence_status_id=1,
            claim_type_id=1,
            fineos_absence_id="NTN-304363-ABS-01",
        )

        application = ApplicationFactory.create(user=user, claim=claim)
        response = client.get(
            f"/v1/claims/{claim.fineos_absence_id}",
            headers={"Authorization": f"Bearer {auth_token}"},
        )

        leave_period = {
            "absence_period_end_date": "2021-01-30",
            "absence_period_start_date": "2021-01-29",
            "evidence_status": None,
            "fineos_leave_period_id": "PL-14449-0000002237",
            "period_type": "Continuous",
            "reason": "Child Bonding",
            "reason_qualifier_one": "Foster Care",
            "reason_qualifier_two": "",
            "request_decision": "Pending",
        }

        assert response.status_code == 200
        response_body = response.get_json()
        claim_data = response_body.get("data")
        assert_detailed_claim_response_equal_to_claim_query(claim_data, claim, application)
        assert leave_period_response_equal_leave_period_query(
            claim_data["absence_periods"][0], leave_period
        )

    @mock.patch("massgov.pfml.api.services.claims.get_absence_periods")
    def test_get_claim_with_no_leave_periods_returns_500(
        self, mock_get_absence_periods, claim, client, auth_token, setup_db, caplog
    ):
        mock_get_absence_periods.return_value = []

        response = client.get(
            f"/v1/claims/{claim.fineos_absence_id}",
            headers={"Authorization": f"Bearer {auth_token}"},
        )

        assert response.status_code == 500
        assert "No absence periods found for claim" in caplog.text

    def test_get_claim_with_managed_requirements(self, client, auth_token, user, test_db_session):
        employer = EmployerFactory.create(employer_fein="813648030")
        tax_identifier = TaxIdentifierFactory.create(tax_identifier="587777091")
        employee = EmployeeFactory.create(tax_identifier_id=tax_identifier.tax_identifier_id)

        fineos_web_id_ext = FINEOSWebIdExt()
        fineos_web_id_ext.employee_tax_identifier = employee.tax_identifier.tax_identifier
        fineos_web_id_ext.employer_fein = employer.employer_fein
        fineos_web_id_ext.fineos_web_id = "pfml_api_468df93c-cb2d-424e-9690-f61cc65506bb"
        test_db_session.add(fineos_web_id_ext)

        test_db_session.commit()
        claim = ClaimFactory.create(
            employer=employer,
            employee=employee,
            fineos_absence_status_id=1,
            claim_type_id=1,
            fineos_absence_id="NTN-304363-ABS-01",
        )

        managed_requirement: ManagedRequirement = ManagedRequirementFactory.create(
            claim=claim, claim_id=claim.claim_id
        )
        ManagedRequirementFactory.create(claim=claim, claim_id=claim.claim_id)

        application = ApplicationFactory.create(user=user, claim=claim)
        response = client.get(
            f"/v1/claims/{claim.fineos_absence_id}",
            headers={"Authorization": f"Bearer {auth_token}"},
        )

        assert response.status_code == 200
        response_body = response.get_json()
        claim_data = response_body.get("data")
        assert_detailed_claim_response_equal_to_claim_query(claim_data, claim, application)
        managed_requirement_response = claim_data["managed_requirements"]
        assert len(managed_requirement_response) == 2
        assert (
            managed_requirement.follow_up_date.strftime("%Y-%m-%d")
            == managed_requirement_response[0]["follow_up_date"]
        )
        assert (
            managed_requirement.managed_requirement_status.managed_requirement_status_description
            == managed_requirement_response[0]["status"]
        )
        assert (
            managed_requirement.managed_requirement_type.managed_requirement_type_description
            == managed_requirement_response[0]["type"]
        )
        assert (
            managed_requirement.managed_requirement_category.managed_requirement_category_description
            == managed_requirement_response[0]["category"]
        )


class TestGetClaimsEndpoint:
    def test_get_claims_as_leave_admin(
        self, client, employer_auth_token, employer_user, test_db_session, test_verification
    ):
        employerA = EmployerFactory.create()
        employee = EmployeeFactory.create()

        generated_claims = [
            ClaimFactory.create(
                employer=employerA, employee=employee, fineos_absence_status_id=1, claim_type_id=1,
            )
            for _ in range(3)
        ]

        # Create another employer and claim that should not be returned
        employerB = EmployerFactory.create()
        ClaimFactory.create(
            employer=employerB, employee=employee, fineos_absence_status_id=1, claim_type_id=1
        )

        link = UserLeaveAdministrator(
            user_id=employer_user.user_id,
            employer_id=employerA.employer_id,
            fineos_web_id="fake-fineos-web-id",
            verification=test_verification,
        )
        test_db_session.add(link)
        test_db_session.commit()

        response = client.get(
            "/v1/claims", headers={"Authorization": f"Bearer {employer_auth_token}"},
        )

        assert response.status_code == 200
        response_body = response.get_json()
        claim_data = response_body.get("data")
        assert len(claim_data) == len(generated_claims)
        for i in range(3):
            assert_claim_response_equal_to_claim_query(claim_data[i], generated_claims[2 - i])

    def test_get_claims_paginated_as_leave_admin(
        self, client, employer_auth_token, employer_user, test_db_session, test_verification
    ):
        employer = EmployerFactory.create()
        employee = EmployeeFactory.create()

        for _ in range(30):
            ClaimFactory.create(
                employer=employer, employee=employee, fineos_absence_status_id=1, claim_type_id=1,
            )

        link = UserLeaveAdministrator(
            user_id=employer_user.user_id,
            employer_id=employer.employer_id,
            fineos_web_id="fake-fineos-web-id",
            verification=test_verification,
        )
        test_db_session.add(link)

        other_employer = EmployerFactory.create()
        other_employee = EmployeeFactory.create()
        for _ in range(5):
            ClaimFactory.create(
                employer=other_employer,
                employee=other_employee,
                fineos_absence_status_id=1,
                claim_type_id=1,
            )

        test_db_session.commit()
        scenarios = [
            {
                "tag": "Request without paging parameters uses default values",
                "request": {},
                "paging": {
                    "page_size": 25,
                    "page_offset": 1,
                    "total_pages": 2,
                    "total_records": 30,
                    "order_direction": "descending",
                    "order_by": "created_at",
                },
                "real_page_size": 25,
                "status_code": 200,
            },
            {
                "tag": "Use page_size value specified in query parameter",
                "request": {"page_size": 10},
                "paging": {
                    "page_size": 10,
                    "page_offset": 1,
                    "total_pages": 3,
                    "total_records": 30,
                    "order_direction": "descending",
                    "order_by": "created_at",
                },
                "real_page_size": 10,
                "status_code": 200,
            },
            {
                "tag": "page_size must be greater than 0",
                "request": {"page_size": 0},
                "paging": {},
                "status_code": 400,
            },
            {
                "tag": "page_size value larger than total number of records succeeds",
                "request": {"page_size": 100},
                "paging": {
                    "page_size": 100,
                    "page_offset": 1,
                    "total_pages": 1,
                    "total_records": 30,
                    "order_direction": "descending",
                    "order_by": "created_at",
                },
                "real_page_size": 30,
                "status_code": 200,
            },
            {
                "tag": "Unrecognized order_by parameter defaults to created_at",
                "request": {"order_by": "dogecoin"},
                "paging": {},
                "status_code": 400,
            },
            {
                "tag": "Unrecognized order_direction parameter returns 400",
                "request": {"order_direction": "stonks"},
                "paging": {},
                "status_code": 400,
            },
        ]

        for scenario in scenarios:
            tag = scenario["tag"]
            print(f"Running test for pagination scenario: {tag}")

            query_string = "&".join(
                [f"{key}={value}" for key, value in scenario["request"].items()]
            )
            response = client.get(
                f"/v1/claims?{query_string}",
                headers={"Authorization": f"Bearer {employer_auth_token}"},
            )

            assert (
                response.status_code == scenario["status_code"]
            ), f"tag:{tag}\nUnexpected response status code {response.status_code}"

            if scenario["status_code"] != 200:
                # Do not validate response structure for scenarios where an error response is expected
                continue

            response_body = response.get_json()

            actual_response_page_size = len(response_body["data"])
            expected_page_size = scenario["real_page_size"]
            assert actual_response_page_size == expected_page_size, (
                f"tag:{tag}\nUnexpected data response size {actual_response_page_size},"
                + f"should've been {expected_page_size}"
            )

            actual_page_metadata = response_body["meta"]["paging"]
            expected_page_metadata = scenario["paging"]

            for key, expected_value in expected_page_metadata.items():
                actual_value = actual_page_metadata[key]
                if actual_page_metadata[key] != expected_value:
                    raise AssertionError(
                        f"tag: {tag}\n{key} value was '{actual_value}', not expected {expected_value}"
                    )

    # Inner class for testing Claims With Status Filtering
    class TestClaimsOrder:
        @pytest.fixture(autouse=True)
        def load_test_db(self, employer_user, test_verification, test_db_session):
            employer = EmployerFactory.create()
            employee = EmployeeFactory.create()

            link = UserLeaveAdministrator(
                user_id=employer_user.user_id,
                employer_id=employer.employer_id,
                fineos_web_id="fake-fineos-web-id",
                verification=test_verification,
            )
            test_db_session.add(link)

            other_employer = EmployerFactory.create()
            other_employee = EmployeeFactory.create()

            other_link = UserLeaveAdministrator(
                user_id=employer_user.user_id,
                employer_id=other_employer.employer_id,
                fineos_web_id="fake-fineos-web-id",
                verification=test_verification,
            )
            test_db_session.add(other_link)

            for _ in range(5):
                ClaimFactory.create(
                    employer=employer,
                    employee=employee,
                    fineos_absence_status_id=1,
                    claim_type_id=1,
                )
                ClaimFactory.create(
                    employer=other_employer,
                    employee=other_employee,
                    fineos_absence_status_id=2,
                    claim_type_id=1,
                    created_at=factory.Faker(
                        "date_between_dates",
                        date_start=date(2021, 1, 1),
                        date_end=date(2021, 1, 15),
                    ),
                )
                ClaimFactory.create(
                    employer=other_employer,
                    employee=other_employee,
                    fineos_absence_status_id=7,
                    claim_type_id=1,
                    created_at=factory.Faker(
                        "date_between_dates",
                        date_start=date(2021, 1, 1),
                        date_end=date(2021, 1, 15),
                    ),
                )
                claim = Claim(employer=employer, fineos_absence_status_id=6, claim_type_id=1,)
                test_db_session.add(claim)
            self.claims_count = 20
            test_db_session.commit()

        def _perform_api_call(self, request, client, employer_auth_token):
            query_string = "&".join([f"{key}={value}" for key, value in request.items()])
            return client.get(
                f"/v1/claims?{query_string}",
                headers={"Authorization": f"Bearer {employer_auth_token}"},
            )

        def _assert_data_order(self, data, desc=True):
            if desc:
                for i in range(0, len(data) - 1):
                    assert data[i] >= data[i + 1]
            else:
                for i in range(0, len(data) - 1):
                    assert data[i] <= data[i + 1]

        def test_get_claims_with_order_default(self, client, employer_auth_token):
            request = {}
            response = self._perform_api_call(request, client, employer_auth_token)
            assert response.status_code == 200
            response_body = response.get_json()
            data = [d["created_at"] for d in response_body.get("data", [])]
            assert len(data) == self.claims_count
            self._assert_data_order(data, desc=True)

        def test_get_claims_with_order_default_asc(self, client, employer_auth_token):
            request = {"order_direction": "ascending"}
            response = self._perform_api_call(request, client, employer_auth_token)
            assert response.status_code == 200
            response_body = response.get_json()
            data = [d["created_at"] for d in response_body.get("data", [])]
            assert len(data) == self.claims_count
            self._assert_data_order(data, desc=False)

        def test_get_claims_with_order_unsupported_key(self, client, employer_auth_token):
            request = {"order_by": "unsupported"}
            response = self._perform_api_call(request, client, employer_auth_token)
            assert response.status_code == 400

        def _extract_employee_name(self, response_body):
            data = []
            for d in response_body.get("data", []):
                employee = d["employee"] or {}
                name = (
                    employee.get("last_name", " ")
                    + employee.get("first_name", " ")
                    + employee.get("middle_name", " ")
                )
                data.append(name)
            return data

        def test_get_claims_with_order_employee_asc(self, client, employer_auth_token):
            request = {"order_direction": "ascending", "order_by": "employee"}
            response = self._perform_api_call(request, client, employer_auth_token)
            assert response.status_code == 200
            response_body = response.get_json()
            data = self._extract_employee_name(response_body)
            assert len(data) == self.claims_count
            self._assert_data_order(data, desc=False)

        def test_get_claims_with_order_employee_desc(self, client, employer_auth_token):
            request = {"order_direction": "descending", "order_by": "employee"}
            response = self._perform_api_call(request, client, employer_auth_token)
            assert response.status_code == 200
            response_body = response.get_json()
            data = self._extract_employee_name(response_body)
            assert len(data) == self.claims_count
            self._assert_data_order(data, desc=True)

        def test_get_claims_with_order_fineos_absence_status_asc(
            self, client, employer_auth_token, test_db_session
        ):
            request = {"order_direction": "ascending", "order_by": "fineos_absence_status"}
            response = self._perform_api_call(request, client, employer_auth_token)
            assert response.status_code == 200
            response_body = response.get_json()
            claims = response_body.get("data", [])

            absence_status_orders = [
                AbsenceStatus.get_instance(
                    test_db_session, description=claim["claim_status"]
                ).sort_order
                if claim["claim_status"]
                else 0
                for claim in claims
            ]

            assert len(claims) == self.claims_count
            self._assert_data_order(absence_status_orders, desc=False)

    class TestClaimsOrderManagedRequirements:
        @pytest.fixture
        def employer(self):
            return EmployerFactory.create()

        @pytest.fixture
        def employee(self):
            return EmployeeFactory.create()

        @pytest.fixture(autouse=True)
        def link(self, employer_user, test_verification, employer, test_db_session):
            link = UserLeaveAdministrator(
                user_id=employer_user.user_id,
                employer_id=employer.employer_id,
                fineos_web_id="fake-fineos-web-id",
                verification=test_verification,
            )
            test_db_session.add(link)
            test_db_session.commit()

        # first
        @pytest.fixture
        def claim_with_soonest_open_reqs(self, employer, employee):
            # should be returned first because the managed requirements
            #  have the soonest follow_up_date
            claim = ClaimFactory.create(
                employer=employer,
                employee=employee,
                fineos_absence_status_id=AbsenceStatus.CLOSED.absence_status_id,
                claim_type_id=1,
            )
            # soonest managed requirement
            ManagedRequirementFactory.create(
                claim=claim,
                managed_requirement_type_id=ManagedRequirementType.EMPLOYER_CONFIRMATION.managed_requirement_type_id,
                managed_requirement_status_id=ManagedRequirementStatus.OPEN.managed_requirement_status_id,
                follow_up_date=datetime_util.utcnow(),
            )
            for i in range(0, 2):
                ManagedRequirementFactory.create(
                    claim=claim,
                    managed_requirement_type_id=ManagedRequirementType.EMPLOYER_CONFIRMATION.managed_requirement_type_id,
                    managed_requirement_status_id=ManagedRequirementStatus.COMPLETE.managed_requirement_status_id,
                    follow_up_date=datetime_util.utcnow() + timedelta(days=20 + i),
                )
            return claim

        # second
        @pytest.fixture
        def claim_with_open_reqs(self, employer, employee):
            # should be returned second because it has the second soonest managed requirements
            claim = ClaimFactory.create(
                employer=employer,
                employee=employee,
                fineos_absence_status_id=AbsenceStatus.CLOSED.absence_status_id,
                claim_type_id=1,
            )
            for i in range(0, 2):
                ManagedRequirementFactory.create(
                    claim=claim,
                    managed_requirement_type_id=ManagedRequirementType.EMPLOYER_CONFIRMATION.managed_requirement_type_id,
                    managed_requirement_status_id=ManagedRequirementStatus.OPEN.managed_requirement_status_id,
                    follow_up_date=datetime_util.utcnow() + timedelta(days=15 + i),
                )
            return claim

        # third
        @pytest.fixture
        def claim_without_reqs_intake_in_progress(self, employer, employee):
            # should be returned third because it's status is intake in progress
            # sort_order = 1 in lk_absence_status table
            claim = ClaimFactory.create(
                employer=employer,
                employee=employee,
                fineos_absence_status_id=AbsenceStatus.INTAKE_IN_PROGRESS.absence_status_id,
                claim_type_id=1,
            )
            return claim

        # fourth
        @pytest.fixture(autouse=True)
        def claim_with_complete_reqs(self, employer, employee):
            # should be returned fourth because it has COMPLETE managed requirements
            #  and it's status is completed
            # sort_order = 6 in lk_absence_status table
            claim = ClaimFactory.create(
                employer=employer,
                employee=employee,
                fineos_absence_status_id=AbsenceStatus.COMPLETED.absence_status_id,
                claim_type_id=1,
            )
            for i in range(0, 2):
                ManagedRequirementFactory.create(
                    claim=claim,
                    managed_requirement_type_id=ManagedRequirementType.EMPLOYER_CONFIRMATION.managed_requirement_type_id,
                    managed_requirement_status_id=ManagedRequirementStatus.COMPLETE.managed_requirement_status_id,
                    follow_up_date=datetime_util.utcnow() + timedelta(days=100 + i),
                )
            return claim

        @pytest.fixture
        def claims_order_asc(
            self,
            claim_with_open_reqs,
            claim_with_soonest_open_reqs,
            claim_without_reqs_intake_in_progress,
            claim_with_complete_reqs,
        ):
            return [
                claim_with_soonest_open_reqs,
                claim_with_open_reqs,
                claim_without_reqs_intake_in_progress,
                claim_with_complete_reqs,
            ]

        @pytest.fixture
        def claims_order_next_day(
            self,
            claim_with_open_reqs,
            claim_with_soonest_open_reqs,
            claim_without_reqs_intake_in_progress,
            claim_with_complete_reqs,
        ):
            return [
                claim_with_open_reqs,
                claim_without_reqs_intake_in_progress,
                claim_with_complete_reqs,
                claim_with_soonest_open_reqs,
            ]

        def _perform_api_call(self, request, client, employer_auth_token):
            query_string = "&".join([f"{key}={value}" for key, value in request.items()])
            return client.get(
                f"/v1/claims?{query_string}",
                headers={"Authorization": f"Bearer {employer_auth_token}"},
            )

        def _perform_assertion(self, claims_order, response):
            assert response.status_code == 200
            response_body = response.get_json()
            claims = response_body.get("data", [])
            assert len(claims) == len(claims_order)
            for claim, expected in zip(claims, claims_order):
                assert claim["fineos_absence_id"] == expected.fineos_absence_id

        def test_get_claims_order_status_with_requirements_desc(
            self, client, employer_auth_token, claims_order_asc
        ):
            claims_order = claims_order_asc.copy()
            claims_order.reverse()
            request = {"order_direction": "descending", "order_by": "fineos_absence_status"}
            response = self._perform_api_call(request, client, employer_auth_token)
            self._perform_assertion(claims_order, response)

        def test_get_claims_order_status_with_requirements_asc(
            self, client, employer_auth_token, claims_order_asc
        ):
            claims_order = claims_order_asc
            request = {"order_direction": "ascending", "order_by": "fineos_absence_status"}
            response = self._perform_api_call(request, client, employer_auth_token)
            self._perform_assertion(claims_order, response)

        def test_get_claims_order_status_with_requirements_asc_next_day(
            self, client, employer_auth_token, claims_order_next_day
        ):
            tomorrow = datetime_util.utcnow() + timedelta(days=1)
            freezer = freeze_time(tomorrow.strftime("%Y-%m-%d %H:%M:%S"))
            freezer.start()
            claims_order = claims_order_next_day
            request = {"order_direction": "ascending", "order_by": "fineos_absence_status"}
            response = self._perform_api_call(request, client, employer_auth_token)
            self._perform_assertion(claims_order, response)
            freezer.stop()

    def test_get_claims_for_employer_id(
        self, client, employer_auth_token, employer_user, test_db_session, test_verification
    ):
        employer = EmployerFactory.create()
        employee = EmployeeFactory.create()

        for _ in range(5):
            ClaimFactory.create(
                employer=employer, employee=employee, fineos_absence_status_id=1, claim_type_id=1,
            )

        link = UserLeaveAdministrator(
            user_id=employer_user.user_id,
            employer_id=employer.employer_id,
            fineos_web_id="fake-fineos-web-id",
            verification=test_verification,
        )
        test_db_session.add(link)

        other_employer = EmployerFactory.create()
        other_link = UserLeaveAdministrator(
            user_id=employer_user.user_id,
            employer_id=other_employer.employer_id,
            fineos_web_id="fake-fineos-web-id",
            verification=test_verification,
        )
        test_db_session.add(other_employer)
        test_db_session.add(other_link)

        for _ in range(5):
            ClaimFactory.create(
                employer=other_employer,
                employee=employee,
                fineos_absence_status_id=1,
                claim_type_id=1,
            )

        test_db_session.commit()

        response = client.get(
            f"/v1/claims?employer_id={employer.employer_id}",
            headers={"Authorization": f"Bearer {employer_auth_token}"},
        )

        assert response.status_code == 200
        response_body = response.get_json()

        assert len(response_body["data"]) == 5
        for claim in response_body["data"]:
            assert claim["employer"]["employer_fein"] == format_fein(employer.employer_fein)

    def test_get_claims_as_claimant(self, client, auth_token, user):
        employer = EmployerFactory.create()
        employeeA = EmployeeFactory.create()
        generated_claims = []

        for _ in range(3):
            new_claim = ClaimFactory.create(
                employer=employer, employee=employeeA, fineos_absence_status_id=1, claim_type_id=1,
            )
            generated_claims.append(new_claim)
            ApplicationFactory.create(user=user, claim=new_claim)

        # Create a claim that is not expected to be returned
        employeeB = EmployeeFactory.create()
        ClaimFactory.create(
            employer=employer, employee=employeeB, fineos_absence_status_id=1, claim_type_id=1
        )

        response = client.get("/v1/claims", headers={"Authorization": f"Bearer {auth_token}"},)

        assert response.status_code == 200
        response_body = response.get_json()
        claim_data = response_body.get("data")
        for i in range(3):
            assert_claim_response_equal_to_claim_query(claim_data[i], generated_claims[2 - i])

    def test_get_claims_with_blocked_fein(
        self,
        client,
        employer_auth_token,
        employer_user,
        test_db_session,
        test_verification,
        monkeypatch,
    ):
        employer = EmployerFactory.create()
        employee = EmployeeFactory.create()

        for _ in range(5):
            ClaimFactory.create(
                employer=employer, employee=employee, fineos_absence_status_id=1, claim_type_id=1,
            )

        link = UserLeaveAdministrator(
            user_id=employer_user.user_id,
            employer_id=employer.employer_id,
            fineos_web_id="fake-fineos-web-id",
            verification=test_verification,
        )
        test_db_session.add(link)

        other_employer = EmployerFactory.create()
        other_link = UserLeaveAdministrator(
            user_id=employer_user.user_id,
            employer_id=other_employer.employer_id,
            fineos_web_id="fake-fineos-web-id",
            verification=test_verification,
        )
        test_db_session.add(other_employer)
        test_db_session.add(other_link)

        for _ in range(5):
            ClaimFactory.create(
                employer=other_employer,
                employee=employee,
                fineos_absence_status_id=1,
                claim_type_id=1,
            )

        test_db_session.commit()
        monkeypatch.setattr(
            massgov.pfml.api.claims,
            "CLAIMS_DASHBOARD_BLOCKED_FEINS",
            set([employer.employer_fein]),
        )
        response = client.get(
            "/v1/claims", headers={"Authorization": f"Bearer {employer_auth_token}"},
        )

        assert response.status_code == 200
        response_body = response.get_json()

        assert len(response_body["data"]) == 5
        for claim in response_body["data"]:
            assert claim["employer"]["employer_fein"] == format_fein(other_employer.employer_fein)

    def test_get_claims_no_employee(
        self, client, employer_auth_token, employer_user, test_db_session, test_verification
    ):
        employer = EmployerFactory.create()

        for _ in range(5):
            ClaimFactory.create(
                employer=employer, fineos_absence_status_id=1, claim_type_id=1,
            )

        link = UserLeaveAdministrator(
            user_id=employer_user.user_id,
            employer_id=employer.employer_id,
            fineos_web_id="fake-fineos-web-id",
            verification=test_verification,
        )
        test_db_session.add(link)
        test_db_session.commit()

        response = client.get(
            f"/v1/claims?employer_id={employer.employer_id}",
            headers={"Authorization": f"Bearer {employer_auth_token}"},
        )

        assert response.status_code == 200
        response_body = response.get_json()

        assert len(response_body["data"]) == 5

    def test_get_claims_no_employer(self, client, auth_token, user):
        employee = EmployeeFactory.create()

        for _ in range(5):
            application = ApplicationFactory.create(user=user)
            ClaimFactory.create(
                employee=employee,
                application=application,
                fineos_absence_status_id=1,
                claim_type_id=1,
            )

        response = client.get("/v1/claims", headers={"Authorization": f"Bearer {auth_token}"},)

        assert response.status_code == 200
        response_body = response.get_json()

        assert len(response_body["data"]) == 5

    # Inner class for testing Claims With Status Filtering
    class TestClaimsWithStatus:
        NUM_CLAIM_PER_STATUS = 2

        @pytest.fixture
        def employer(self):
            return EmployerFactory.create()

        @pytest.fixture
        def employee(self):
            return EmployeeFactory.create()

        @pytest.fixture
        def review_by_claim(self, employer, employee):
            # Approved claim with open managed requirements i.e review by
            claim_review_by = ClaimFactory.create(
                employer=employer,
                employee=employee,
                fineos_absence_status_id=AbsenceStatus.APPROVED.absence_status_id,
                claim_type_id=1,
            )
            for _ in range(2):
                ManagedRequirementFactory.create(
                    claim=claim_review_by,
                    managed_requirement_type_id=ManagedRequirementType.EMPLOYER_CONFIRMATION.managed_requirement_type_id,
                    managed_requirement_status_id=ManagedRequirementStatus.OPEN.managed_requirement_status_id,
                    follow_up_date=date.today() + timedelta(days=10),
                )
            return claim_review_by

        @pytest.fixture
        def no_action_claim(self, employer, employee):
            # Approved claim with completed managed requirements
            claim_no_action = ClaimFactory.create(
                employer=employer,
                employee=employee,
                fineos_absence_status_id=AbsenceStatus.APPROVED.absence_status_id,
                claim_type_id=1,
            )
            ManagedRequirementFactory.create(
                claim=claim_no_action,
                managed_requirement_type_id=ManagedRequirementType.EMPLOYER_CONFIRMATION.managed_requirement_type_id,
                managed_requirement_status_id=ManagedRequirementStatus.COMPLETE.managed_requirement_status_id,
                follow_up_date=date.today() + timedelta(days=10),
            )
            return claim_no_action

        @pytest.fixture
        def expired_requirements_claim(self, employer, employee):
            # Approved claim with expired managed requirements
            claim_expired = ClaimFactory.create(
                employer=employer,
                employee=employee,
                fineos_absence_status_id=AbsenceStatus.APPROVED.absence_status_id,
                claim_type_id=1,
            )
            ManagedRequirementFactory.create(
                claim=claim_expired,
                managed_requirement_type_id=ManagedRequirementType.EMPLOYER_CONFIRMATION.managed_requirement_type_id,
                managed_requirement_status_id=ManagedRequirementStatus.OPEN.managed_requirement_status_id,
                follow_up_date=date.today() - timedelta(days=2),
            )
            return claim_expired

        @pytest.fixture
        def no_open_requirement_claims(self, employer, employee):
            claims = []
            statuses = [
                AbsenceStatus.APPROVED,
                AbsenceStatus.CLOSED,
                AbsenceStatus.DECLINED,
                AbsenceStatus.COMPLETED,
            ]
            for status in statuses:
                for _ in range(self.NUM_CLAIM_PER_STATUS):
                    claim = ClaimFactory.create(
                        employer=employer,
                        employee=employee,
                        fineos_absence_status_id=status.absence_status_id,
                        claim_type_id=1,
                    )
                    claims.append(claim)
            return claims

        @pytest.fixture
        def pending_claims(self, employer, employee):
            # does not include review by claims
            claims = []
            statuses = [
                AbsenceStatus.INTAKE_IN_PROGRESS,
                AbsenceStatus.IN_REVIEW,
                AbsenceStatus.ADJUDICATION,
            ]
            for status in statuses:
                for _ in range(self.NUM_CLAIM_PER_STATUS):
                    claim = ClaimFactory.create(
                        employer=employer,
                        employee=employee,
                        fineos_absence_status_id=status.absence_status_id,
                        # fineos_absence_status=status,
                        claim_type_id=1,
                    )
                    claims.append(claim)
            for _ in range(self.NUM_CLAIM_PER_STATUS):  # for fineos_absence_status = NULL
                claim = ClaimFactory.create(employer=employer, employee=employee, claim_type_id=1,)
                claims.append(claim)
            return claims

        @pytest.fixture(autouse=True)
        def load_test_db(
            self,
            employer,
            employee,
            employer_user,
            test_verification,
            test_db_session,
            no_open_requirement_claims,
            pending_claims,
            review_by_claim,
            no_action_claim,
            expired_requirements_claim,
        ):
            link = UserLeaveAdministrator(
                user_id=employer_user.user_id,
                employer_id=employer.employer_id,
                fineos_web_id="fake-fineos-web-id",
                verification=test_verification,
            )
            test_db_session.add(link)
            test_db_session.commit()

        def _perform_api_call(self, url, client, employer_auth_token):
            return client.get(url, headers={"Authorization": f"Bearer {employer_auth_token}"},)

        def _perform_assertions(self, response, status_code, expected_claims):
            expected_claims_fineos_absence_id = [
                claim.fineos_absence_id for claim in expected_claims
            ]
            assert response.status_code == status_code
            response_body = response.get_json()
            claim_data = response_body.get("data", [])
            for claim in response_body.get("data", []):
                fineos_absence_id = claim.get("fineos_absence_id", None)
                assert fineos_absence_id in expected_claims_fineos_absence_id
            assert len(claim_data) == len(expected_claims)

        def filter_claims_by_status(self, claims, valid_statuses):
            valid_statuses_id = [status.absence_status_id for status in valid_statuses]
            return [
                claim for claim in claims if claim.fineos_absence_status_id in valid_statuses_id
            ]

        def test_get_claims_with_status_filter_one_claim(
            self,
            client,
            employer_auth_token,
            no_open_requirement_claims,
            no_action_claim,
            expired_requirements_claim,
        ):
            expected_claims = self.filter_claims_by_status(
                no_open_requirement_claims, [AbsenceStatus.APPROVED]
            ) + [no_action_claim, expired_requirements_claim]
            resp = self._perform_api_call(
                "/v1/claims?claim_status=Approved", client, employer_auth_token
            )
            self._perform_assertions(resp, status_code=200, expected_claims=expected_claims)

        def test_get_claims_with_status_filter_multiple_statuses(
            self,
            client,
            employer_auth_token,
            no_open_requirement_claims,
            no_action_claim,
            expired_requirements_claim,
        ):
            expected_claims = self.filter_claims_by_status(
                no_open_requirement_claims, [AbsenceStatus.APPROVED, AbsenceStatus.CLOSED]
            ) + [no_action_claim, expired_requirements_claim]
            resp = self._perform_api_call(
                "/v1/claims?claim_status=Approved,Closed", client, employer_auth_token
            )
            self._perform_assertions(resp, status_code=200, expected_claims=expected_claims)

        def test_get_claims_with_status_filter_unsupported_statuses(
            self, client, employer_auth_token
        ):
            resp = self._perform_api_call(
                "/v1/claims?claim_status=Unknown", client, employer_auth_token
            )
            self._perform_assertions(resp, status_code=400, expected_claims=[])

    # Inner class for testing Claims with Absence Periods
    class TestClaimsWithAbsencePeriods:
        @pytest.fixture
        def employer(self):
            return EmployerFactory.create()

        @pytest.fixture
        def employee(self):
            return EmployeeFactory.create()

        @pytest.fixture()
        def claim(self, employer, employee):
            return ClaimFactory.create(employer=employer, employee=employee, claim_type_id=1)

        @pytest.fixture()
        def claim_no_absence_period(self, employer, employee):
            return ClaimFactory.create(employer=employer, employee=employee, claim_type_id=1)

        @pytest.fixture()
        def absence_periods(self, claim):
            start = date.today() + timedelta(days=5)
            periods = []
            for _ in range(5):
                end = start + timedelta(days=10)
                period = AbsencePeriodFactory.create(
                    claim=claim, absence_period_start_date=start, absence_period_end_date=end
                )
                periods.append(period)
                start = start + timedelta(days=20)
            return periods

        @pytest.fixture(autouse=True)
        def load_test_db(self, claim, test_db_session, employer_user, employer, test_verification):
            link = UserLeaveAdministrator(
                user_id=employer_user.user_id,
                employer_id=employer.employer_id,
                fineos_web_id="fake-fineos-web-id",
                verification=test_verification,
            )
            test_db_session.add(link)
            test_db_session.commit()

        def _find_absence_period_by_fineos_leave_request_id(
            self, fineos_leave_request_id: str, absence_periods: List[AbsencePeriod]
        ) -> Optional[AbsencePeriod]:
            absence_period = [
                period
                for period in absence_periods
                if period.fineos_leave_request_id == fineos_leave_request_id
            ]
            return absence_period[0] if len(absence_period) else None

        def _assert_claim_data(
            self, claim_data: Dict, claim: Claim, absence_periods: List[AbsencePeriod]
        ):
            assert claim_data["fineos_absence_id"] == claim.fineos_absence_id
            assert len(claim_data["absence_periods"]) == len(absence_periods)
            for absence_period_data in claim_data["absence_periods"]:
                absence_period = self._find_absence_period_by_fineos_leave_request_id(
                    absence_period_data["fineos_leave_request_id"], absence_periods
                )
                assert absence_period is not None
                assert (
                    absence_period.absence_period_start_date.isoformat()
                    == absence_period_data["absence_period_start_date"]
                )
                assert (
                    absence_period.absence_period_end_date.isoformat()
                    == absence_period_data["absence_period_end_date"]
                )

        def test_claim_with_absence_periods(
            self, client, employer_auth_token, claim, claim_no_absence_period, absence_periods
        ):
            resp = client.get(
                "/v1/claims", headers={"Authorization": f"Bearer {employer_auth_token}"},
            )
            assert resp.status_code == 200
            response_body = resp.get_json()
            claim_data = response_body.get("data")
            assert len(claim_data) == 2
            claim_data_with_absence_period = [
                claim for claim in claim_data if claim["absence_periods"]
            ][0]
            claim_data_no_absence_period = [
                claim for claim in claim_data if not claim["absence_periods"]
            ][0]
            self._assert_claim_data(claim_data_with_absence_period, claim, absence_periods)
            self._assert_claim_data(claim_data_no_absence_period, claim_no_absence_period, [])

    # Inner class for testing Claims with Managed Requirements
    class TestClaimsWithManagedRequirements:
        @pytest.fixture
        def employer(self):
            return EmployerFactory.create()

        @pytest.fixture
        def employee(self):
            return EmployeeFactory.create()

        @pytest.fixture(autouse=True)
        def link(self, test_db_session, employer_user, employer, test_verification):
            link = UserLeaveAdministrator(
                user_id=employer_user.user_id,
                employer_id=employer.employer_id,
                fineos_web_id="fake-fineos-web-id",
                verification=test_verification,
            )
            test_db_session.add(link)
            test_db_session.commit()

        @pytest.fixture()
        def claim(self, employer, employee):
            return ClaimFactory.create(employer=employer, employee=employee, claim_type_id=1,)

        @pytest.fixture
        def claim_pending_no_action(self, employer, employee):
            return ClaimFactory.create(employer=employer, employee=employee, claim_type_id=1,)

        @pytest.fixture
        def claim_expired_requirements(self, employer, employee):
            return ClaimFactory.create(employer=employer, employee=employee, claim_type_id=1,)

        @pytest.fixture
        def third_claim(self, employer, employee):
            return ClaimFactory.create(
                employer=employer,
                employee=employee,
                fineos_absence_status_id=AbsenceStatus.get_id("Adjudication"),
                claim_type_id=1,
            )

        @pytest.fixture
        def completed_claim(self, employer, employee):
            return ClaimFactory.create(
                employer=employer,
                employee=employee,
                fineos_absence_status_id=AbsenceStatus.get_id("Completed"),
                claim_type_id=1,
            )

        def _add_managed_requirements_to_claim(
            self, claim, status: LkManagedRequirementStatus, count=2
        ):
            return [
                ManagedRequirementFactory.create(
                    claim=claim,
                    managed_requirement_type_id=ManagedRequirementType.EMPLOYER_CONFIRMATION.managed_requirement_type_id,
                    managed_requirement_status_id=status.managed_requirement_status_id,
                )
                for _ in range(0, count)
            ]

        @pytest.fixture
        def claims_with_managed_requirements(
            self,
            claim,
            claim_pending_no_action,
            claim_expired_requirements,
            third_claim,
            completed_claim,
        ):
            # claim has both open and completed requirements
            self._add_managed_requirements_to_claim(claim, ManagedRequirementStatus.OPEN)
            self._add_managed_requirements_to_claim(claim, ManagedRequirementStatus.COMPLETE)

            # claim_pending_no_action has completed requirements
            self._add_managed_requirements_to_claim(
                claim_pending_no_action, ManagedRequirementStatus.COMPLETE
            )

            # claim_expired_requirements
            ManagedRequirementFactory.create(
                claim=claim_expired_requirements,
                managed_requirement_type_id=ManagedRequirementType.EMPLOYER_CONFIRMATION.managed_requirement_type_id,
                managed_requirement_status_id=ManagedRequirementStatus.OPEN.managed_requirement_status_id,
                follow_up_date=date.today() - timedelta(days=2),
            )
            # third_claim does not have managed requirements

            # completed claim does not have managed requirements and is Completed, should NOT be returned

        @pytest.fixture()
        def old_managed_requirements(self, claim):
            return [
                ManagedRequirementFactory.create(
                    claim=claim, follow_up_date=datetime_util.utcnow() - timedelta(days=3)
                )
                for _ in range(0, 2)
            ]

        def test_claim_managed_requirements(
            self, client, employer_auth_token, claim, old_managed_requirements,
        ):
            self._add_managed_requirements_to_claim(claim, ManagedRequirementStatus.OPEN, 2)
            self._add_managed_requirements_to_claim(claim, ManagedRequirementStatus.COMPLETE)
            resp = client.get(
                "/v1/claims", headers={"Authorization": f"Bearer {employer_auth_token}"}
            )
            assert resp.status_code == 200
            response_body = resp.get_json()
            claim_data = response_body.get("data")
            assert len(claim_data) == 1
            claim = response_body["data"][0]
            assert len(claim.get("managed_requirements", [])) == 2
            expected_type = (
                ManagedRequirementType.EMPLOYER_CONFIRMATION.managed_requirement_type_description
            )
            expected_status = ManagedRequirementStatus.OPEN.managed_requirement_status_description
            for req in claim["managed_requirements"]:
                assert req["follow_up_date"] >= date.today().strftime("%Y-%m-%d")
                assert req["type"] == expected_type
                assert req["status"] == expected_status

        def test_claim_filter_has_open_managed_requirement(
            self, client, employer_auth_token, claims_with_managed_requirements
        ):
            # claim has both open and completed requirements, should be returned
            # claim_pending_no_action has completed requirements, should NOT be returned
            # third_claim does not have managed requirements, should NOT be returned
            # completed claim does not have managed requirements and is Completed, should NOT be returned

            resp = client.get(
                f"/v1/claims?claim_status={ActionRequiredStatusFilter.OPEN_REQUIREMENT}",
                headers={"Authorization": f"Bearer {employer_auth_token}"},
            )
            assert resp.status_code == 200
            response_body = resp.get_json()
            claim_data = response_body.get("data")
            assert len(claim_data) == 1

        def test_claim_filter_has_pending_no_action(
            self, client, employer_auth_token, claims_with_managed_requirements
        ):
            # claim has both open and completed requirements, should NOT be returned
            # claim_pending_no_action has completed requirements, should be returned
            # third_claim does not have managed requirements, should be returned
            # completed claim does not have managed requirements but is Completed, should NOT be returned

            resp = client.get(
                f"/v1/claims?claim_status={ActionRequiredStatusFilter.PENDING_NO_ACTION}",
                headers={"Authorization": f"Bearer {employer_auth_token}"},
            )
            assert resp.status_code == 200
            response_body = resp.get_json()
            claim_data = response_body.get("data")
            assert len(claim_data) == 3
            for returned_claim in claim_data:
                assert len(returned_claim["managed_requirements"]) == 0

        def test_claim_filter_has_open_managed_requirement_has_pending_no_action(
            self, client, employer_auth_token, claims_with_managed_requirements
        ):
            # claim has both open and completed requirements, should be returned
            # claim_pending_no_action has completed requirements, should be returned
            # third_claim does not have managed requirements, should be returned
            # completed claim does not have managed requirements and is Completed, should NOT be returned

            resp = client.get(
                f"/v1/claims?claim_status={ActionRequiredStatusFilter.PENDING_NO_ACTION},{ActionRequiredStatusFilter.OPEN_REQUIREMENT}",
                headers={"Authorization": f"Bearer {employer_auth_token}"},
            )
            assert resp.status_code == 200
            response_body = resp.get_json()
            claim_data = response_body.get("data")
            assert len(claim_data) == 4

    # Inner class for testing Claims Search
    class TestClaimsSearch:
        @pytest.fixture()
        def X_NAME(self):
            return "xxxxx"

        @pytest.fixture()
        def XAbsenceCase(self):
            return "NTN-99-ABS-01"

        @pytest.fixture()
        def employer(self):
            return EmployerFactory.create()

        @pytest.fixture()
        def other_employer_user(self):
            return UserFactory.create(roles=[Role.EMPLOYER])

        @pytest.fixture
        def other_employer_claims(self, other_employer_user):
            return {
                "exp": datetime.now() + timedelta(days=1),
                "sub": str(other_employer_user.sub_id),
            }

        @pytest.fixture()
        def other_employer_auth_token(self, other_employer_claims, auth_private_key):
            return jwt.encode(other_employer_claims, auth_private_key, algorithm=ALGORITHMS.RS256)

        @pytest.fixture()
        def other_employer(self):
            return EmployerFactory.create()

        @pytest.fixture()
        def first_employee(self, X_NAME):
            return EmployeeFactory.create(
                first_name="FirstName", middle_name=X_NAME, last_name=X_NAME
            )

        @pytest.fixture()
        def middle_employee(self, X_NAME):
            return EmployeeFactory.create(
                first_name=X_NAME, middle_name="InMiddleName", last_name=X_NAME
            )

        @pytest.fixture()
        def last_employee(self, X_NAME):
            return EmployeeFactory.create(
                first_name=X_NAME, middle_name=X_NAME, last_name="AtTheLast"
            )

        @pytest.fixture()
        def id_employee(self, X_NAME):
            return EmployeeFactory.create(first_name=X_NAME, middle_name=X_NAME, last_name=X_NAME)

        @pytest.fixture()
        def john(self, X_NAME):
            return EmployeeFactory.create(first_name="John", middle_name=X_NAME, last_name=X_NAME)

        @pytest.fixture()
        def johnny(self, X_NAME):
            return EmployeeFactory.create(first_name=X_NAME, middle_name="Johnny", last_name=X_NAME)

        @pytest.fixture()
        def middlejohn(self, X_NAME):
            return EmployeeFactory.create(
                first_name=X_NAME, middle_name=X_NAME, last_name="Middlejohn"
            )

        @pytest.fixture()
        def johnson(self, X_NAME):
            return EmployeeFactory.create(
                first_name=X_NAME, middle_name=X_NAME, last_name="Johnson"
            )

        @pytest.fixture(autouse=True)
        def load_test_db(
            self,
            employer_user,
            other_employer_user,
            test_verification,
            test_db_session,
            employer,
            other_employer,
            first_employee,
            middle_employee,
            last_employee,
            id_employee,
            john,
            johnny,
            middlejohn,
            johnson,
            XAbsenceCase,
        ):
            ClaimFactory.create(employer=employer, employee=first_employee, claim_type_id=1)
            ClaimFactory.create(employer=employer, employee=middle_employee, claim_type_id=1)
            ClaimFactory.create(employer=employer, employee=last_employee, claim_type_id=1)
            ClaimFactory.create(
                employer=employer,
                employee=id_employee,
                claim_type_id=1,
                fineos_absence_id=XAbsenceCase,
            )
            ClaimFactory.create(employer=employer, employee=john, claim_type_id=1)
            ClaimFactory.create(employer=employer, employee=johnny, claim_type_id=1)
            ClaimFactory.create(employer=employer, employee=middlejohn, claim_type_id=1)

            ClaimFactory.create(employer=other_employer, employee=johnson, claim_type_id=1)

            leave_admin = UserLeaveAdministrator(
                user_id=employer_user.user_id,
                employer_id=employer.employer_id,
                fineos_web_id="fake-fineos-web-id",
                verification=test_verification,
            )
            other_leave_admin = UserLeaveAdministrator(
                user_id=other_employer_user.user_id,
                employer_id=other_employer.employer_id,
                fineos_web_id="fake-fineos-web-id",
                verification=test_verification,
            )
            test_db_session.add(leave_admin)
            test_db_session.add(other_leave_admin)
            test_db_session.commit()

        def perform_search(self, search_string, client, token):
            return client.get(
                f"/v1/claims?search={search_string}", headers={"Authorization": f"Bearer {token}"},
            )

        def test_get_claims_search_first_name(self, first_employee, client, employer_auth_token):
            response = self.perform_search("firstn", client, employer_auth_token)

            assert response.status_code == 200
            response_body = response.get_json()

            claim = next(
                (
                    c
                    for c in response_body["data"]
                    if c["employee"]["first_name"] == first_employee.first_name
                ),
                None,
            )
            assert claim is not None

        def test_get_claims_search_middle_name(self, middle_employee, client, employer_auth_token):
            response = self.perform_search("inmidd", client, employer_auth_token)

            assert response.status_code == 200
            response_body = response.get_json()

            claim = next(
                (
                    c
                    for c in response_body["data"]
                    if c["employee"]["middle_name"] == middle_employee.middle_name
                ),
                None,
            )
            assert claim is not None

        def test_get_claims_search_last_name(self, last_employee, client, employer_auth_token):
            response = self.perform_search("helast", client, employer_auth_token)

            assert response.status_code == 200
            response_body = response.get_json()

            claim = next(
                (
                    c
                    for c in response_body["data"]
                    if c["employee"]["last_name"] == last_employee.last_name
                ),
                None,
            )
            assert claim is not None

        def test_get_claims_search_absence_id(self, XAbsenceCase, client, employer_auth_token):
            response = self.perform_search("NTN-99-ABS-01", client, employer_auth_token)

            assert response.status_code == 200
            response_body = response.get_json()

            claim = next(
                (c for c in response_body["data"] if c["fineos_absence_id"] == XAbsenceCase), None,
            )
            assert claim is not None

        def test_get_claims_search_common_name_different_employers(
            self,
            client,
            john,
            johnny,
            middlejohn,
            johnson,
            employer_auth_token,
            other_employer_auth_token,
        ):
            response = self.perform_search("john", client, employer_auth_token)

            assert response.status_code == 200
            response_body = response.get_json()

            john_claim = next(
                (
                    c
                    for c in response_body["data"]
                    if c["employee"]["first_name"] == john.first_name
                ),
                None,
            )
            assert john_claim is not None

            johnny_claim = next(
                (
                    c
                    for c in response_body["data"]
                    if c["employee"]["middle_name"] == johnny.middle_name
                ),
                None,
            )
            assert johnny_claim is not None

            middlejohn_claim = next(
                (
                    c
                    for c in response_body["data"]
                    if c["employee"]["last_name"] == middlejohn.last_name
                ),
                None,
            )
            assert middlejohn_claim is not None

            empty_response = self.perform_search("johnson", client, employer_auth_token)

            assert empty_response.status_code == 200
            empty_response_body = empty_response.get_json()
            assert len(empty_response_body["data"]) == 0

            other_response = self.perform_search("john", client, other_employer_auth_token)

            assert other_response.status_code == 200
            other_response_body = other_response.get_json()

            johnson_claim = next(
                (
                    c
                    for c in other_response_body["data"]
                    if c["employee"]["last_name"] == johnson.last_name
                ),
                None,
            )
            assert johnson_claim is not None

        def test_get_claims_search_blank_string(self, client, employer_auth_token):
            response = self.perform_search("", client, employer_auth_token)

            assert response.status_code == 200
            response_body = response.get_json()

            assert len(response_body["data"]) >= 7

        def test_get_claims_search_not_used(self, client, employer_auth_token):
            response = client.get(
                "/v1/claims", headers={"Authorization": f"Bearer {employer_auth_token}"},
            )
            assert response.status_code == 200
            response_body = response.get_json()

            assert len(response_body["data"]) >= 7

        def test_get_claims_search_no_employee(self, client, employer_auth_token, employer):
            claim = ClaimFactory.create(
                employer=employer, employee_id=None, employee=None, claim_type_id=1
            )
            response = self.perform_search(claim.fineos_absence_id, client, employer_auth_token)
            response_body = response.get_json()
            assert len(response_body["data"]) == 1
            assert response_body["data"][0]["fineos_absence_id"] == claim.fineos_absence_id
            assert response_body["data"][0]["employee"] is None

    class TestClaimsSearchFullName:
        @pytest.fixture()
        def X_NAME(self):
            return "xxxxx"

        @pytest.fixture()
        def employer(self):
            return EmployerFactory.create()

        @pytest.fixture()
        def full_name_employees(self, X_NAME):
            similar_employees = []
            full_name_employee = EmployeeFactory.create()

            similar_employees.append(full_name_employee)
            similar_employees.append(EmployeeFactory.create())

            # same first_name
            similar_employees.append(
                EmployeeFactory.create(
                    first_name=full_name_employee.first_name, middle_name=X_NAME, last_name=X_NAME
                )
            )
            # same middle_name
            similar_employees.append(
                EmployeeFactory.create(
                    first_name=X_NAME, middle_name=full_name_employee.middle_name, last_name=X_NAME
                )
            )
            # same last_name
            similar_employees.append(
                EmployeeFactory.create(
                    first_name=X_NAME, middle_name=X_NAME, last_name=full_name_employee.last_name
                )
            )
            # same first_name and last_name should be returned in first_last and last_first search
            similar_employees.append(
                EmployeeFactory.create(
                    first_name=full_name_employee.first_name,
                    middle_name=X_NAME,
                    last_name=full_name_employee.last_name,
                )
            )
            return similar_employees

        @pytest.fixture()
        def full_name_employee(self, full_name_employees):
            return full_name_employees[0]

        @pytest.fixture(autouse=True)
        def load_test_db(
            self, employer_user, employer, test_verification, test_db_session, full_name_employees
        ):

            for employee_full_name in full_name_employees:
                ClaimFactory.create(employer=employer, employee=employee_full_name, claim_type_id=1)

            leave_admin = UserLeaveAdministrator(
                user_id=employer_user.user_id,
                employer_id=employer.employer_id,
                fineos_web_id="fake-fineos-web-id",
                verification=test_verification,
            )
            test_db_session.add(leave_admin)
            test_db_session.commit()

        def perform_search(self, search_string, client, token):
            return client.get(
                f"/v1/claims?search={search_string}", headers={"Authorization": f"Bearer {token}"},
            )

        def test_get_claims_search_full_name(self, client, employer_auth_token, full_name_employee):
            search_string = f"{full_name_employee.first_name} {full_name_employee.middle_name} {full_name_employee.last_name}"
            response = self.perform_search(search_string, client, employer_auth_token)

            assert response.status_code == 200
            response_body = response.get_json()

            assert len(response_body["data"]) == 1

        def test_get_claims_search_full_name_with_extra_spaces(
            self, client, employer_auth_token, full_name_employee
        ):
            search_string = f" {full_name_employee.first_name}     {full_name_employee.middle_name}   {full_name_employee.last_name} "
            response = self.perform_search(search_string, client, employer_auth_token)

            assert response.status_code == 200
            response_body = response.get_json()

            assert len(response_body["data"]) == 1

        def test_get_claims_search_first_last(
            self, client, employer_auth_token, full_name_employee
        ):
            search_string = f"{full_name_employee.first_name} {full_name_employee.last_name}"
            response = self.perform_search(search_string, client, employer_auth_token)

            assert response.status_code == 200
            response_body = response.get_json()

            assert len(response_body["data"]) == 2

        def test_get_claims_search_last_first(
            self, client, employer_auth_token, full_name_employee
        ):
            search_string = f"{full_name_employee.last_name} {full_name_employee.first_name}"
            response = self.perform_search(search_string, client, employer_auth_token)

            assert response.status_code == 200
            response_body = response.get_json()

            assert len(response_body["data"]) == 2

        def test_claims_search_wildcard_input(
            self, client, employer_auth_token, full_name_employee
        ):
            response = self.perform_search("%", client, employer_auth_token)

            assert response.status_code == 200
            response_body = response.get_json()

            assert len(response_body["data"]) == 0

        def test_claims_search_wildcard_input_full_name(
            self, client, employer_auth_token, full_name_employee
        ):
            response = self.perform_search(
                f"{full_name_employee.last_name}%{full_name_employee.first_name}",
                client,
                employer_auth_token,
            )

            assert response.status_code == 200
            response_body = response.get_json()

            assert len(response_body["data"]) == 0

    # Test the combination of claims feature
    # ordering, filtering and search
    class TestClaimsMultipleParams:
        @pytest.fixture
        def employee(self):
            return EmployeeFactory.create()

        @pytest.fixture
        def other_employee(self):
            return EmployeeFactory.create()

        @pytest.fixture(autouse=True)
        def load_test_db(
            self, employer_user, test_verification, test_db_session, employee, other_employee
        ):
            employer = EmployerFactory.create()

            link = UserLeaveAdministrator(
                user_id=employer_user.user_id,
                employer_id=employer.employer_id,
                fineos_web_id="fake-fineos-web-id",
                verification=test_verification,
            )
            test_db_session.add(link)

            other_employer = EmployerFactory.create()

            other_link = UserLeaveAdministrator(
                user_id=employer_user.user_id,
                employer_id=other_employer.employer_id,
                fineos_web_id="fake-fineos-web-id",
                verification=test_verification,
            )
            test_db_session.add(other_link)

            for _ in range(5):
                ClaimFactory.create(
                    employer=employer,
                    employee=employee,
                    fineos_absence_status_id=AbsenceStatus.ADJUDICATION.absence_status_id,
                    claim_type_id=1,
                )
                ClaimFactory.create(
                    employer=other_employer,
                    employee=other_employee,
                    fineos_absence_status_id=AbsenceStatus.APPROVED.absence_status_id,
                    claim_type_id=1,
                    created_at=factory.Faker(
                        "date_between_dates",
                        date_start=date(2021, 1, 1),
                        date_end=date(2021, 1, 15),
                    ),
                )
                ClaimFactory.create(
                    employer=other_employer,
                    employee=other_employee,
                    fineos_absence_status_id=AbsenceStatus.INTAKE_IN_PROGRESS.absence_status_id,
                    claim_type_id=1,
                    created_at=factory.Faker(
                        "date_between_dates",
                        date_start=date(2021, 1, 1),
                        date_end=date(2021, 1, 15),
                    ),
                )
                claim = ClaimFactory.create(
                    employer=employer,
                    employee=employee,
                    fineos_absence_status_id=AbsenceStatus.IN_REVIEW.absence_status_id,
                    claim_type_id=1,
                )
                ManagedRequirementFactory.create(
                    claim=claim,
                    managed_requirement_status_id=ManagedRequirementStatus.OPEN.managed_requirement_status_id,
                )
            self.claims_count = 20
            test_db_session.commit()

        def _perform_api_call(self, request, client, employer_auth_token):
            query_string = "&".join([f"{key}={value}" for key, value in request.items()])
            return client.get(
                f"/v1/claims?{query_string}",
                headers={"Authorization": f"Bearer {employer_auth_token}"},
            )

        def test_get_claims_absence_status_order_filter_employee_search_pending_no_action(
            self, client, employer_auth_token, other_employee
        ):
            params = {
                "claim_status": ActionRequiredStatusFilter.PENDING_NO_ACTION,
                "search": other_employee.first_name,
                "order_by": "employee",
            }
            resp = self._perform_api_call(params, client, employer_auth_token)
            assert resp.status_code == 200
            response_body = resp.get_json()
            data = response_body.get("data", [])
            assert len(data) == self.claims_count / 4

        def test_get_claims_absence_status_order_filter_employee_search_open_requirements(
            self, client, employer_auth_token, employee
        ):
            params = {
                "claim_status": ActionRequiredStatusFilter.OPEN_REQUIREMENT,
                "search": employee.first_name,
                "order_by": "employee",
            }
            resp = self._perform_api_call(params, client, employer_auth_token)
            assert resp.status_code == 200
            response_body = resp.get_json()
            data = response_body.get("data", [])
            assert len(data) == self.claims_count / 4

    # Test validation of claims endpoint query param validation
    class TestClaimsAPIInputValidation:
        def _perform_api_call(self, request, client, employer_auth_token):
            query_string = "&".join([f"{key}={value}" for key, value in request.items()])
            return client.get(
                f"/v1/claims?{query_string}",
                headers={"Authorization": f"Bearer {employer_auth_token}"},
            )

        def _assert_400_error_response(self, response):
            assert response.status_code == 400

        def test_claims_invalid_param_field(self, client, employer_auth_token):
            params = {"invalid": "invalid"}
            response = self._perform_api_call(params, client, employer_auth_token)
            self._assert_400_error_response(response)

        def test_claims_invalid_order_by(self, client, employer_auth_token):
            params = {"order_by": "bad"}
            response = self._perform_api_call(params, client, employer_auth_token)
            self._assert_400_error_response(response)

        def test_claims_unsupported_column_order_by(self, client, employer_auth_token):
            params = {"order_by": "updated_at"}
            response = self._perform_api_call(params, client, employer_auth_token)
            self._assert_400_error_response(response)

        def test_claims_bad_absence_status(self, client, employer_auth_token):
            bad_statuses = [
                "--",
                "%",
                "Intake In Progress!",
                "Intake In Progress%",
                "Pending--",
                "; Select",
            ]
            for status in bad_statuses:
                params = {"claim_status": status}

                response = self._perform_api_call(params, client, employer_auth_token)
                self._assert_400_error_response(response)
                err_details = response.get_json()["detail"]
                assert "Invalid claim status" in err_details or "does not match" in err_details<|MERGE_RESOLUTION|>--- conflicted
+++ resolved
@@ -814,11 +814,7 @@
                         "type": "Time off period",
                         "status": "Known",
                         "leaveRequest": {
-<<<<<<< HEAD
-                            "id": "2",
-=======
                             "id": "PL-14432-00001",
->>>>>>> 11c27f78
                             "reasonName": "Child Bonding",
                             "qualifier1": "Newborn",
                             "qualifier2": "",
@@ -846,11 +842,7 @@
                         "type": "Time off period",
                         "status": "Known",
                         "leaveRequest": {
-<<<<<<< HEAD
-                            "id": "1",
-=======
                             "id": "PL-14432-00002",
->>>>>>> 11c27f78
                             "reasonName": "Child Bonding",
                             "qualifier1": "Newborn",
                             "qualifier2": "",
