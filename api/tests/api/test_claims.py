--- conflicted
+++ resolved
@@ -12,12 +12,8 @@
 import massgov.pfml.fineos.mock_client
 import massgov.pfml.util.datetime as datetime_util
 import tests.api
-<<<<<<< HEAD
-from massgov.pfml.api.services.administrator_fineos_actions import DOWNLOADABLE_DOC_TYPES
 from massgov.pfml.db.models.applications import FINEOSWebIdExt
-=======
 from massgov.pfml.api.models.claims.responses import DocumentResponse
->>>>>>> a41ceefb
 from massgov.pfml.db.models.employees import (
     AbsenceStatus,
     Claim,
@@ -86,7 +82,6 @@
     }
 
 
-<<<<<<< HEAD
 def test_clams_new(test_db_session, client, employer_auth_token):
     tax_identifier = TaxIdentifierFactory(tax_identifier="035721607")
     employee = EmployeeFactory(
@@ -105,7 +100,8 @@
 
     assert response.status_code == 404
     assert response.get_json()["message"] == "Nothing found"
-=======
+
+
 @pytest.fixture
 def employer():
     return EmployerFactory.create()
@@ -124,7 +120,6 @@
         fineos_web_id="fake-fineos-web-id",
         verification=test_verification,
     )
->>>>>>> a41ceefb
 
 
 @pytest.mark.integration
