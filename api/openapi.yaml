openapi: 3.0.3
info:
  title: Paid Leave API
  description: An API for managing leave within Massachusetts Paid Family and Medical Leave.
  version: "2022-01-06"

servers:
  - url: /v1
    description: Development server

security:
  - jwt: [] # JWT authentication option

paths:
  /status:
    get:
      security:
        - {} # no authentication option
      tags:
        - Test Endpoints
      summary: Get the API status
      operationId: massgov.pfml.api.status.status_get
      responses:
        "200":
          description: A successful request returns a 200 status code and a user object.
          content:
            application/json:
              schema:
                $ref: "#/components/schemas/SuccessfulResponse"
        "503":
          $ref: "#/components/responses/ServiceUnavailableError"

  /flags:
    get:
      security:
        - {} # no authentication option
      tags:
        - Feature Flags
      summary: Get feature flags
      operationId: massgov.pfml.api.flags.flags_get
      responses:
        "200":
          description: A successful request returns a 200 status code and list of flags.
          content:
            application/json:
              schema:
                $ref: "#/components/schemas/FlagsResponse"
        "503":
          $ref: "#/components/responses/ServiceUnavailableError"
  /flags/{name}:
    get:
      security:
        - {} # no authentication option
      tags:
        - Feature Flags
      summary: Get a feature flag
      operationId: massgov.pfml.api.flags.flag_get
      parameters:
        - name: name
          in: path
          schema:
            type: string
          description: Name of the flag to get
          required: true
      responses:
        "200":
          description: A successful request returns a 200 status code and one flag.
          content:
            application/json:
              schema:
                $ref: "#/components/schemas/Flag"
        "503":
          $ref: "#/components/responses/ServiceUnavailableError"
  /users:
    post:
      security:
        - {} # no authentication option
      tags:
        - Users
      summary: Create a User account
      operationId: massgov.pfml.api.users.users_post
      responses:
        "201":
          description: User account was created.
          content:
            application/json:
              schema:
                $ref: "#/components/schemas/UserResponse"
        "400":
          $ref: "#/components/responses/BadRequest"
      requestBody:
        content:
          application/json:
            schema:
              $ref: "#/components/schemas/UserCreateRequest"

  /roles:
    delete:
      tags:
        - Roles
        - Users
      summary: Remove a role from a user
      operationId: massgov.pfml.api.roles.roles_users_delete
      responses:
        "200":
          description: Role deleted without issue
          content:
            application/json:
              schema:
                $ref: "#/components/schemas/SuccessfulResponse"
        "400":
          $ref: "#/components/responses/BadRequest"
        "404":
          $ref: "#/components/responses/NotFound"
      requestBody:
        $ref: "#/components/requestBodies/RoleUserDeleteRequest"

  /users/{user_id}/convert_employer:
    post:
      tags:
        - Users
      summary: Convert a User account to an employer role
      operationId: massgov.pfml.api.users.users_convert_employer
      parameters:
        - name: user_id
          in: path
          schema:
            type: string
          description: ID of User to update
          required: true
      responses:
        "201":
          description: User converted without errors
          content:
            application/json:
              schema:
                $ref: "#/components/schemas/UserResponse"
        "400":
          $ref: "#/components/responses/BadRequest"
        "404":
          $ref: "#/components/responses/NotFound"
      requestBody:
        $ref: '#/components/requestBodies/EmployerAddFeinRequestBody'

  /users/{user_id}:
    get:
      tags:
        - Users
      summary: Retrieve a User account
      operationId: massgov.pfml.api.users.users_get
      parameters:
        - name: user_id
          in: path
          schema:
            type: string
            format: uuid
          description: ID of User to update
          required: true
      responses:
        "200":
          description: A successful request returns a 200 status code and a user object.
          content:
            application/json:
              schema:
                $ref: "#/components/schemas/UserResponse"
        "404":
          $ref: "#/components/responses/NotFound"
    patch:
      tags:
        - Users
      summary: Update a User account
      operationId: massgov.pfml.api.users.users_patch
      parameters:
        - name: user_id
          in: path
          schema:
            type: string
          description: ID of User to update
          required: true
      responses:
        "200":
          description: A successful request returns a 200 status code and a user object.
          content:
            application/json:
              schema:
                $ref: "#/components/schemas/UserResponse"
        "404":
          $ref: "#/components/responses/NotFound"
      requestBody:
        $ref: "#/components/requestBodies/UserUpdateRequest"

  /users/current:
    get:
      tags:
        - Users
      summary: >
        Retrieve the User account corresponding to the currently authenticated
        user
      operationId: massgov.pfml.api.users.users_current_get
      responses:
        "200":
          description: A successful request returns a 200 status code and a user object.
          content:
            application/json:
              schema:
                $ref: "#/components/schemas/UserResponse"

  /employees/{employee_id}:
    get:
      security:
        - jwt: []
        - oauth2: []
          agent-id: []
      tags:
        - Employees
      summary: Retrieve an Employee record
      operationId: massgov.pfml.api.employees.employees_get
      parameters:
        - name: employee_id
          in: path
          schema:
            type: string
          description: ID of Employee to retrieve
          required: true
      responses:
        "200":
          description: A successful request returns a 200 status code and an employee object.
          content:
            application/json:
              schema:
                allOf:
                  - $ref: "#/components/schemas/SuccessfulResponse"
                  - properties:
                      data:
                        $ref: "#/components/schemas/EmployeeResponse"
        "404":
          description: An unsuccessful request returns a 404 status code for employees that are not found.
          content:
            application/json:
              schema:
                $ref: "#/components/schemas/EmployeeErrorResponse"
    patch:
      tags:
        - Employees
      summary: Update an Employee record, for mutable properties
      operationId: massgov.pfml.api.employees.employees_patch
      parameters:
        - name: employee_id
          in: path
          schema:
            type: string
          description: ID of Employee to update
          required: true
      responses:
        "200":
          description: A successful response returns a 200 status code and an employee object.
          content:
            application/json:
              schema:
                allOf:
                  - $ref: "#/components/schemas/SuccessfulResponse"
                  - properties:
                      data:
                        $ref: "#/components/schemas/EmployeeResponse"
        "404":
          $ref: "#/components/responses/NotFound"
      requestBody:
        $ref: "#/components/requestBodies/EmployeeUpdateRequest"

  /employees/search:
    post:
      security:
        - jwt: []
        - oauth2: []
          agent-id: []
      tags:
        - Employees
      summary: Lookup an Employee by SSN/ITIN and name
      operationId: massgov.pfml.api.employees.employees_search
      responses:
        "200":
          description: A successful response returns a 200 status code and an employee object.
          content:
            application/json:
              schema:
                allOf:
                  - $ref: "#/components/schemas/SuccessfulResponse"
                  - properties:
                      data:
                        $ref: "#/components/schemas/EmployeeResponse"
        "404":
          $ref: "#/components/responses/NotFound"
      requestBody:
        $ref: "#/components/requestBodies/EmployeeSearchRequest"

  /employers/add:
    post:
      tags:
        - Employers
      summary: Add an FEIN to the logged in Leave Administrator
      operationId: massgov.pfml.api.employers.employer_add_fein
      requestBody:
        $ref: '#/components/requestBodies/EmployerAddFeinRequestBody'
      responses:
        "201":
          description: FEIN added without errors
          content:
            application/json:
              schema:
                allOf:
                  - $ref: "#/components/schemas/SuccessfulResponse"
                  - properties:
                      data:
                        $ref: "#/components/schemas/EmployerResponse"
        "400":
          $ref: "#/components/responses/BadRequest"
        "402":
          description: No verification data for FEIN
          content:
            application/json:
              schema:
                allOf:
                  - $ref: "#/components/schemas/ErrorResponse"
        "409":
          description: Duplicate employer for user
          content:
            application/json:
              schema:
                allOf:
                  - $ref: "#/components/schemas/ErrorResponse"
        "503":
          description: Error while adding FEIN
          content:
            application/json:
              schema:
                allOf:
                  - $ref: "#/components/schemas/ErrorResponse"

  /employers/withholding/{employer_id}:
    get:
      summary: Retrieves the last withholding date for the FEIN specified
      operationId: massgov.pfml.api.employers.employer_get_most_recent_withholding_dates
      tags:
        - Employers
      parameters:
        - name: employer_id
          in: path
          schema:
            type: string
            format: uuid
            example: "009fa369-291b-403f-a85a-15e938c26f2f"
          description: "ID of the employer"
          required: true
      responses:
        "200":
          description: A successful request returns a 200 status code.
          content:
            application/json:
              schema:
                allOf:
                  - $ref: '#/components/schemas/SuccessfulResponse'
                  - properties:
                      data:
                        $ref: "#/components/schemas/WithholdingResponse"
        "400":
          description: An unsuccessful request returns a 400 status code if one or more errors occurred.
          content:
            application/json:
              schema:
                $ref: "#/components/schemas/ErrorResponse"

  /claims/{fineos_absence_id}:
    get:
      summary: Retrieve a claim for a specified absence ID
      operationId: massgov.pfml.api.claims.get_claim
      tags:
        - Claims
      parameters:
        - name: fineos_absence_id
          in: path
          schema:
            type: string
            example: "NTN-00-ABS-00"
          description: "FINEOS absence ID of the claim data to be retrieved"
          required: true
      responses:
        "200":
          description: The claim information.
          content:
            application/json:
              schema:
                allOf:
                  - $ref: '#/components/schemas/SuccessfulResponse'
                  - properties:
                      data:
                        $ref: "#/components/schemas/DetailedClaimResponse"
        "400":
          description: An unsuccessful request returns a 400 status code if one or more errors occurred.
          content:
            application/json:
              schema:
                $ref: "#/components/schemas/ErrorResponse"

  /claims:
    get:
      security:
        - jwt: []
        - oauth2: []
          agent-id: []
      summary: Retrieve claims
      operationId: massgov.pfml.api.claims.get_claims
      tags:
        - Claims
      parameters:
        - $ref: "#/components/parameters/pageSize"
        - $ref: "#/components/parameters/pageOffset"
        - $ref: "#/components/parameters/orderBy"
        - $ref: "#/components/parameters/orderDirection"
        - name: employer_id
          in: query
          schema:
            type: string
            format: uuid
          description: ID of Employer to query claims for
          required: false
        - name: employee_id
          in: query
          schema:
            type: array
            items:
                type: string
                format: uuid
          description: ID(s) of Employee to query claims for
          required: false
          explode: false
        - name: "claim_status"
          in: query
          schema:
            type: string
            pattern: '[a-zA-Z0-9 ,]+'
          description: >
            claim status used to filter the request,
            single claim status or a comma seperated list of claim status (i.e claim_status="Approved,Closed"),
            the valid status are "Approved", "Closed", "Completed", "Declined", "Open requirement" and "Pending - no action".
          required: false
        - name: "search"
          in: query
          schema:
            type: string
          description: >
            A search string used to filter the request that,
            when provided, is used in a fuzzy search against the claims'
            Absence Case IDs, in addition to the employees' first, middle, and last names.
            When the string is empty, it is ignored.
          required: false
        - name: "allow_hrd"
          in: query
          schema:
            type: boolean
          description: A temporary boolean value used to allow smoke testers to see HRD dashboard
          required: false
        - name: "is_reviewable"
          in: query
          schema:
            type: string
            enum: ["yes", "no"]
          description: A string value used to check whether or not to filter claims where a review is requested for a leave admin.
        - name: "request_decision"
          in: query
          schema:
            type: string
            enum: ["approved", "denied", "withdrawn", "pending", "cancelled"]
          description: > 
            request decision used in filtering, request_decision is a status associated with an absence_period
          required: false
      responses:
        "200":
          description: The claim information.
          content:
            application/json:
              schema:
                allOf:
                  - $ref: '#/components/schemas/SuccessfulResponse'
                  - properties:
                      data:
                        $ref: "#/components/schemas/ClaimsResponse"
        "400":
          description: An unsuccessful request returns a 400 status code if one or more errors occurred.
          content:
            application/json:
              schema:
                $ref: "#/components/schemas/ErrorResponse"

  /payments:
    get:
      summary: Retrieve payments with status for a specified absence ID
      operationId: massgov.pfml.api.payments.get_payments
      tags:
        - Claims
      parameters:
        - name: absence_case_id
          in: query
          schema:
            type: string
            example: "NTN-00-ABS-00"
          description: "FINEOS absence ID of the claim associated with payment data to be retrieved"
          required: true
      responses:
        "200":
          description: The payments for this absence case.
          content:
            application/json:
              schema:
                allOf:
                  - $ref: '#/components/schemas/SuccessfulResponse'
                  - properties:
                      data:
                        $ref: '#/components/schemas/PaymentsResponse'

  /employers/claims/{fineos_absence_id}/documents/{fineos_document_id}:
    get:
      summary: Retrieve a FINEOS documents for a specified absence ID and document ID
      operationId: massgov.pfml.api.claims.employer_document_download
      tags:
        - Claims
      parameters:
        - name: fineos_absence_id
          in: path
          schema:
            type: string
            example: "NTN-00-ABS-00"
          description: "FINEOS absence ID of the claim data to be retrieved"
          required: true
        - name: fineos_document_id
          in: path
          schema:
            type: string
            example: "1111"
          description: "FINEOS document ID pertaining to the claim that will be retrieved"
          required: true
      responses:
        "200":
          description: The document stream.
          content:
            application/octet-stream:
              schema:
                type: string
                format: binary
        "400":
          description: An unsuccessful request returns a 400 status code if one or more errors occurred.
          content:
            application/json:
              schema:
                $ref: "#/components/schemas/ErrorResponse"

  /employers/claims/{fineos_absence_id}/documents:
    get:
      summary: Retrieve a list of FINEOS documents for a specified absence ID
      operationId: massgov.pfml.api.claims.employer_get_claim_documents
      tags:
        - Claims
      parameters:
        - name: fineos_absence_id
          in: path
          schema:
            type: string
            example: "NTN-00-ABS-00"
          description: "FINEOS absence ID of the claim data to be retrieved"
          required: true
      responses:
        "200":
          description: A successful request returns a 200 status code.
          content:
            application/json:
              schema:
                allOf:
                  - $ref: '#/components/schemas/SuccessfulResponse'
                  - properties:
                      data:
                        $ref: "#/components/schemas/ClaimDocumentResponse"
        "400":
          description: An unsuccessful request returns a 400 status code if one or more errors occurred.
          content:
            application/json:
              schema:
                $ref: "#/components/schemas/ErrorResponse"

  /employers/claims/{fineos_absence_id}/review:
    get:
      summary: Retrieve FINEOS claim review data for a specified absence ID
      operationId: massgov.pfml.api.claims.employer_get_claim_review
      tags:
        - Claims
      parameters:
        - name: fineos_absence_id
          in: path
          schema:
            type: string
            example: "NTN-00-ABS-00"
          description: "FINEOS absence ID of the claim data to be retrieved"
          required: true
      responses:
        "200":
          description: A successful request returns a 200 status code.
          content:
            application/json:
              schema:
                allOf:
                  - $ref: '#/components/schemas/SuccessfulResponse'
                  - properties:
                      data:
                        $ref: "#/components/schemas/ClaimReviewResponse"
        "400":
          description: An unsuccessful request returns a 400 status code if one or more errors occurred.
          content:
            application/json:
              schema:
                $ref: "#/components/schemas/ErrorResponse"
        "404":
          $ref: "#/components/responses/NotFound"
    patch:
      tags:
        - Claims
      summary: Save review claim from leave admin
      operationId: massgov.pfml.api.claims.employer_update_claim_review
      parameters:
        - name: fineos_absence_id
          in: path
          schema:
            type: string
            example: "NTN-00-ABS-00"
          description: ID of absence to update
          required: true
      responses:
        "200":
          description: A successful request returns a 200 status code and a claim object.
          content:
            application/json:
              schema:
                allOf:
                  - $ref: "#/components/schemas/SuccessfulResponse"
                  - properties:
                      data:
                        $ref: "#/components/schemas/UpdateClaimReviewResponse"
        "404":
          $ref: "#/components/responses/NotFound"
      requestBody:
        $ref: "#/components/requestBodies/EmployerClaimRequestBody"

  /applications:
    post:
      tags:
        - Applications
      summary: Create an Application
      operationId: massgov.pfml.api.applications.applications_start
      responses:
        "200":
          $ref: "#/components/responses/ApplicationCreatedResponse"
        "400":
          $ref: "#/components/responses/BadRequest"

    get:
      tags:
        - Applications
      summary: Retrieve all Applications for the specified user
      operationId: massgov.pfml.api.applications.applications_get
      responses:
        "200":
          $ref: "#/components/responses/ApplicationSearchResponse"

  /applications/{application_id}:
    get:
      tags:
        - Applications
      summary: Retrieve an Application identified by the application id
      operationId: massgov.pfml.api.applications.application_get
      parameters:
        - name: application_id
          in: path
          schema:
            type: string
            format: uuid
          description: ID of Application to retrieve
          required: true
      responses:
        "200":
          $ref: "#/components/responses/ApplicationResponse"
        "404":
          $ref: "#/components/responses/NotFound"

    patch:
      tags:
        - Applications
      summary: Update an Application
      description: >
        Supports partial update of an Application record.

        Note that array property updates are not partial, after processing the
        PATCH, the Application state will contain only the values of the array
        in the request.

        The behavior generally follows RFC 7396.

        It is expected clients will call this endpoint multiple times and with
        incomplete data as individual pieces of information is collected from
        the user. The API will review the data provided and return any pertinent
        warnings or errors.
      operationId: massgov.pfml.api.applications.applications_update
      parameters:
        - name: application_id
          in: path
          schema:
            type: string
            format: uuid
          description: ID of Application to update
          required: true
      responses:
        "200":
          description: Application updated without errors.
          content:
            application/json:
              schema:
                allOf:
                  - $ref: "#/components/schemas/SuccessfulResponse"
                  - properties:
                      data:
                        $ref: "#/components/schemas/ApplicationResponse"
        "400":
          description: An unsuccessful request returns a 400 status code if one or more errors occured, described in the error response.
          content:
            application/json:
              schema:
                $ref: "#/components/schemas/ErrorResponse"
      requestBody:
        $ref: "#/components/requestBodies/ApplicationRequestBody"

  /applications/import:
    post:
      tags:
        - Applications
      summary: >
        Creates a new application in the PFML database from a FINEOS application that was created through the
        contact center.
      operationId: massgov.pfml.api.applications.applications_import
      responses:
        "201":
          $ref: "#/components/responses/ApplicationImportedResponse"
        "400":
          $ref: "#/components/responses/BadRequest"
        "404":
          description: Application with requested absence_case_id was not found.
          content:
            application/json:
              schema:
                $ref: "#/components/schemas/ErrorResponse"
        "503":
          description: Application could not be completed in Claims Processing System.
          content:
            application/json:
              schema:
                allOf:
                  - $ref: "#/components/schemas/ErrorResponse"
                  - properties:
                      data:
                        $ref: "#/components/schemas/ApplicationResponse"
      requestBody:
        $ref: '#/components/requestBodies/ApplicationImportRequestBody'


  /applications/{application_id}/submit_application:
    post:
      tags:
        - Applications
      summary: >
        Submit the first part of the application to the Claims Processing System.
      operationId: massgov.pfml.api.applications.applications_submit
      parameters:
        - name: application_id
          in: path
          schema:
            type: string
            format: uuid
          description: ID of Application to submit
          required: true
      responses:
        "201":
          description: Application submitted without errors.
          content:
            application/json:
              schema:
                allOf:
                  - $ref: "#/components/schemas/SuccessfulResponse"
                  - properties:
                      data:
                        $ref: "#/components/schemas/ApplicationResponse"
        "400":
          $ref: "#/components/responses/BadRequest"
        "503":
          description: Application could not be submitted to Claims Processing System.
          content:
            application/json:
              schema:
                allOf:
                  - $ref: "#/components/schemas/ErrorResponse"
                  - properties:
                      data:
                        $ref: "#/components/schemas/ApplicationResponse"

  /applications/{application_id}/complete_application:
    post:
      tags:
        - Applications
      summary: >
        Complete intake of an application in the Claims Processing System.
      operationId: massgov.pfml.api.applications.applications_complete
      parameters:
        - name: application_id
          in: path
          schema:
            type: string
            format: uuid
          description: ID of Application to submit
          required: true
      responses:
        "201":
          description: Application completed without errors.
          content:
            application/json:
              schema:
                allOf:
                  - $ref: "#/components/schemas/SuccessfulResponse"
                  - properties:
                      data:
                        $ref: "#/components/schemas/ApplicationResponse"
        "400":
          $ref: "#/components/responses/BadRequest"
        "503":
          description: Application could not be completed in Claims Processing System.
          content:
            application/json:
              schema:
                allOf:
                  - $ref: "#/components/schemas/ErrorResponse"
                  - properties:
                      data:
                        $ref: "#/components/schemas/ApplicationResponse"

  /applications/{application_id}/documents/{document_id}:
    get:
      summary: Download an application (case) document by id.
      operationId: massgov.pfml.api.applications.document_download
      tags:
        - Applications
      parameters:
        - name: application_id
          in: path
          schema:
            type: string
            format: uuid
            example: 5f91c12b-4d49-4eb0-b5d9-7fa0ce13eb32
          description: ID of Application the document is associated with
          required: true
        - name: document_id
          in: path
          schema:
            type: string
            example: "4074"
          description: The fineos document id
          required: true
      responses:
        "200":
          description: The document stream.
          content:
            application/octet-stream:
              schema:
                type: string
                format: binary
        "400":
          description: An unsuccessful request returns a 400 status code if one or more errors occurred.
          content:
            application/json:
              schema:
                $ref: "#/components/schemas/ErrorResponse"

  /applications/{application_id}/documents:
    get:
      summary: Get list of documents for a case
      operationId: massgov.pfml.api.applications.documents_get
      tags:
        - Applications
        - Documents
      parameters:
        - name: application_id
          in: path
          schema:
            type: string
            format: uuid
            example: 5f91c12b-4d49-4eb0-b5d9-7fa0ce13eb32
          description: ID of Application to update
          required: true
      responses:
        "200":
          description: A successful request returns a 200 status code.
          content:
            application/json:
              schema:
                allOf:
                  - $ref: '#/components/schemas/SuccessfulResponse'
                  - properties:
                      data:
                        type: array
                        items:
                          $ref: "#/components/schemas/DocumentResponse"
        "400":
          description: An unsuccessful request returns a 400 status code if one or more errors occurred.
          content:
            application/json:
              schema:
                $ref: "#/components/schemas/ErrorResponse"
    post:
      summary: Upload Document
      operationId: massgov.pfml.api.applications.document_upload
      tags:
        - Applications
        - Documents
      parameters:
        - name: application_id
          in: path
          schema:
            type: string
            format: uuid
            example: 5f91c12b-4d49-4eb0-b5d9-7fa0ce13eb32
          description: ID of Application to update
          required: true
      requestBody:
        content:
          multipart/form-data:
            schema:
              $ref: '#/components/schemas/DocumentUploadRequest'
            encoding:
              file:
                contentType: application/pdf, image/jpeg, image/png, image/tiff, image/heic
      responses:
        "200":
          description: A successful request returns a 200 status code.
          content:
            application/json:
              schema:
                allOf:
                  - $ref: '#/components/schemas/SuccessfulResponse'
                  - properties:
                      data:
                        $ref: "#/components/schemas/DocumentResponse"
        "400":
          description: An unsuccessful request returns a 400 status code if one or more errors occurred.
          content:
            application/json:
              schema:
                $ref: "#/components/schemas/ErrorResponse"

  /applications/{application_id}/submit_payment_preference:
    post:
      summary: Submit Payment Preference
      operationId: massgov.pfml.api.applications.payment_preference_submit
      tags:
        - Applications
        - PaymentPreference
      parameters:
        - name: application_id
          in: path
          schema:
            type: string
            format: uuid
            example: 5f91c12b-4d49-4eb0-b5d9-7fa0ce13eb32
          description: ID of Application to update
          required: true
      requestBody:
        $ref: '#/components/requestBodies/PaymentPreferenceRequestBody'
      responses:
        "201":
          description: Successful payment submission returns a 201 status code.
          content:
            application/json:
              schema:
                allOf:
                  - $ref: '#/components/schemas/SuccessfulResponse'
                  - properties:
                      data:
                        $ref: '#/components/schemas/ApplicationResponse'
        "400":
          description: Invalid payment preference when attempting to submit to FINEOS.
          content:
            application/json:
              schema:
                $ref: "#/components/schemas/ErrorResponse"
        "404":
          description: Application with requested application_id was not found.
          content:
            application/json:
              schema:
                $ref: "#/components/schemas/ErrorResponse"
        "503":
          description: Payment preference failed to save.
          content:
            application/json:
              schema:
                $ref: "#/components/schemas/ErrorResponse"

  /applications/{application_id}/submit_tax_withholding_preference:
    post:
      summary: Submit Tax Withholding Preference
      operationId: massgov.pfml.api.applications.submit_tax_withholding_preference
      tags:
        - Applications
        - TaxPreference
      parameters:
        - name: application_id
          in: path
          schema:
            type: string
            format: uuid
            example: 5f91c12b-4d49-4eb0-b5d9-7fa0ce13eb32
          description: ID of the application to update
          required: true
      requestBody:
        $ref: "#/components/requestBodies/TaxWithholdingPreferenceRequestBody"
      responses:
        "201":
          description: Successful submission of tax withholding preference returns a 201
          content:
            application/json:
              schema:
                allOf:
                  - $ref: '#/components/schemas/SuccessfulResponse'
                  - properties:
                      data:
                        $ref: '#/components/schemas/ApplicationResponse'
        "400":
          description: Error when attempting to submit tax withholding preference to FINEOS
          content:
            application/json:
              schema:
                $ref: "#/components/schemas/ErrorResponse"
        "404":
          description: Application with requested application_id was not found
          content:
            application/json:
              schema:
                $ref: "#/components/schemas/ErrorResponse"
        "503":
          description: Tax withholding preference failed to save.
          content:
            application/json:
              schema:
                $ref: "#/components/schemas/ErrorResponse"

  /financial-eligibility:
    post:
      security:
        - oauth2: []
      tags:
        - Financial Eligibility
      summary: Retrieve financial eligibility by SSN/ITIN, FEIN, leave start date, application submitted date and employment status.
      operationId: massgov.pfml.api.eligibility.handler.eligibility_post
      responses:
        "200":
          description: a successful response returns a 200 status code a financial_eligibility object.
          content:
            application/json:
              schema:
                allOf:
                  - $ref: "#/components/schemas/SuccessfulResponse"
                  - properties:
                      data:
                        $ref: "#/components/schemas/EligibilityResponse"
                example:
                  meta:
                    method: "POST"
                    resource: "/financial-eligibility"
                  status_code: 200
                  message: "success"
                  data:
                    financially_eligible: true
                    description: "Financially eligible"
                    total_wages: 55000
                    state_average_weekly_wage: 1431
                    unemployment_minimum: 5100
                    employer_average_weekly_wage: 1500
        "400":
          $ref: "#/components/responses/BadRequest"
      requestBody:
        $ref: "#/components/requestBodies/EligibilityRequest"

  /rmv-check:
    post:
      security:
        - oauth2: []
      tags:
        - ID Proofing
      summary: Perform lookup and data matching for information on RMV-issued IDs
      operationId: massgov.pfml.api.rmv_check.rmv_check_post
      requestBody:
        required: true
        content:
          application/json:
            schema:
              $ref: "#/components/schemas/RMVCheckRequest"
      responses:
        "200":
          description: Summary of the check
          content:
            application/json:
              schema:
                allOf:
                  - $ref: "#/components/schemas/SuccessfulResponse"
                  - properties:
                      data:
                        $ref: "#/components/schemas/RMVCheckResponse"
                example:
                  meta:
                    method: "POST"
                    resource: "/rmv-check"
                  status_code: 200
                  message: "success"
                  data:
                    verified: true
                    description: Verification check passed.
        "400":
          $ref: "#/components/responses/BadRequest"
        default:
          $ref: "#/components/responses/UnexpectedError"

  /notifications:
    post:
      security:
        - oauth2: []
      tags:
        - Notifications
      summary: >
        Send a notification that a document is available for a claimant to either the claimant or leave administrator.
      operationId: massgov.pfml.api.notifications.notifications_post
      responses:
        "201":
          description: a successful response returns a 201 status code and asynchronously starts the notification process.
          content:
            application/json:
              schema:
                allOf:
                  - $ref: "#/components/schemas/SuccessfulResponse"
                example:
                  meta:
                    method: "POST"
                    resource: "/notifications"
                  status_code: 201
                  message: "success"
        "400":
          $ref: "#/components/responses/BadRequest"
        "503":
          description: todo
          content:
            application/json:
              schema:
                $ref: "#/components/schemas/ErrorResponse"
      requestBody:
        $ref: "#/components/requestBodies/NotificationRequest"

  /employers/verifications:
    post:
      tags:
        - Verifications
      summary: >
        Check to see if user should be verified and create verification record
      operationId: massgov.pfml.api.verifications.verifications
      responses:
        "201":
          description: Checks verification data, and if valid, creates a verification record for a leave admin
          content:
            application/json:
              schema:
                $ref: "#/components/schemas/UserResponse"
        "400":
          $ref: "#/components/responses/BadRequest"
      requestBody:
        $ref: "#/components/requestBodies/VerificationRequest"

  /admin/authorize:
    get:
      security:
        - {} # no authentication required
      tags:
        - Admin
      summary: Returns azure ad authentication url to initiate user auth code flow
      operationId: massgov.pfml.api.admin.admin_authorization_url
      responses:
        "200":
          description: Initiated authentication code flow
          content:
            application/json:
              schema:
                $ref: "#/components/schemas/AuthURIResponse"

  /admin/token:
    post:
      security:
        - {} # no authentication required
      tags:
        - Admin
      summary: Trade an authentication code for an access token
      operationId: massgov.pfml.api.admin.admin_token
      requestBody:
        $ref: "#/components/requestBodies/AdminTokenRequest"
      responses:
        "200":
          $ref: "#/components/responses/AdminTokenResponse"
        "401":
          $ref: "#/components/responses/BadRequest"
        "404":
          $ref: "#/components/responses/NotFound"

  /admin/login:
    get:
      security:
        - jwt: []
      tags:
        - Admin
      summary: Login as admin user
      operationId: massgov.pfml.api.admin.admin_login
      responses:
        "200":
          description: Successfully logged in as admin account!
          content:
            application/json:
              schema:
                $ref: "#/components/schemas/AdminUserResponse"
        "400":
          $ref: "#/components/responses/Unauthorized"
        "401":
          $ref: "#/components/responses/BadRequest"
        "404":
          $ref: "#/components/responses/NotFound"

  /admin/logout:
    get:
      security:
        - {} # no authentication required
      tags:
        - Admin
      summary: Logout admin user
      operationId: massgov.pfml.api.admin.admin_logout
      responses:
        "200":
          description: Retrieved logout url
          content: 
            application/json:
              schema:
                $ref: "#/components/schemas/AdminLogoutResponse"

  /admin/users:
    get:
      tags:
        - Admin
        - Users
      summary: Retrieve all user accounts
      operationId: massgov.pfml.api.admin.admin_users_get
      parameters:
        - $ref: "#/components/parameters/pageSize"
        - $ref: "#/components/parameters/pageOffset"
        - name: email_address
          in: query
          schema:
            type: string
          description: A partial email address, will be used as a wildcard.
          required: false
      responses:
        "200":
          description: A successful request returns a 200 status code and user objects.
          content:
            application/json:
              schema:
                type: array
                items:
                  $ref: "#/components/schemas/UserResponse"
        "401":
          $ref: "#/components/responses/BadRequest"
        "404":
          $ref: "#/components/responses/NotFound"

  /admin/flags/{name}:
<<<<<<< HEAD
    post:
=======
    patch:
>>>>>>> b253aad0
      tags:
        - Admin
        - Feature Flags
      summary: Update a feature flag
<<<<<<< HEAD
      operationId: massgov.pfml.api.admin.admin_flags_post
=======
      operationId: massgov.pfml.api.admin.admin_flags_patch
>>>>>>> b253aad0
      parameters:
        - name: name
          in: path
          schema:
            type: string
          description: Name of flag to update
          required: true
      responses:
        "200":
          description: A successful request returns a 200 status code and a user object.
          content:
            application/json:
              schema:
                $ref: "#/components/schemas/SuccessfulResponse"
        "404":
          $ref: "#/components/responses/NotFound"
      requestBody:
        $ref: "#/components/requestBodies/FlagUpdateRequest"

<<<<<<< HEAD
  /admin/flags/logs/{name}:
=======
  /admin/flag-logs/{name}:
>>>>>>> b253aad0
    get:
      tags:
        - Admin
        - Feature Flags
<<<<<<< HEAD
      summary: Get feature flags
      operationId: massgov.pfml.api.admin.admin_flag_get_logs
=======
      summary: Get logs for a feature flag
      operationId: massgov.pfml.api.admin.admin_get_flag_logs
>>>>>>> b253aad0
      parameters:
        - name: name
          in: path
          schema:
            type: string
          description: Name of the flag to get
          required: true
      responses:
        "200":
          description: A successful request returns a 200 status code and list of flag logs.
          content:
            application/json:
              schema:
<<<<<<< HEAD
                $ref: "#/components/schemas/FlagLogsResponse"
=======
                $ref: "#/components/schemas/FlagWithLogsResponse"
>>>>>>> b253aad0
        "503":
          $ref: "#/components/responses/ServiceUnavailableError"

tags:
  - name: Test Endpoints
  - name: Roles
  - name: Users
  - name: Employees
  - name: Employers
  - name: Claims
  - name: Applications
  - name: Financial Eligibility
  - name: ID Proofing
  - name: Notifications
  - name: Feature Flags
  - name: Admin

components:
  securitySchemes:
    jwt:
      type: http
      scheme: bearer
      bearerFormat: JWT
      x-bearerInfoFunc: massgov.pfml.api.authentication.decode_jwt
    oauth2:
      type: oauth2
      x-tokenInfoFunc: massgov.pfml.api.authentication.decode_jwt
      flows:
        clientCredentials:
          tokenUrl: /api/v1/oauth2/token
          scopes: {}
    agent-id:
      type: apiKey
      in: header
      name: Mass-PFML-Agent-ID
      description: |
        Some clients are required to provide a non-empty value for this header in order to authenticate.

        The value should be a stable, unique identifier for the entity/actor/agent driving the interaction with the Paid Leave API.

        The typical case will be when the client is another system, making calls to the Paid Leave API on behalf of a user in that other system, the header value should then be some identifier for that individual user (not the client).
  parameters:
    pageSize:
      name: "page_size"
      in: query
      required: false
      schema:
        type: integer
        format: int32
        minimum: 1
        default: 25
    pageOffset:
      name: "page_offset"
      in: query
      required: false
      schema:
        type: integer
        format: int32
        minimum: 1
        default: 1
    orderBy:
      name: "order_by"
      in: query
      required: false
      schema:
        type: string
        default: "created_at"
        enum: ["fineos_absence_status", "created_at", "employee", "latest_follow_up_date"]
    orderDirection:
      name: "order_direction"
      in: query
      required: false
      schema:
        type: string
        default: "descending"
        enum: ["ascending", "descending"]

  requestBodies:
    AdminTokenRequest:
      content:
        application/json:
          schema:
            $ref: "#/components/schemas/AdminTokenRequest"
      required: true
    RoleUserDeleteRequest:
      content:
        application/json:
          schema:
            $ref: "#/components/schemas/RoleUserDeleteRequest"
      required: true
    UserUpdateRequest:
      content:
        application/json:
          schema:
            $ref: "#/components/schemas/UserUpdateRequest"
      required: true
    EmployeeSearchRequest:
      content:
        application/json:
          schema:
            $ref: "#/components/schemas/EmployeeSearchRequest"
      required: true
    EmployeeUpdateRequest:
      content:
        application/json:
          schema:
            $ref: "#/components/schemas/EmployeeUpdateRequest"
      required: true
    EmployerClaimRequestBody:
      content:
        application/json:
          schema:
            $ref: "#/components/schemas/EmployerClaimRequestBody"
      required: true
    ApplicationRequestBody:
      content:
        application/json:
          schema:
            $ref: "#/components/schemas/ApplicationRequestBody"
      required: true
    ApplicationImportRequestBody:
      content:
        application/json:
          schema:
            $ref: "#/components/schemas/ApplicationImportRequestBody"
    EligibilityRequest:
      content:
        application/json:
          schema:
            $ref: "#/components/schemas/EligibilityRequest"
      required: true
    FlagUpdateRequest:
      content:
        application/json:
          schema:
            $ref: "#/components/schemas/Flag"
      required: true
    NotificationRequest:
      content:
        application/json:
          schema:
            $ref: "#/components/schemas/NotificationRequest"
      required: true
    VerificationRequest:
      content:
        application/json:
          schema:
            $ref: "#/components/schemas/VerificationRequest"
      required: true
    PaymentPreferenceRequestBody:
      content:
        application/json:
          schema:
            $ref: "#/components/schemas/PaymentPreferenceRequestBody"
      required: true
    TaxWithholdingPreferenceRequestBody:
      content:
        application/json:
          schema:
            $ref: "#/components/schemas/TaxWithholdingPreferenceRequestBody"
    EmployerAddFeinRequestBody:
      content:
        application/json:
          schema:
            $ref: "#/components/schemas/EmployerAddFeinRequestBody"

  responses:
    AdminTokenResponse:
      description: User has successfully logged into microsoft account
      content:
        application/json:
          schema:
            $ref: "#/components/schemas/AdminTokenResponse"
    ApplicationResponse:
      description: Application found
      content:
        application/json:
          schema:
            $ref: "#/components/schemas/ApplicationResponse"
    ApplicationCreatedResponse:
      description: A new application successfully created
      content:
        application/json:
          schema:
            allOf:
              - $ref: "#/components/schemas/SuccessfulResponse"
              - properties:
                  data:
                    $ref: "#/components/schemas/ApplicationResponse"
    ApplicationImportedResponse:
      description: Application successfully imported
      content:
        application/json:
          schema:
            allOf:
              - $ref: "#/components/schemas/SuccessfulResponse"
              - properties:
                  data:
                    $ref: "#/components/schemas/ApplicationResponse"
    ApplicationSearchResponse:
      description: Search successful
      content:
        application/json:
          schema:
            allOf:
              - $ref: "#/components/schemas/SuccessfulResponse"
              - properties:
                  data:
                    $ref: "#/components/schemas/ApplicationSearchResults"
    NotFound:
      description: The specified resource was not found
      content:
        application/json:
          schema:
            $ref: "#/components/schemas/ErrorResponse"
    Unauthorized:
      description: Unauthorized
      content:
        application/json:
          schema:
            $ref: "#/components/schemas/ErrorResponse"
    BadRequest:
      description: There was a problem with your request
      content:
        application/json:
          schema:
            $ref: "#/components/schemas/ErrorResponse"
    ValidationError:
      description: Error validating the object
      content:
        application/json:
          schema:
            $ref: "#/components/schemas/ErrorResponse"
    ServiceUnavailableError:
      description: The service is not available
      content:
        application/json:
          schema:
            $ref: "#/components/schemas/ErrorResponse"
    UnexpectedError:
      description: Unexpected error
      content:
        application/json:
          schema:
            $ref: "#/components/schemas/ErrorResponse"

  schemas:
    AuthURIResponse:
      type: object
      properties:
        auth_uri:
          type: string
        claims_challenge:
          type: string
          nullable: true
        code_verifier:
          type: string
        nonce:
          type: string
        redirect_uri:
          type: string
        scope:
          type: array
          items:
            type: string
        state:
          type: string

    AdminLogoutResponse:
      type: object
      properties:
        logout_uri:
          type: string

    AuthCodeResponse:
      type: object
      properties:
        code:
          type: string
        session_state:
          type: string
        state:
          type: string

    AdminTokenRequest:
      type: object
      properties:
        auth_uri_res:
          $ref: "#/components/schemas/AuthURIResponse"
        auth_code_res:
          $ref: "#/components/schemas/AuthCodeResponse"

    AdminTokenResponse:
      type: object
      properties:
        access_token:
          type: string
        refresh_token:
          type: string
        id_token:
          type: string

    SuccessfulResponse:
      type: object
      properties:
        status_code:
          type: integer
        message:
          type: string
        meta:
          $ref: "#/components/schemas/Meta"
        data:
          oneOf:
            - type: array
            - type: object
        warnings:
          type: array
          items:
            $ref: "#/components/schemas/ValidationErrorDetail"
      required: ["status_code"]
      additionalProperties: false

    ErrorResponse:
      type: object
      properties:
        status_code:
          type: integer
        message:
          type: string
        meta:
          $ref: "#/components/schemas/Meta"
        data:
          oneOf:
            - type: array
            - type: object
        warnings:
          type: array
          items:
            $ref: "#/components/schemas/ValidationErrorDetail"
        errors:
          type: array
          items:
            $ref: "#/components/schemas/ValidationErrorDetail"
      required: ["status_code", "errors"]
      additionalProperties: false

    Meta:
      type: object
      properties:
        resource:
          type: string
        method:
          type: string
        query:
          type: object
        paging:
          type: object
          properties:
            page_offset:
              type: integer
            page_size:
              type: integer
            total_records:
              type: integer
            total_pages:
              type: integer
            order_by:
              type: string
            order_direction:
              type: string
      required: ["resource", "method"]
      additionalProperties: false

    ValidationErrorDetail:
      type: object
      properties:
        type:
          example: "required"
          type: string
        message:
          example: "leave_details.reason is required."
          description: "Somewhat user-friendly description of the error. May contain PII."
          type: string
        rule:
          description: >
            Usage varies depending on the source of the validation error. OpenAPI validation
            errors will set this to the expected value behavior (i.e the max length, or pattern).
          oneOf:
            - type: string
            - type: number
            - type: integer
            - type: boolean
            - type: array
            - type: object
          nullable: true
        field:
          description: "Field path, when the error is associated with a specific field."
          example: "leave_details.reason"
          nullable: true
          type: string
      additionalProperties: false

    Address:
      type: object
      properties:
        city:
          type: string
          nullable: true
          maxLength: 40 # FINEOS requirement
          example: "Springfield"
        line_1:
          type: string
          nullable: true
          maxLength: 40 # FINEOS requirement
          example: "742 Evergreen Terrace"
        line_2:
          type: string
          nullable: true
          maxLength: 40 # FINEOS requirement
          example: ""
        state:
          type: string
          nullable: true
          maxLength: 40 # FINEOS requirement
          example: "MA"
        zip:
          type: string
          nullable: true
          pattern: '^[0-9]{5}((?:-[0-9]{4})?|(?:-\*{4})?)$'
          example: "12345"

    Flag:
      type: object
      properties:
        start:
          type: string
          nullable: true
          format: date-time
          example: "2020-06-26T01:02:03.967736+00:00"
        end:
          type: string
          nullable: true
          format: date-time
          example: "2020-06-26T01:02:03.967736+00:00"
        name:
          type: string
          example: "maintenance"
          readOnly: true
<<<<<<< HEAD
        updated_at:
          type: string
          nullable: true
          format: date-time
          example: "2020-06-26T01:02:03.967736+00:00"
=======
>>>>>>> b253aad0
        options:
          type: object
          example:
            page_routes:
             - "/applications/*"
             - "/employers/*"
        enabled:
          type: boolean
          example: false
      additionalProperties: false

<<<<<<< HEAD
    FlagLog:
=======
    FlagWithLog:
>>>>>>> b253aad0
      allOf:
        - $ref: "#/components/schemas/Flag"
        - type: object
          properties:
<<<<<<< HEAD
            family_name:
              type: string
              example: "Doe"
              readOnly: true
            given_name:
              type: string
              example: "John"
              readOnly: true
            created_at:
=======
            first_name:
              type: string
              example: "John"
              readOnly: true
            last_name:
              type: string
              example: "Doe"
              readOnly: true
            updated_at:
>>>>>>> b253aad0
              type: string
              nullable: false
              format: date-time
              example: "2020-06-26T01:02:03.967736+00:00"
              readOnly: true
          additionalProperties: false

<<<<<<< HEAD
    FlagLogsResponse:
      type: array
      items:
        $ref: "#/components/schemas/FlagLog"
=======
    FlagWithLogsResponse:
      type: array
      items:
        $ref: "#/components/schemas/FlagWithLog"
>>>>>>> b253aad0


    FlagsResponse:
      type: array
      items:
        $ref: "#/components/schemas/Flag"

    UserResponse:
      type: object
      properties:
        user_id:
          type: string
          example: "009fa369-291b-403f-a85a-15e938c26f2f"
        auth_id:
          type: string
          format: uuid
          example: "00000000-291b-403f-a85a-15e938c26f2f"
        email_address:
          type: string
          format: email
          example: "janedoe@example.com"
        application_names:
          type: array
          items:
            type: object
            additionalProperties: false
            properties:
              first_name:
                type: string
                example: "Jane"
                nullable: true
              middle_name:
                type: string
                example: "Emily"
                nullable: true
              last_name:
                type: string
                example: "Doe"
                nullable: true
        mfa_delivery_preference:
          type: string
          enum:
            - SMS
            - Opt Out
          nullable: true
          example: "SMS"
        mfa_phone_number:
          $ref: "#/components/schemas/MaskedPhone"
          nullable: true
        consented_to_data_sharing:
          type: boolean
          example: false
        roles:
          type: array
          items:
            $ref: "#/components/schemas/RoleResponse"
        user_leave_administrators:
          type: array
          items:
            $ref: "#/components/schemas/UserLeaveAdminResponse"

    AdminUserResponse:
      type: object
      properties:
        sub_id:
          type: string
          example: "QfbsFWS4NTwEUFQKUCmwipIyJiZOxxKBLGSQC0tNFAB"
        first_name:
          type: string
          example: "Jane"
        last_name:
          type: string
          example: "Doe"
        email_address:
          type: string
          format: email
          example: "janedoe@example.com"
        groups:
          type: array
          items:
            type: string
        permissions:
          type: array
          items:
            type: string

    RoleResponse:
      type: object
      additionalProperties: false
      properties:
        role_id:
          type: integer
        role_description:
          type: string

    UserLeaveAdminResponse:
      type: object
      additionalProperties: false
      properties:
        employer_id:
          type: string
          format: uuid
          example: "009fa369-291b-403f-a85a-15e938c26f2f"
        employer_fein:
          type: string
          example: "41-9904348"
        employer_dba:
          type: string
          example: "The Super Store"
          nullable: true
        has_fineos_registration:
          type: boolean
        verified:
          type: boolean

    UserCreateRequest:
      type: object
      properties:
        email_address:
          type: string
          nullable: true
          format: email
          example: foo@example.com
        password:
          type: string
          nullable: true
          example: N~4Hq3>amXJ$
        role:
          type: object
          properties:
            role_description:
              description: Type of user account to be created
              type: string
              enum:
                - Claimant
                - Employer
              example: Employer
        user_leave_administrator:
          type: object
          nullable: true
          properties:
            employer_fein:
              $ref: "#/components/schemas/Fein"
              nullable: true

    RoleUserDeleteRequest:
      type: object
      additionalProperties: false
      properties:
        role:
          type: object
          additionalProperties: false
          properties:
            role_description:
              type: string
          required: ["role_description"]
        user_id:
          type: string
          format: uuid
          example: "fabd09ed-0ea9-4091-843e-2e37d2c61482"
      required: ["role", "user_id"]

    UserUpdateRequest:
      type: object
      additionalProperties: false
      properties:
        consented_to_data_sharing:
          type: boolean
          nullable: false
          example: true
        mfa_delivery_preference:
          type: string
          enum:
            - SMS
            - Opt Out
          nullable: true
          example: "SMS"
        mfa_phone_number:
          $ref: "#/components/schemas/Phone"

    EmployeeUpdateRequest:
      type: object
      properties:
        first_name:
          type: string
          example: "Jane"
          nullable: false
          minLength: 1
        middle_name:
          type: string
          example: "Alice"
          nullable: false
          minLength: 1
        last_name:
          type: string
          example: "Doe"
          nullable: false
          minLength: 1
        email_address:
          type: string
          format: email
          example: "j.a.doe@gmail.com"
          nullable: false
          minLength: 1

    EmployeeSearchRequest:
      type: object
      properties:
        first_name:
          type: string
          example: "Jane"
        middle_name:
          type: string
          example: "Alice"
        last_name:
          type: string
          example: "Doe"
        tax_identifier_last4:
          type: string
          example: "1234"
      required: ["first_name", "last_name", "tax_identifier_last4"]

    EmployeeErrorResponse:
      type: object

    EmployeeResponse:
      type: object
      properties:
        employee_id:
          type: string
          format: uuid
          example: "009fa369-291b-403f-a85a-15e938c26a7b"
        first_name:
          type: string
          example: "Jane"
        middle_name:
          type: string
          nullable: true
          example: "Alice"
        other_name:
          type: string
          nullable: true
          example: "Marie"
        email_address:
          type: string
          format: email
          nullable: true
          example: "jdoe@gmail.com"
        last_name:
          type: string
          example: "Doe"
        phone_numbers:
          type: array
          items:
            nullable: true
            $ref: "#/components/schemas/Phone"
        tax_identifier_last4:
          type: string
          nullable: true
          example: "1234"
        tax_identifier:
          $ref: "#/components/schemas/SsnItin"
          nullable: true
        fineos_customer_number:
          type: string
          nullable: true
          example: "1111111"
        mass_id_number:
          nullable: true
          $ref: "#/components/schemas/MassId"
        date_of_birth:
          nullable: true
          $ref: "#/components/schemas/MaskedDate"
      required: ["employee_id"]

    EmployeeBasicResponse:
      type: object
      properties:
        employee_id:
          type: string
          format: uuid
          example: "009fa369-291b-403f-a85a-15e938c26a7b"
        first_name:
          type: string
          example: "Jane"
        middle_name:
          type: string
          nullable: true
          example: "Alice"
        last_name:
          type: string
          example: "Doe"
        other_name:
          type: string
          nullable: true
          example: "Marie"
      required: ["employee_id"]

    EmployerClaimRequestBody:
      type: object
      properties:
        uses_second_eform_version:
          type: boolean
        employer_benefits:
          type: array
          items:
            $ref: "#/components/schemas/EmployerBenefit"
          maxItems: 10
        concurrent_leave:
          $ref: "#/components/schemas/ConcurrentLeave"
          nullable: true
        previous_leaves:
          type: array
          items:
            $ref: "#/components/schemas/PreviousLeave"
          maxItems: 16
        has_amendments:
          type: boolean
        hours_worked_per_week:
          type: number
          nullable: true
          example: 40.5
        employer_decision:
          type: string
          enum:
            - Approve
            - Deny
            - Requires More Information
        fraud:
          type: string
          enum:
            - "Yes"
            - "No"
        comment:
          type: string
          maxLength: 9999
        leave_reason:
          type: string
          nullable: true
          example: Care for a Family Member
        believe_relationship_accurate:
          type: string
          nullable: true
          enum:
            - "Yes"
            - "No"
            - "Unknown"
        relationship_inaccurate_reason:
          type: string
          nullable: true
          maxLength: 9999
          example: Their reported info doesn't match my records
      additionalProperties: false
      required:
        - employer_benefits
        - previous_leaves
        - hours_worked_per_week

    UpdateClaimReviewResponse:
      type: object
      properties:
        claim_id:
          type: string
      additionalProperties: false
      required:
        - claim_id

    ClaimReviewResponse:
      type: object
      properties:
        concurrent_leave:
          $ref: "#/components/schemas/ConcurrentLeave"
          nullable: true
        date_of_birth:
          $ref: "#/components/schemas/MaskedDate"
        employer_benefits:
          type: array
          items:
            $ref: "#/components/schemas/EmployerBenefit"
        employer_dba:
          type: string
          nullable: true
        employer_id:
          type: string
          format: uuid
        employer_fein:
          $ref: "#/components/schemas/Fein"
        fineos_absence_id:
          type: string
          example: "NTN-111-ABS-01"
        first_name:
          type: string
        hours_worked_per_week:
          type: string
        last_name:
          type: string
        leave_details:
          $ref: "#/components/schemas/EmployerLeaveDetails"
        status:
          type: string
        middle_name:
          type: string
        uses_second_eform_version:
          type: boolean
        previous_leaves:
          type: array
          items:
            $ref: "#/components/schemas/PreviousLeave"
        residential_address:
          $ref: "#/components/schemas/Address"
        tax_identifier:
          $ref: "#/components/schemas/MaskedSsnItin"
        absence_periods:
          type: array
          items:
            $ref: "#/components/schemas/AbsencePeriodResponse"
        managed_requirements:
          type: array
          items:
            $ref: "#/components/schemas/ManagedRequirementResponse"
      additionalProperties: false
      required:
        - employer_benefits
        - employer_dba
        - employer_fein
        - employer_id
        - fineos_absence_id
        - leave_details
        - previous_leaves
        - residential_address
        - status
        - uses_second_eform_version
        - absence_periods

    ConcurrentLeave:
      type: object
      properties:
        concurrent_leave_id:
          type: string
          format: uuid
          example: "2a340cf8-6d2a-4f82-a075-73588d003f8f"
          nullable: true
        is_for_current_employer:
          type: boolean
          nullable: true
          example: true
        leave_end_date:
          $ref: "#/components/schemas/Date"
          nullable: true
        leave_start_date:
          $ref: "#/components/schemas/Date"
          nullable: true

    PreviousLeave:
      type: object
      properties:
        previous_leave_id:
          type: string
          format: uuid
          example: "2a340cf8-6d2a-4f82-a075-73588d003f8f"
          nullable: true
        is_for_current_employer:
          type: boolean
          nullable: true
          example: true
        leave_end_date:
          $ref: "#/components/schemas/Date"
          nullable: true
        leave_start_date:
          $ref: "#/components/schemas/Date"
          nullable: true
        leave_reason:
          type: string
          nullable: true
          enum:
            - Pregnancy
            - Caring for a family member with a serious health condition
            - Bonding with my child after birth or placement
            - Caring for a family member who serves in the armed forces
            - Managing family affairs while a family member is on active duty in the armed forces
            - Unknown
            - An illness or injury
        worked_per_week_minutes:
          type: integer
          nullable: true
          minimum: 0
        leave_minutes:
          type: integer
          nullable: true
          minimum: 0
        type:
          type: string
          nullable: true
          enum:
            - other_reason
            - same_reason

    ApplicationRequestBody:
      allOf:
        - type: object
          properties:
            organization_unit_selection:
              type: string
              nullable: true
              enum:
                - not_listed
                - not_selected
            organization_unit_id:
              type: string
              format: uuid
              example: "2f0f58a0-fcad-465b-b474-ee6c961cd6e3"
              nullable: true
            application_nickname:
              type: string
              nullable: true
              example: "My bonding leave request"
            tax_identifier:
              $ref: "#/components/schemas/SsnItin"
              nullable: true
            employer_fein:
              $ref: "#/components/schemas/Fein"
              nullable: true
            hours_worked_per_week:
              type: number
              nullable: true
              example: 40.5
            first_name:
              type: string
              nullable: true
              maxLength: 50
              example: "John"
            middle_name:
              type: string
              nullable: true
              maxLength: 50
              example: "Jake"
            last_name:
              type: string
              nullable: true
              maxLength: 50
              example: "Doe"
            date_of_birth:
              $ref: "#/components/schemas/DateOrMaskedDate"
              nullable: true
            has_mailing_address:
              type: boolean
              nullable: true
              example: false
            mailing_address:
              $ref: "#/components/schemas/Address"
              nullable: true
            residential_address:
              $ref: "#/components/schemas/Address"
              nullable: true
            has_continuous_leave_periods:
              type: boolean
              nullable: true
              example: true
            has_employer_benefits:
              type: boolean
              nullable: true
              example: true
            has_intermittent_leave_periods:
              type: boolean
              nullable: true
              example: true
            has_other_incomes:
              type: boolean
              nullable: true
              example: true
            has_reduced_schedule_leave_periods:
              type: boolean
              nullable: true
              example: true
            has_state_id:
              type: boolean
              nullable: true
              example: true
            mass_id:
              $ref: "#/components/schemas/MassId"
              nullable: true
            employment_status:
              type: string
              nullable: true
              enum:
                - Employed
                - Unemployed
                - Self-Employed
              example: "Employed"
            occupation:
              type: string
              nullable: true
              enum:
                - Sales Clerk
                - Administrative
                - Engineer
                - Health Care
              example: "Sales Clerk"
            gender:
              type: string
              nullable: true
              enum:
                - Woman
                - Man
                - Non-binary
                - Gender not listed
                - Prefer not to answer
            leave_details:
              $ref: "#/components/schemas/ApplicationLeaveDetails"
            work_pattern:
              $ref: "#/components/schemas/WorkPattern"
              nullable: true
            employer_benefits:
              nullable: true
              type: array
              items:
                $ref: "#/components/schemas/EmployerBenefit"
              maxItems: 6
            other_incomes:
              nullable: true
              type: array
              items:
                $ref: "#/components/schemas/OtherIncome"
              maxItems: 6
            phone:
              $ref: "#/components/schemas/Phone"
            has_previous_leaves_other_reason:
              type: boolean
              nullable: true
            has_previous_leaves_same_reason:
              type: boolean
              nullable: true
            has_concurrent_leave:
              type: boolean
              nullable: true
            previous_leaves_other_reason:
              nullable: true
              type: array
              items:
                $ref: "#/components/schemas/PreviousLeave"
              maxItems: 6
            previous_leaves_same_reason:
              nullable: true
              type: array
              items:
                $ref: "#/components/schemas/PreviousLeave"
              maxItems: 6
            concurrent_leave:
              $ref: "#/components/schemas/ConcurrentLeave"
              nullable: true
        - type: object
          properties:
            tax_identifier:
              nullable: true
            employer_fein:
              nullable: true
            date_of_birth:
              nullable: true
            mass_id:
              nullable: true

    ApplicationImportRequestBody:
      type: object
      properties:
        absence_case_id:
          type: string
          example: "NTN-111-ABS-01"
          nullable: true
        tax_identifier:
          $ref: "#/components/schemas/SsnItin"
          nullable: true

    ApplicationResponse:
      type: object
      properties:
        application_nickname:
          type: string
          example: "My bonding leave request"
          nullable: true
        organization_unit_id:
          type: string
          format: uuid
          example: "2f0f58a0-fcad-465b-b474-ee6c961cd6e3"
          nullable: true
        application_id:
          type: string
          format: uuid
          example: "2a340cf8-6d2a-4f82-a075-73588d003f8f"
        fineos_absence_id:
          type: string
          example: "NTN-111-ABS-01"
        tax_identifier:
          $ref: "#/components/schemas/MaskedSsnItin"
          nullable: true
        employer_id:
          type: string
          format: uuid
          example: "2f0f58a0-fcad-465b-b474-ee6c961cd6e3"
          nullable: true
        employer_fein:
          type: string
          nullable: true
          example: "41-9904348"
        first_name:
          type: string
          example: "John"
          nullable: true
        middle_name:
          type: string
          example: "Jake"
          nullable: true
        last_name:
          type: string
          example: "Doe"
          nullable: true
        date_of_birth:
          nullable: true
          $ref: "#/components/schemas/MaskedDate"
        has_continuous_leave_periods:
          type: boolean
          nullable: true
          example: true
        has_employer_benefits:
          type: boolean
          nullable: true
          example: true
        has_intermittent_leave_periods:
          type: boolean
          nullable: true
          example: true
        has_reduced_schedule_leave_periods:
          type: boolean
          nullable: true
          example: true
        has_other_incomes:
          type: boolean
          nullable: true
          example: true
        has_submitted_payment_preference:
          type: boolean
          nullable: true
          example: true
        has_state_id:
          type: boolean
          nullable: true
          example: true
        has_mailing_address:
          type: boolean
          nullable: true
          example: false
        mailing_address:
          $ref: "#/components/schemas/Address"
          nullable: true
        residential_address:
          $ref: "#/components/schemas/Address"
          nullable: true
        mass_id:
          type: string
          nullable: true
          example: "*********"
        employment_status:
          type: string
          enum:
            - Employed
            - Unemployed
            - Self-Employed
          example: "Employed"
          nullable: true
        occupation:
          type: string
          enum:
            - Sales Clerk
            - Administrative
            - Engineer
            - Health Care
          example: "Sales Clerk"
          nullable: true
        employee_organization_units:
          type: array
          items:
            $ref: "#/components/schemas/OrganizationUnit"
        employer_organization_units:
          type: array
          items:
            $ref: "#/components/schemas/OrganizationUnit"
        organization_unit:
          nullable: true
          allOf:
            - $ref: "#/components/schemas/OrganizationUnit"
        organization_unit_selection:
          type: string
          nullable: true
          enum:
            - not_listed
            - not_selected
        gender:
          type: string
          nullable: true
          enum:
            - Woman
            - Man
            - Non-binary
            - Gender not listed
            - Prefer not to answer
        hours_worked_per_week:
          type: number
          nullable: true
          example: 40.5
        leave_details:
          $ref: "#/components/schemas/ApplicationLeaveDetails"
          nullable: true
        payment_preference:
          type: object
          items:
            $ref: "#/components/schemas/PaymentPreference"
          nullable: true
        work_pattern:
          $ref: "#/components/schemas/WorkPattern"
          nullable: true
        employer_benefits:
          type: array
          items:
            $ref: "#/components/schemas/EmployerBenefit"
          nullable: true
        other_incomes:
          type: array
          items:
            $ref: "#/components/schemas/OtherIncome"
          nullable: true
        imported_from_fineos_at:
          type: string
          format: date-time
          nullable: true
          example: "2020-06-26T01:02:03.967736+00:00"
        updated_at:
          type: string
          format: date-time
          example: "2020-06-26T01:02:03.967736+00:00"
        updated_time:
          type: string
          format: date-time
          description: |
            This field is deprecated. Please use `updated_at`.
          example: "2020-06-26T01:02:03.967736+00:00"
        status:
          type: string
          description: |
            The current application status.

            * `Started` - is started and in progress.
            * `Submitted` - is successfully stored in the claims processing system.
            * `Completed` - is marked complete and has been submitted by the user.
          enum:
            - Started
            - Submitted
            - Completed
          example: "Started"
        phone:
          $ref: "#/components/schemas/MaskedPhone"
        has_previous_leaves_other_reason:
          type: boolean
          nullable: true
        has_previous_leaves_same_reason:
          type: boolean
          nullable: true
        has_concurrent_leave:
          type: boolean
          nullable: true
        previous_leaves_other_reason:
          type: array
          items:
            $ref: "#/components/schemas/PreviousLeave"
        previous_leaves_same_reason:
          type: array
          items:
            $ref: "#/components/schemas/PreviousLeave"
        concurrent_leave:
          $ref: "#/components/schemas/ConcurrentLeave"
          nullable: true
        is_withholding_tax:
          type: boolean
          nullable: true
        computed_start_dates:
          $ref: "#/components/schemas/ComputedStartDates"

    ComputedStartDates:
      type: object
      properties:
        other_reason:
          type: string
          format: date
          example: "2021-01-01"
          nullable: true
        same_reason:
          type: string
          format: date
          example: "2021-01-01"
          nullable: true

    DocumentUploadRequest:
      type: object
      properties:
        document_type:
          type: string
          enum:
            - Passport
            - Driver's License Mass
            - Driver's License Other State
            - Identification Proof
            - State managed Paid Leave Confirmation
            - Approval Notice
            - Request for More information
            - Denial Notice
            - Own serious health condition form
            - Pregnancy/Maternity form
            - Child bonding evidence form
            - Care for a family member form
            - Military exigency form
            - Pending Application Withdrawn
            - Appeal Acknowledgment
            - Maximum Weekly Benefit Change Notice
            - Benefit Amount Change Notice
            - Leave Allotment Change Notice
            - Approved Time Cancelled
            - Change Request Approved
            - Change Request Denied
            - Certification Form # Only used when Claimant Portal uploads certification docs
          example: "Passport"
        name:
          type: string
          example: "passport.png"
        description:
          type: string
          example: "Jane Smith Passport"
        mark_evidence_received:
          type: boolean
          example: false
        file:
          type: string
          format: binary
          nullable: false
      required:
        - document_type
        - file
      additionalProperties: false

    WithholdingResponse:
      type: object
      properties:
        filing_period:
          format: date
          example: "1970-06-01"

    ManagedRequirementResponse:
      type: object
      properties:
        follow_up_date:
          format: date
          example: "1970-06-01"
        responded_at:
          format: date
          example: "1970-06-01"
        status:
          type: string
          nullable: true
        category:
          type: string
          nullable: true
        type:
          type: string
          nullable: true
        created_at:
          format: date
    AbsencePeriodResponse:
      type: object
      properties:
        absence_period_start_date:
          type: string
          format: date
          example: "2021-06-01"
        absence_period_end_date:
          type: string
          format: date
          example: "2021-06-08"
        reason:
          type: string
          enum:
            - Care for a Family Member
            - Pregnancy/Maternity
            - Child Bonding
            - Serious Health Condition - Employ
          example: "Child Bonding"
        reason_qualifier_one:
          type: string
          enum:
            - Newborn
            - Adoption
            - Foster Care
          example: "Newborn"
        reason_qualifier_two:
          type: string
        period_type:
          type: string
          enum:
            - Continuous
            - Intermittent
            - Reduced Schedule
          example: "Continuous"
        request_decision:
          type: string
          enum:
            - Pending
            - Approved
            - Denied
            - Withdrawn
          example: "Approved"
        fineos_leave_request_id:
          type: integer
          example: 1234


    DetailedClaimResponse:
      type: object
      properties:
        employer:
          $ref: "#/components/schemas/EmployerResponse"
        employee:
          $ref: "#/components/schemas/EmployeeBasicResponse"
        application_id:
          type: string
          format: uuid
          example: "fdc23456-c8fa-48bf-89a1-5c7c6a3af164"
        fineos_absence_id:
          format: string
          example: "NTN-01-ABS-01"
        fineos_notification_id:
          format: string
          example: "NTN-01"
        created_at:
          format: date
        absence_periods:
            type: array
            items:
              $ref: "#/components/schemas/AbsencePeriodResponse"
        outstanding_evidence:
          type: object
          properties:
            employee_evidence:
              type: array
              items:
                $ref: "#/components/schemas/EvidenceStatusDetail"
            employer_evidence:
              type: array
              items:
                $ref: "#/components/schemas/EvidenceStatusDetail"
        has_paid_payments:
          type: boolean
          example: false

    ClaimResponse:
      type: object
      properties:
        employer:
          $ref: "#/components/schemas/EmployerResponse"
        employee:
          $ref: "#/components/schemas/EmployeeBasicResponse"
        fineos_absence_id:
          format: string
          example: "NTN-01-ABS-01"
        fineos_notification_id:
          format: string
          example: "NTN-01"
        absence_period_start_date:
          format: date
          example: "1970-06-01"
        absence_period_end_date:
          format: date
          example: "1970-06-01"
        claim_status:
          description: "Absence case status"
          format: string
          example: "Approved"
        claim_type_description:
          format: string
          example: "Medical Leave"
        organization_unit_id:
          type: string
          format: uuid
          example: "2f0f58a0-fcad-465b-b474-ee6c961cd6e3"
        created_at:
          format: date
        managed_requirements:
            type: array
            items:
              $ref: "#/components/schemas/ManagedRequirementResponse"
        absence_periods:
            type: array
            items:
              $ref: "#/components/schemas/AbsencePeriodResponse"
        has_paid_payments:
          type: boolean
          example: false

    ClaimsResponse:
      type: array
      items:
        $ref: "#/components/schemas/ClaimResponse"

    PaymentsResponse:
      type: object
      properties:
        absence_case_id:
          format: string
          example: "NTN-01-ABS-01"
        payments:
          type: array
          items:
            $ref: "#/components/schemas/PaymentResponse"

    PaymentResponse:
      type: object
      properties:
        payment_id:
          type: string
          format: uuid
          nullable: true
        period_start_date:
          format: date
          example: "1970-06-01"
        period_end_date:
          format: date
          example: "1970-06-01"
        amount:
          type: number
          nullable: true
          example: 750.25
        sent_to_bank_date:
          format: date
          example: "1970-06-01"
          nullable: true
          type: string
        payment_method:
            type: string
            enum:
              - Elec Funds Transfer
              - Check
              - Debit
            nullable: true
            example: "Elec Funds Transfer"
        expected_send_date_start:
          format: date
          type: string
          nullable: true
          example: "1970-06-01"
        expected_send_date_end:
          format: date
          type: string
          nullable: true
          example: "1970-06-01"
        cancellation_date:
          format: date
          type: string
          nullable: true
          example: "2021-01-01"
        status:
          type: string
          enum:
            - Sent to bank
            - Pending
            - Cancelled
            - Delayed
          example: "Delayed"
        writeback_transaction_status:
          type: string
          nullable: true
          example: "Address Validation Error"
        transaction_date:
          format: date
          type: string
          nullable: true
          example: "2021-01-01"
        transaction_date_could_change:
          type: boolean
          example: false

    EvidenceStatusDetail:
      type: object
      properties:
        document_name:
          type: string
          example: "Document Name"
        is_document_received:
          type: boolean
          example: true

    EmployerResponse:
      type: object
      properties:
        employer_id:
          type: string
          format: uuid
          example: "fabd09ed-0ea9-4091-843e-2e37d2c61482"
        employer_fein:
          type: string
          example: "12-3456789"
        employer_dba:
          type: string
          nullable: true

    ClaimDocumentResponse:
      type: object
      properties:
        created_at:
          format: date
          type: string
          example: "1970-06-01"
          nullable: true
        document_type:
          type: string
          enum:
            - State managed Paid Leave Confirmation
            - Approval Notice
            - Request for More information
            - Denial Notice
            - Employer Response Additional Documentation
            - Own serious health condition form
            - Pregnancy/Maternity form
            - Child bonding evidence form
            - Care for a family member form
            - Military exigency form
            - Pending Application Withdrawn
            - Appeal Acknowledgment
            - Maximum Weekly Benefit Change Notice
            - Benefit Amount Change Notice
            - Leave Allotment Change Notice
            - Approved Time Cancelled
            - Change Request Approved
            - Change Request Denied
          example: "Denial Notice"
        content_type:
          type: string
          example: "image/png"
          nullable: true
        fineos_document_id:
          type: string
          example: "1234"
        name:
          type: string
          example: "passport.png"
          nullable: true
        description:
          type: string
          example: "Jane Smith Passport"
          nullable: true
      required:
        - created_at
        - document_type
        - content_type
        - fineos_document_id
        - name
        - description
      additionalProperties: false

    DocumentResponse:
      type: object
      properties:
        user_id:
          type: string
          format: uuid
          example: "fabd09ed-0ea9-4091-843e-2e37d2c61482"
        application_id:
          type: string
          format: uuid
          example: "fdc23456-c8fa-48bf-89a1-5c7c6a3af164"
        created_at:
          format: date
          example: "1970-06-01"
        document_type:
          type: string
          enum:
            - Passport
            - Driver's License Mass
            - Driver's License Other State
            - Identification Proof
            - State managed Paid Leave Confirmation
            - Own serious health condition form
            - Pregnancy/Maternity form
            - Child bonding evidence form
            - Care for a family member form
            - Military exigency form
            - Pending Application Withdrawn
            - Appeal Acknowledgment
            - Maximum Weekly Benefit Change Notice
            - Benefit Amount Change Notice
            - Leave Allotment Change Notice
            - Approved Time Cancelled
            - Change Request Approved
            - Change Request Denied
          example: "Passport"
        content_type:
          type: string
          example: "image/png"
        fineos_document_id:
          type: string
          example: "1234"
        name:
          type: string
          example: "passport.png"
        description:
          type: string
          example: "Jane Smith Passport"
      required:
        - user_id
        - application_id
        - created_at
        - document_type
        - content_type
        - fineos_document_id
        - name
        - description
      additionalProperties: false

    PaymentPreferenceRequestBody:
      type: object
      properties:
        payment_preference:
          nullable: false
          $ref: "#/components/schemas/PaymentPreference"

    TaxWithholdingPreferenceRequestBody:
      type: object
      properties:
        is_withholding_tax:
          type: boolean
          nullable: true

    EmployerAddFeinRequestBody:
      type: object
      properties:
        employer_fein:
          $ref: "#/components/schemas/Fein"
          nullable: true

    EligibilityRequest:
      type: object
      properties:
        tax_identifier:
          nullable: false
          required: true
          $ref: "#/components/schemas/SsnItin"
        employer_fein:
          nullable: false
          $ref: "#/components/schemas/Fein"
        leave_start_date:
          nullable: false
          $ref: "#/components/schemas/Date"
        application_submitted_date:
          nullable: false
          $ref: "#/components/schemas/Date"
        employment_status:
          type: string
          enum:
            - Employed
            - Unemployed
            - Self-Employed
            - Unknown
            - Retired
          example: "Employed"
          nullable: false
      required:
        - tax_identifier
        - employer_fein
        - leave_start_date
        - application_submitted_date
        - employment_status

    EligibilityResponse:
      type: object
      properties:
        financially_eligible:
          type: boolean
          example: false
        description:
          type: string
          example: "Claimant wages under minimum"
        total_wages:
          type: number
          example: 75000
          nullable: true
        state_average_weekly_wage:
          type: integer
          example: 1431
          nullable: true
        unemployment_minimum:
          type: integer
          example: 5100
          nullable: true
        employer_average_weekly_wage:
          type: number
          example: 1500
          nullable: true
      required:
        - financially_eligible
        - description

    EmployerLeaveDetails:
      type: object
      properties:
        reason:
          type: string
          nullable: true
        continuous_leave_periods:
          $ref: "#/components/schemas/EmployerContinuousLeavePeriods"
        intermittent_leave_periods:
          $ref: "#/components/schemas/EmployerIntermittentLeavePeriods"
        reduced_schedule_leave_periods:
          $ref: "#/components/schemas/EmployerReducedScheduleLeavePeriods"

    EmployerContinuousLeavePeriods:
      type: object
      properties:
        start_date:
          $ref: "#/components/schemas/Date"
        end_date:
          $ref: "#/components/schemas/Date"

    EmployerIntermittentLeavePeriods:
      type: object
      properties:
        start_date:
          $ref: "#/components/schemas/Date"
        end_date:
          $ref: "#/components/schemas/Date"
        frequency:
          type: integer
          nullable: true
          example: 4
        frequency_interval:
          type: integer
          nullable: true
          example: 2
        frequency_interval_basis:
          type: string
          nullable: true
          enum:
            - Days
            - Weeks
            - Months
          example: "Weeks"
        duration:
          type: integer
          nullable: true
          example: 2
        duration_basis:
          type: string
          nullable: true
          enum:
            - Minutes
            - Hours
            - Days
          example: "Days"

    EmployerReducedScheduleLeavePeriods:
      type: object
      properties:
        start_date:
          $ref: "#/components/schemas/Date"
        end_date:
          $ref: "#/components/schemas/Date"


    ApplicationLeaveDetails:
      type: object
      description:
        Remove existing leave periods by including the key of the relevant type of leave period
        and an empty array or null value.
      properties:
        reason:
          type: string
          nullable: true
          enum:
            - Pregnancy/Maternity
            - Child Bonding
            - Serious Health Condition - Employee
            - Care for a Family Member
          example: "Child Bonding"
        reason_qualifier:
          type: string
          nullable: true
          enum:
            - Newborn
            - Adoption
            - Foster Care
          example: "Newborn"
        reduced_schedule_leave_periods:
          type: array
          nullable: true
          items:
            $ref: "#/components/schemas/ReducedScheduleLeavePeriods"
        continuous_leave_periods:
          type: array
          nullable: true
          items:
            $ref: "#/components/schemas/ContinuousLeavePeriods"
        intermittent_leave_periods:
          type: array
          nullable: true
          items:
            $ref: "#/components/schemas/IntermittentLeavePeriods"
        caring_leave_metadata:
          $ref: "#/components/schemas/CaringLeaveMetadata"
        pregnant_or_recent_birth:
          type: boolean
          nullable: true
          example: true
        child_birth_date:
          nullable: true
          $ref: "#/components/schemas/DateOrMaskedDate"
        child_placement_date:
          nullable: true
          $ref: "#/components/schemas/DateOrMaskedDate"
        has_future_child_date:
          type: boolean
          nullable: true
          example: true
        employer_notified:
          type: boolean
          nullable: true
          example: true
        employer_notification_date:
          nullable: true
          $ref: "#/components/schemas/Date"
        employer_notification_method:
          type: string
          nullable: true
          enum:
            - In Writing
            - In Person
            - By Telephone
            - Other
          example: "In Writing"

    ReducedScheduleLeavePeriods:
      type: object
      properties:
        leave_period_id:
          type: string
          format: uuid
          nullable: true
        start_date:
          nullable: true
          $ref: "#/components/schemas/Date"
        end_date:
          nullable: true
          $ref: "#/components/schemas/Date"
        thursday_off_minutes:
          type: integer
          minimum: 0
          nullable: true
          example: 90
        friday_off_minutes:
          type: integer
          minimum: 0
          nullable: true
          example: 90
        saturday_off_minutes:
          type: integer
          minimum: 0
          nullable: true
          example: 90
        sunday_off_minutes:
          type: integer
          minimum: 0
          nullable: true
          example: 90
        monday_off_minutes:
          type: integer
          minimum: 0
          nullable: true
          example: 90
        tuesday_off_minutes:
          type: integer
          minimum: 0
          nullable: true
          example: 90
        wednesday_off_minutes:
          type: integer
          minimum: 0
          nullable: true
          example: 90

    ContinuousLeavePeriods:
      type: object
      properties:
        leave_period_id:
          type: string
          format: uuid
          nullable: true
        start_date:
          nullable: true
          $ref: "#/components/schemas/Date"
        end_date:
          nullable: true
          $ref: "#/components/schemas/Date"
        last_day_worked:
          nullable: true
          $ref: "#/components/schemas/Date"
        expected_return_to_work_date:
          nullable: true
          $ref: "#/components/schemas/Date"
        start_date_full_day:
          type: boolean
          nullable: true
          example: true
        start_date_off_hours:
          type: integer
          nullable: true
          example: 0
        start_date_off_minutes:
          type: integer
          nullable: true
          example: 0
        end_date_off_hours:
          type: integer
          nullable: true
          example: 0
        end_date_off_minutes:
          type: integer
          nullable: true
          example: 0
        end_date_full_day:
          type: boolean
          nullable: true
          example: true

    IntermittentLeavePeriods:
      type: object
      properties:
        leave_period_id:
          type: string
          format: uuid
          nullable: true
        start_date:
          nullable: true
          $ref: "#/components/schemas/Date"
        end_date:
          nullable: true
          $ref: "#/components/schemas/Date"
        frequency:
          type: integer
          nullable: true
          example: 4
        frequency_interval:
          type: integer
          nullable: true
          example: 2
        frequency_interval_basis:
          type: string
          nullable: true
          enum:
            - Days
            - Weeks
            - Months
          example: "Weeks"
        duration:
          type: integer
          nullable: true
          example: 2
        duration_basis:
          type: string
          nullable: true
          enum:
            - Minutes
            - Hours
            - Days
          example: "Days"

    PaymentPreference:
      type: object
      properties:
        payment_method:
          type: string
          nullable: true
          enum:
            - Elec Funds Transfer
            - Check
            - Debit
          example: "Elec Funds Transfer"
        account_number:
          type: string
          nullable: true
          minLength: 6
          maxLength: 17
          example: "1234567"
        routing_number:
          nullable: true
          $ref: "#/components/schemas/RoutingNbr"
        bank_account_type:
          type: string
          nullable: true
          enum:
            - Checking
            - Savings
          example: "Checking"

    WorkPattern:
      type: object
      properties:
        work_pattern_type:
          type: string
          enum:
            - Fixed
            - Rotating
            - Variable
          nullable: true
        work_week_starts:
          $ref: "#/components/schemas/DayOfWeek"
          nullable: true
        pattern_start_date:
          $ref: "#/components/schemas/Date"
          nullable: true
        work_pattern_days:
          type: array
          maxItems: 7
          items:
            $ref: "#/components/schemas/WorkPatternDay"
          nullable: true

    WorkPatternDay:
      type: object
      properties:
        day_of_week:
          $ref: "#/components/schemas/DayOfWeek"
        week_number:
          type: integer
          minimum: 1
          maximum: 4
        minutes:
          type: integer
          minimum: 0
          nullable: true

    EmployerBenefit:
      type: object
      properties:
        employer_benefit_id:
          type: string
          format: uuid
          nullable: true
        benefit_start_date:
          $ref: "#/components/schemas/Date"
          nullable: true
        benefit_end_date:
          $ref: "#/components/schemas/Date"
          nullable: true
        benefit_amount_dollars:
          type: number
          nullable: true
          example: 400
        benefit_amount_frequency:
          type: string
          nullable: true
          enum:
            - Per Day
            - Per Week
            - Per Month
            - In Total
            - Unknown
          example: "Per Month"
        benefit_type:
          type: string
          nullable: true
          enum:
            - Accrued paid leave
            - Short-term disability insurance
            - Permanent disability insurance
            - Family or medical leave insurance
            - Unknown
        is_full_salary_continuous:
          type: boolean
          nullable: true


    OtherIncome:
      type: object
      properties:
        other_income_id:
          type: string
          format: uuid
          nullable: true
        income_start_date:
          $ref: "#/components/schemas/Date"
          nullable: true
        income_end_date:
          $ref: "#/components/schemas/Date"
          nullable: true
        income_amount_dollars:
          type: number
          nullable: true
          example: 700
        income_amount_frequency:
          type: string
          nullable: true
          enum:
            - Per Day
            - Per Week
            - Per Month
            - In Total
          example: "Per Month"
        income_type:
          type: string
          nullable: true
          enum:
            - Workers Compensation
            - Unemployment Insurance
            - SSDI
            - Disability benefits under Gov't retirement plan
            - Jones Act benefits
            - Railroad Retirement benefits
            - Earnings from another employment/self-employment
          example: "SSDI"

    ApplicationSearchResults:
      type: array
      items:
        $ref: "#/components/schemas/ApplicationResponse"

    RMVCheckRequest:
      allOf:
        - type: object
          additionalProperties: false
          properties:
            absence_case_id:
              title: Absence Case ID
              description:
                FINEOS ID for the case the check is being performed for.
              type: string
            date_of_birth:
              $ref: "#/components/schemas/Date"
            first_name:
              title: First Name
              description:
                This must match _exactly_ with what is on record with the RMV to
                be verified. This might be relevant because the RMV uses a
                restricted character set of `[a-zA-Z \-']` for names.
              type: string
              example: Jane
            last_name:
              title: Last Name
              description:
                This must match _exactly_ with what is on record with the RMV to
                be verified. This might be relevant because the RMV uses a
                restricted character set of `[a-zA-Z \-']` for names.
              type: string
              example: Doe
            mass_id_number:
              $ref: "#/components/schemas/MassId"
            residential_address_city:
              title: Residential Address - City
              type: string
              example: Boston
            residential_address_line_1:
              title: Residential Address - Line 1
              type: string
              example: 123 Main St.
            residential_address_line_2:
              title: Residential Address - Line 2
              type: string
              nullable: true
              example: Apt. 123
            residential_address_zip_code:
              title: Residential Address - Zip Code
              description:
                Accepts ZIP and ZIP+4 formats. Only first five characters are
                relevant for check.
              type: string
              pattern: ^\d{5}(-\d{4})?$
              example: "12345"
            ssn_last_4:
              title: SSN Last 4
              description:
                Last four characters of a Social Security Number.
              type: string
              pattern: ^\d{4}$
              example: "9999"
          required:
            - first_name
            - last_name
            - date_of_birth
            - ssn_last_4
            - mass_id_number
            - residential_address_line_1
            - residential_address_city
            - residential_address_zip_code
            - absence_case_id
        - type: object
          properties:
            mass_id_number:
              title: Massachusetts-issued ID number
              description: The ID number of a Mass ID or Massachusetts driver's license.

    RMVCheckResponse:
      type: object
      properties:
        verified:
          title: Verified
          description: Indicates if all data points were successfully verified.
          type: boolean
        description:
          title: Description
          description: Human-readable description of the verification result.
          type: string
      required:
        - verified
        - description

    NotificationRecipient:
      type: object
      properties:
        first_name:
          type: string
          example: "Jane"
          description: "Required if and only if recipient_type is Claimant"
        last_name:
          type: string
          example: "Doe"
          description: "Required if and only if recipient_type is Claimant"
        full_name:
          type: string
          example: "Jane Doe"
          description: "Required if and only if recipient_type is Leave Administrator"
        contact_id:
          type: string
          example: "11"
          description: "The contact ID of the recipient, only required if recipient type is a Leave Adminstrator"
        email_address:
          type: string
          format: email
          example: "j.a.doe@gmail.com"
          nullable: false
          minLength: 1


    NotificationClaimant:
      type: object
      properties:
        first_name:
          type: string
          example: "John"
          nullable: false
          minLength: 1
        last_name:
          type: string
          example: "Smith"
          nullable: false
          minLength: 1
        date_of_birth:
          $ref: "#/components/schemas/Date"
          nullable: false
        customer_id:
          type: string
          example: "1234"
          nullable: false

    NotificationRequest:
      type: object
      properties:
        absence_case_id:
          title: Absence Case ID
          description: FINEOS ID for the case the notification is related to.
          type: string
          example: NTN-111-ABS-01
          minLength: 1
        fein:
          type: string
          example: "41-9904348"
        organization_name:
          type: string
          example: "Wayne Enterprises"
        document_type:
          title: Document Type
          description: The type of document that is available to view.
          type: string
          example: Legal Notice
        trigger:
          title: Trigger
          description: The claim state that triggered the notification.
          type: string
          example: claim.approved
        source:
          title: Source
          description: The source of the claim application. Can be either Self-Service or Call Center.
          type: string
          example: Self-Service
          enum:
            - Self-Service
            - Call Center
        recipient_type:
          title: Recipient Type
          description: Who is receiving the notification/what type of person is in the recipients list. Can be either Claimant or Leave Administrator.
          type: string
          example: Leave Administrator
          enum:
            - Claimant
            - Leave Administrator
        recipients:
          type: array
          description: Who to send the notification to.
          items:
            $ref: "#/components/schemas/NotificationRecipient"
        claimant_info:
          $ref: "#/components/schemas/NotificationClaimant"

      required:
        - absence_case_id
        - trigger
        - source
        - recipient_type
        - recipients
        - claimant_info
        - fein
        - organization_name

    VerificationRequest:
      type: object
      properties:
        employer_id:
          type: string
          format: uuid
          example: 5f91c12b-4d49-4eb0-b5d9-7fa0ce13eb32
        withholding_amount:
          type: number
          example: 100
        withholding_quarter:
          type: string
          format: date
          example: "1970-06-01"
      required:
        - employer_id
        - withholding_amount
        - withholding_quarter

    OrganizationUnit:
      type: object
      properties:
        organization_unit_id:
          type: string
          format: uuid
          example: "2f0f58a0-fcad-465b-b474-ee6c961cd6e3"
        name:
          type: string
          example: "Sales"
      required:
        - organization_unit_id
        - name

    SsnItin:
      type: string
      example: "000-00-0000"
      pattern: '^[\d|\*]{3}-[\d|\*]{2}-\d{4}$'

    MaskedSsnItin:
      type: string
      example: "***-**-1234"
      pattern: '^\*{3}-\*{2}-\d{4}$'

    Fein:
      type: string
      example: "00-0000000"
      pattern: '^\d{2}-\d{7}$'

    MassId:
      type: string
      example: "S99988801"
      pattern: '^(\d{9}|S(\d{8}|A\d{7})|(\*{9}))$'

    RoutingNbr:
      type: string
      example: "031111111"
      pattern: '^((0[0-9])|(1[0-2])|(2[1-9])|(3[0-2])|(6[1-9])|(7[0-2])|80)([0-9]{7})$|(\*{9})$'

    Date:
      type: string
      example: '1970-01-01'
      format: date

    MaskedDate:
      type: string
      example: '****-01-01'
      pattern: '\*\*\*\*-[0-9]{2}-[0-9]{2}'

    DateOrMaskedDate:
      type: string
      example: '1970-01-01'
      format: maskable_date

    DayOfWeek:
      type: string
      enum:
        - Sunday
        - Monday
        - Tuesday
        - Wednesday
        - Thursday
        - Friday
        - Saturday

    Phone:
      type: object
      properties:
        int_code:
          type: string
          example: "1"
          pattern: "^[0-9]{1,3}"
          nullable: true
        phone_number:
          type: string
          example: "224-705-2345"
          pattern: '^([0-9]|\*){3}\-([0-9]|\*){3}\-[0-9]{4}$'
          nullable: true
        phone_type:
          type: string
          nullable: true
          enum:
            - Cell
            - Fax
            - Phone

    MaskedPhone:
      type: object
      properties:
        int_code:
          type: string
          example: "1"
          pattern: "^[0-9]{1,3}"
        phone_number:
          type: string
          example: "***-***-1234"
          pattern: '^\*{3}\-\*{3}\-[0-9]{4}$'
        phone_type:
          type: string
          enum:
            - Cell
            - Fax
            - Phone

    CaringLeaveMetadata:
      type: object
      properties:
        family_member_first_name:
          type: string
          example: "Jane"
          nullable: true
        family_member_middle_name:
          type: string
          example: "Alice"
          nullable: true
        family_member_last_name:
          type: string
          example: "Doe"
          nullable: true
        family_member_date_of_birth:
          $ref: "#/components/schemas/DateOrMaskedDate"
          nullable: true
        relationship_to_caregiver:
          type: string
          nullable: true
          enum:
            - Parent
            - Child
            - Grandparent
            - Grandchild
            - Other Family Member
            - Service Member
            - Inlaw
            - Sibling - Brother/Sister
            - Other
            - Spouse<|MERGE_RESOLUTION|>--- conflicted
+++ resolved
@@ -1286,20 +1286,12 @@
           $ref: "#/components/responses/NotFound"
 
   /admin/flags/{name}:
-<<<<<<< HEAD
-    post:
-=======
     patch:
->>>>>>> b253aad0
       tags:
         - Admin
         - Feature Flags
       summary: Update a feature flag
-<<<<<<< HEAD
-      operationId: massgov.pfml.api.admin.admin_flags_post
-=======
       operationId: massgov.pfml.api.admin.admin_flags_patch
->>>>>>> b253aad0
       parameters:
         - name: name
           in: path
@@ -1319,22 +1311,13 @@
       requestBody:
         $ref: "#/components/requestBodies/FlagUpdateRequest"
 
-<<<<<<< HEAD
-  /admin/flags/logs/{name}:
-=======
   /admin/flag-logs/{name}:
->>>>>>> b253aad0
     get:
       tags:
         - Admin
         - Feature Flags
-<<<<<<< HEAD
-      summary: Get feature flags
-      operationId: massgov.pfml.api.admin.admin_flag_get_logs
-=======
       summary: Get logs for a feature flag
       operationId: massgov.pfml.api.admin.admin_get_flag_logs
->>>>>>> b253aad0
       parameters:
         - name: name
           in: path
@@ -1348,11 +1331,7 @@
           content:
             application/json:
               schema:
-<<<<<<< HEAD
-                $ref: "#/components/schemas/FlagLogsResponse"
-=======
                 $ref: "#/components/schemas/FlagWithLogsResponse"
->>>>>>> b253aad0
         "503":
           $ref: "#/components/responses/ServiceUnavailableError"
 
@@ -1801,14 +1780,6 @@
           type: string
           example: "maintenance"
           readOnly: true
-<<<<<<< HEAD
-        updated_at:
-          type: string
-          nullable: true
-          format: date-time
-          example: "2020-06-26T01:02:03.967736+00:00"
-=======
->>>>>>> b253aad0
         options:
           type: object
           example:
@@ -1820,26 +1791,11 @@
           example: false
       additionalProperties: false
 
-<<<<<<< HEAD
-    FlagLog:
-=======
     FlagWithLog:
->>>>>>> b253aad0
       allOf:
         - $ref: "#/components/schemas/Flag"
         - type: object
           properties:
-<<<<<<< HEAD
-            family_name:
-              type: string
-              example: "Doe"
-              readOnly: true
-            given_name:
-              type: string
-              example: "John"
-              readOnly: true
-            created_at:
-=======
             first_name:
               type: string
               example: "John"
@@ -1849,7 +1805,6 @@
               example: "Doe"
               readOnly: true
             updated_at:
->>>>>>> b253aad0
               type: string
               nullable: false
               format: date-time
@@ -1857,17 +1812,10 @@
               readOnly: true
           additionalProperties: false
 
-<<<<<<< HEAD
-    FlagLogsResponse:
-      type: array
-      items:
-        $ref: "#/components/schemas/FlagLog"
-=======
     FlagWithLogsResponse:
       type: array
       items:
         $ref: "#/components/schemas/FlagWithLog"
->>>>>>> b253aad0
 
 
     FlagsResponse:
