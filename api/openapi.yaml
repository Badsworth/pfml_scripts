openapi: 3.0.2
info:
  title: Paid Leave API
  description: An API for managing leave within Massachusetts Paid Family and Medical Leave.
  version: "2021-02-23"

servers:
  - url: /v1
    description: Development server

security:
  - jwt: [] # JWT authentication option

paths:
  /status:
    get:
      security:
        - {} # no authentication option
      tags:
        - Test Endpoints
      summary: Get the API status
      operationId: massgov.pfml.api.status.status_get
      responses:
        "200":
          description: A successful request returns a 200 status code and a user object.
          content:
            application/json:
              schema:
                $ref: "#/components/schemas/SuccessfulResponse"
        "503":
          $ref: "#/components/responses/ServiceUnavailableError"

  /users:
    post:
      security:
        - {} # no authentication option
      tags:
        - Users
      summary: Create a User account
      operationId: massgov.pfml.api.users.users_post
      responses:
        "201":
          description: User account was created.
          content:
            application/json:
              schema:
                $ref: "#/components/schemas/UserResponse"
        "400":
          $ref: "#/components/responses/BadRequest"
      requestBody:
        content:
          application/json:
            schema:
              $ref: "#/components/schemas/UserCreateRequest"
<<<<<<< HEAD

=======
>>>>>>> 9760bf93
  /users/{user_id}:
    get:
      tags:
        - Users
      summary: Retrieve a User account
      operationId: massgov.pfml.api.users.users_get
      parameters:
        - name: user_id
          in: path
          schema:
            type: string
            format: uuid
          description: ID of User to update
          required: true
      responses:
        "200":
          description: A successful request returns a 200 status code and a user object.
          content:
            application/json:
              schema:
                $ref: "#/components/schemas/UserResponse"
        "404":
          $ref: "#/components/responses/NotFound"
    patch:
      tags:
        - Users
      summary: Update a User account
      operationId: massgov.pfml.api.users.users_patch
      parameters:
        - name: user_id
          in: path
          schema:
            type: string
          description: ID of User to update
          required: true
      responses:
        "200":
          description: A successful request returns a 200 status code and a user object.
          content:
            application/json:
              schema:
                $ref: "#/components/schemas/UserResponse"
        "404":
          $ref: "#/components/responses/NotFound"
      requestBody:
        $ref: "#/components/requestBodies/UserUpdateRequest"

  /users/current:
    get:
      tags:
        - Users
      summary: >
        Retrieve the User account corresponding to the currently authenticated
        user
      operationId: massgov.pfml.api.users.users_current_get
      responses:
        "200":
          description: A successful request returns a 200 status code and a user object.
          content:
            application/json:
              schema:
                $ref: "#/components/schemas/UserResponse"
        "404":
          $ref: "#/components/responses/NotFound"

  /employees/{employee_id}:
    get:
      tags:
        - Employees
      summary: Retrieve an Employee record
      operationId: massgov.pfml.api.employees.employees_get
      parameters:
        - name: employee_id
          in: path
          schema:
            type: string
          description: ID of Employee to retrieve
          required: true
      responses:
        "200":
          description: A successful request returns a 200 status code and an employee object.
          content:
            application/json:
              schema:
                allOf:
                  - $ref: "#/components/schemas/SuccessfulResponse"
                  - properties:
                      data:
                        $ref: "#/components/schemas/EmployeeResponse"
        "404":
          description: An unsuccessful request returns a 404 status code for employees that are not found.
          content:
            application/json:
              schema:
                $ref: "#/components/schemas/EmployeeErrorResponse"
    patch:
      tags:
        - Employees
      summary: Update an Employee record, for mutable properties
      operationId: massgov.pfml.api.employees.employees_patch
      parameters:
        - name: employee_id
          in: path
          schema:
            type: string
          description: ID of Employee to update
          required: true
      responses:
        "200":
          description: A successful response returns a 200 status code and an employee object.
          content:
            application/json:
              schema:
                allOf:
                  - $ref: "#/components/schemas/SuccessfulResponse"
                  - properties:
                      data:
                        $ref: "#/components/schemas/EmployeeResponse"
        "404":
          $ref: "#/components/responses/NotFound"
      requestBody:
        $ref: "#/components/requestBodies/EmployeeUpdateRequest"

  /employees/search:
    post:
      tags:
        - Employees
      summary: Lookup an Employee by SSN/ITIN and name
      operationId: massgov.pfml.api.employees.employees_search
      responses:
        "200":
          description: A successful response returns a 200 status code and an employee object.
          content:
            application/json:
              schema:
                allOf:
                  - $ref: "#/components/schemas/SuccessfulResponse"
                  - properties:
                      data:
                        $ref: "#/components/schemas/EmployeeResponse"
        "404":
          $ref: "#/components/responses/NotFound"
      requestBody:
        $ref: "#/components/requestBodies/EmployeeSearchRequest"


  /employers/add:
    post:
      tags:
        - Employers
      summary: Add an FEIN to the logged in Leave Administrator
      operationId: massgov.pfml.api.employers.employer_add_fein
      requestBody:
        $ref: '#/components/requestBodies/EmployerAddFeinRequestBody'
      responses:
        "201":
          description: FEIN added without errors
          content:
            application/json:
              schema:
                allOf:
                  - $ref: "#/components/schemas/SuccessfulResponse"
                  - properties:
                      data:
                        $ref: "#/components/schemas/EmployerAddFeinResponse"
        "400":
          $ref: "#/components/responses/BadRequest"
        "402":
          description: No verification data for FEIN
          content:
            application/json:
              schema:
                allOf:
                  - $ref: "#/components/schemas/ErrorResponse"
        "409":
          description: Duplicate employer for user
          content:
            application/json:
              schema:
                allOf:
                  - $ref: "#/components/schemas/ErrorResponse"
        "503":
          description: Error while adding FEIN
          content:
            application/json:
              schema:
                allOf:
                  - $ref: "#/components/schemas/ErrorResponse"


  /employers/withholding/{employer_id}:
    get:
      summary: Retrieves the last withholding date for the FEIN specified
      operationId: massgov.pfml.api.employers.employer_get_most_recent_withholding_dates
      tags:
        - Employers
      parameters:
        - name: employer_id
          in: path
          schema:
            type: string
            format: uuid
            example: "009fa369-291b-403f-a85a-15e938c26f2f"
          description: "ID of the employer"
          required: true
      responses:
        "200":
          description: A successful request returns a 200 status code.
          content:
            application/json:
              schema:
                allOf:
                  - $ref: '#/components/schemas/SuccessfulResponse'
                  - properties:
                      data:
                        $ref: "#/components/schemas/WithholdingResponse"
        "400":
          description: An unsuccessful request returns a 400 status code if one or more errors occurred.
          content:
            application/json:
              schema:
                $ref: "#/components/schemas/ErrorResponse"


  /claims/{fineos_absence_id}:
    get:
      summary: Retrieve a claim for a specified absence ID
      operationId: massgov.pfml.api.claims.get_claim
      tags:
        - Claims
      parameters:
        - name: fineos_absence_id
          in: path
          schema:
            type: string
            example: "NTN-00-ABS-00"
          description: "FINEOS absence ID of the claim data to be retrieved"
          required: true
      responses:
        "200":
          description: The claim information.
          content:
            application/json:
              schema:
                allOf:
                  - $ref: '#/components/schemas/SuccessfulResponse'
                  - properties:
                      data:
                        $ref: "#/components/schemas/ClaimResponse"
        "400":
          description: An unsuccessful request returns a 400 status code if one or more errors occurred.
          content:
            application/json:
              schema:
                $ref: "#/components/schemas/ErrorResponse"

  /claims:
    get:
      summary: Retrieve claims
      operationId: massgov.pfml.api.claims.get_claims
      tags:
        - Claims
      parameters:
        - in: query
          name: orderBy
          schema:
            type: string
            example: "created_at"
          description: "Field to order by"
        - in: query
          name: sortDirection
          schema:
            type: string
            example: "ascending"
          description: "Sort direction of ascending or descending"
        - in: query
          name: page
          schema:
            type: integer
            example: 2
          description: "Page to request"
      responses:
        "200":
          description: The claim information.
          content:
            application/json:
              schema:
                allOf:
                  - $ref: '#/components/schemas/SuccessfulResponse'
                  - properties:
                      data:
                        $ref: "#/components/schemas/ClaimsResponse"
        "400":
          description: An unsuccessful request returns a 400 status code if one or more errors occurred.
          content:
            application/json:
              schema:
                $ref: "#/components/schemas/ErrorResponse"

  /employers/claims/{fineos_absence_id}/documents/{fineos_document_id}:
    get:
      summary: Retrieve a FINEOS documents for a specified absence ID and document ID
      operationId: massgov.pfml.api.claims.employer_document_download
      tags:
        - Claims
      parameters:
        - name: fineos_absence_id
          in: path
          schema:
            type: string
            example: "NTN-00-ABS-00"
          description: "FINEOS absence ID of the claim data to be retrieved"
          required: true
        - name: fineos_document_id
          in: path
          schema:
            type: string
            example: "1111"
          description: "FINEOS document ID pertaining to the claim that will be retrieved"
          required: true
      responses:
        "200":
          description: The document stream.
          content:
            application/octet-stream:
              schema:
                type: string
                format: binary
        "400":
          description: An unsuccessful request returns a 400 status code if one or more errors occurred.
          content:
            application/json:
              schema:
                $ref: "#/components/schemas/ErrorResponse"


  /employers/claims/{fineos_absence_id}/documents:
    get:
      summary: Retrieve a list of FINEOS documents for a specified absence ID
      operationId: massgov.pfml.api.claims.employer_get_claim_documents
      tags:
        - Claims
      parameters:
        - name: fineos_absence_id
          in: path
          schema:
            type: string
            example: "NTN-00-ABS-00"
          description: "FINEOS absence ID of the claim data to be retrieved"
          required: true
      responses:
        "200":
          description: A successful request returns a 200 status code.
          content:
            application/json:
              schema:
                allOf:
                  - $ref: '#/components/schemas/SuccessfulResponse'
                  - properties:
                      data:
                        $ref: "#/components/schemas/ClaimDocumentResponse"
        "400":
          description: An unsuccessful request returns a 400 status code if one or more errors occurred.
          content:
            application/json:
              schema:
                $ref: "#/components/schemas/ErrorResponse"

  /employers/claims/{fineos_absence_id}/review:
    get:
      summary: Retrieve FINEOS claim review data for a specified absence ID
      operationId: massgov.pfml.api.claims.employer_get_claim_review
      tags:
        - Claims
      parameters:
        - name: fineos_absence_id
          in: path
          schema:
            type: string
            example: "NTN-00-ABS-00"
          description: "FINEOS absence ID of the claim data to be retrieved"
          required: true
      responses:
        "200":
          description: A successful request returns a 200 status code.
          content:
            application/json:
              schema:
                allOf:
                  - $ref: '#/components/schemas/SuccessfulResponse'
                  - properties:
                      data:
                        $ref: "#/components/schemas/ClaimReviewResponse"
        "400":
          description: An unsuccessful request returns a 400 status code if one or more errors occurred.
          content:
            application/json:
              schema:
                $ref: "#/components/schemas/ErrorResponse"
        "404":
          $ref: "#/components/responses/NotFound"
    patch:
      tags:
        - Claims
      summary: Save review claim from leave admin
      operationId: massgov.pfml.api.claims.employer_update_claim_review
      parameters:
        - name: fineos_absence_id
          in: path
          schema:
            type: string
            example: "NTN-00-ABS-00"
          description: ID of absence to update
          required: true
      responses:
        "200":
          description: A successful request returns a 200 status code and a claim object.
          content:
            application/json:
              schema:
                allOf:
                  - $ref: "#/components/schemas/SuccessfulResponse"
                  - properties:
                      data:
                        $ref: "#/components/schemas/UpdateClaimReviewResponse"
        "404":
          $ref: "#/components/responses/NotFound"
      requestBody:
        $ref: "#/components/requestBodies/EmployerClaimRequestBody"

  /applications:
    post:
      tags:
        - Applications
      summary: Create an Application
      operationId: massgov.pfml.api.applications.applications_start
      responses:
        "200":
          $ref: "#/components/responses/ApplicationCreatedResponse"
        "400":
          $ref: "#/components/responses/BadRequest"

    get:
      tags:
        - Applications
      summary: Retrieve all Applications for the specified user
      operationId: massgov.pfml.api.applications.applications_get
      responses:
        "200":
          $ref: "#/components/responses/ApplicationSearchResponse"

  /applications/{application_id}:
    get:
      tags:
        - Applications
      summary: Retrieve an Application identified by the application id
      operationId: massgov.pfml.api.applications.application_get
      parameters:
        - name: application_id
          in: path
          schema:
            type: string
            format: uuid
          description: ID of Application to retrieve
          required: true
        - name: X-FF-Require-Other-Leaves
          description: Enforces validations on Other Leaves fields when present
          in: header
          schema:
            type: string
      responses:
        "200":
          $ref: "#/components/responses/ApplicationResponse"
        "404":
          $ref: "#/components/responses/NotFound"

    patch:
      tags:
        - Applications
      summary: Update an Application
      description: >
        Supports partial update of an Application record.

        Note that array property updates are not partial, after processing the
        PATCH, the Application state will contain only the values of the array
        in the request.

        The behavior generally follows RFC 7396.

        It is expected clients will call this endpoint multiple times and with
        incomplete data as individual pieces of information is collected from
        the user. The API will review the data provided and return any pertinent
        warnings or errors.
      operationId: massgov.pfml.api.applications.applications_update
      parameters:
        - name: application_id
          in: path
          schema:
            type: string
            format: uuid
          description: ID of Application to update
          required: true
        - name: X-FF-Require-Other-Leaves
          description: Enforces validations on Other Leaves fields when present
          in: header
          schema:
            type: string
      responses:
        "200":
          description: Application updated without errors.
          content:
            application/json:
              schema:
                allOf:
                  - $ref: "#/components/schemas/SuccessfulResponse"
                  - properties:
                      data:
                        $ref: "#/components/schemas/ApplicationResponse"
        "400":
          description: An unsuccessful request returns a 400 status code if one or more errors occured, described in the error response.
          content:
            application/json:
              schema:
                $ref: "#/components/schemas/ErrorResponse"
      requestBody:
        $ref: "#/components/requestBodies/ApplicationRequestBody"

  /applications/{application_id}/submit_application:
    post:
      tags:
        - Applications
      summary: >
        Submit the first part of the application to the Claims Processing System.
      operationId: massgov.pfml.api.applications.applications_submit
      parameters:
        - name: application_id
          in: path
          schema:
            type: string
            format: uuid
          description: ID of Application to submit
          required: true
        - name: X-FF-Require-Other-Leaves
          description: Enforces validations on Other Leaves fields when present
          in: header
          schema:
            type: string
      responses:
        "201":
          description: Application submitted without errors.
          content:
            application/json:
              schema:
                allOf:
                  - $ref: "#/components/schemas/SuccessfulResponse"
                  - properties:
                      data:
                        $ref: "#/components/schemas/ApplicationResponse"
        "400":
          $ref: "#/components/responses/BadRequest"
        "503":
          description: Application could not be submitted to Claims Processing System.
          content:
            application/json:
              schema:
                allOf:
                  - $ref: "#/components/schemas/ErrorResponse"
                  - properties:
                      data:
                        $ref: "#/components/schemas/ApplicationResponse"

  /applications/{application_id}/complete_application:
    post:
      tags:
        - Applications
      summary: >
        Complete intake of an application in the Claims Processing System.
      operationId: massgov.pfml.api.applications.applications_complete
      parameters:
        - name: application_id
          in: path
          schema:
            type: string
            format: uuid
          description: ID of Application to submit
          required: true
        - name: X-FF-Require-Other-Leaves
          description: Enforces validations on Other Leaves fields when present
          in: header
          schema:
            type: string
      responses:
        "201":
          description: Application completed without errors.
          content:
            application/json:
              schema:
                allOf:
                  - $ref: "#/components/schemas/SuccessfulResponse"
                  - properties:
                      data:
                        $ref: "#/components/schemas/ApplicationResponse"
        "400":
          $ref: "#/components/responses/BadRequest"
        "503":
          description: Application could not be completed in Claims Processing System.
          content:
            application/json:
              schema:
                allOf:
                  - $ref: "#/components/schemas/ErrorResponse"
                  - properties:
                      data:
                        $ref: "#/components/schemas/ApplicationResponse"

  /applications/{application_id}/documents/{document_id}:
    get:
      summary: Download an application (case) document by id.
      operationId: massgov.pfml.api.applications.document_download
      tags:
        - Applications
      parameters:
        - name: application_id
          in: path
          schema:
            type: string
            format: uuid
            example: 5f91c12b-4d49-4eb0-b5d9-7fa0ce13eb32
          description: ID of Application the document is associated with
          required: true
        - name: document_id
          in: path
          schema:
            type: string
            example: "4074"
          description: The fineos document id
          required: true
      responses:
        "200":
          description: The document stream.
          content:
            application/octet-stream:
              schema:
                type: string
                format: binary
        "400":
          description: An unsuccessful request returns a 400 status code if one or more errors occurred.
          content:
            application/json:
              schema:
                $ref: "#/components/schemas/ErrorResponse"

  /applications/{application_id}/documents:
    get:
      summary: Get list of documents for a case
      operationId: massgov.pfml.api.applications.documents_get
      tags:
        - Applications
        - Documents
      parameters:
        - name: application_id
          in: path
          schema:
            type: string
            format: uuid
            example: 5f91c12b-4d49-4eb0-b5d9-7fa0ce13eb32
          description: ID of Application to update
          required: true
      responses:
        "200":
          description: A successful request returns a 200 status code.
          content:
            application/json:
              schema:
                allOf:
                  - $ref: '#/components/schemas/SuccessfulResponse'
                  - properties:
                      data:
                        type: array
                        items:
                          $ref: "#/components/schemas/DocumentResponse"
        "400":
          description: An unsuccessful request returns a 400 status code if one or more errors occurred.
          content:
            application/json:
              schema:
                $ref: "#/components/schemas/ErrorResponse"
    post:
      summary: Upload Document
      operationId: massgov.pfml.api.applications.document_upload
      tags:
        - Applications
        - Documents
      parameters:
        - name: application_id
          in: path
          schema:
            type: string
            format: uuid
            example: 5f91c12b-4d49-4eb0-b5d9-7fa0ce13eb32
          description: ID of Application to update
          required: true
      requestBody:
        content:
          multipart/form-data:
            schema:
              $ref: '#/components/schemas/DocumentUploadRequest'
            encoding:
              file:
                contentType: application/pdf, image/jpeg, image/png, image/tiff, image/heic
      responses:
        "200":
          description: A successful request returns a 200 status code.
          content:
            application/json:
              schema:
                allOf:
                  - $ref: '#/components/schemas/SuccessfulResponse'
                  - properties:
                      data:
                        $ref: "#/components/schemas/DocumentResponse"
        "400":
          description: An unsuccessful request returns a 400 status code if one or more errors occurred.
          content:
            application/json:
              schema:
                $ref: "#/components/schemas/ErrorResponse"

  /applications/{application_id}/submit_payment_preference:
    post:
      summary: Submit Payment Preference
      operationId: massgov.pfml.api.applications.payment_preference_submit
      tags:
        - Applications
        - PaymentPreference
      parameters:
        - name: application_id
          in: path
          schema:
            type: string
            format: uuid
            example: 5f91c12b-4d49-4eb0-b5d9-7fa0ce13eb32
          description: ID of Application to update
          required: true
      requestBody:
        $ref: '#/components/requestBodies/PaymentPreferenceRequestBody'
      responses:
        "201":
          description: Successful payment submission returns a 201 status code.
          content:
            application/json:
              schema:
                allOf:
                  - $ref: '#/components/schemas/SuccessfulResponse'
                  - properties:
                      data:
                        $ref: '#/components/schemas/ApplicationResponse'
        "400":
          description: Invalid payment preference when attempting to submit to FINEOS.
          content:
            application/json:
              schema:
                $ref: "#/components/schemas/ErrorResponse"
        "404":
          description: Application with requested application_id was not found.
          content:
            application/json:
              schema:
                $ref: "#/components/schemas/ErrorResponse"
        "503":
          description: Payment preference failed to save.
          content:
            application/json:
              schema:
                $ref: "#/components/schemas/ErrorResponse"

  /applications/{application_id}/employer_benefits/{employer_benefit_id}:
    delete:
      summary: Remove an existing EmployerBenefit record from an application.
      operationId: massgov.pfml.api.applications.employer_benefit_delete
      tags:
        - Applications
      parameters:
        - name: application_id
          in: path
          schema:
            type: string
            format: uuid
            example: 5f91c12b-4d49-4eb0-b5d9-7fa0ce13eb32
          description: ID of Application to update
          required: true
        - name: employer_benefit_id
          in: path
          schema:
            type: string
            format: uuid
            example: 5f91c12b-4d49-4eb0-b5d9-7fa0ce13eb32
          description: ID of EmployerBenefit to remove
          required: true
      responses:
        "200":
          $ref: "#/components/responses/ApplicationResponse"
        "404":
          $ref: "#/components/responses/NotFound"

  /applications/{application_id}/other_incomes/{other_income_id}:
    delete:
      summary: Remove an existing OtherIncome record from an application.
      operationId: massgov.pfml.api.applications.other_income_delete
      tags:
        - Applications
      parameters:
        - name: application_id
          in: path
          schema:
            type: string
            format: uuid
            example: 5f91c12b-4d49-4eb0-b5d9-7fa0ce13eb32
          description: ID of Application to update
          required: true
        - name: other_income_id
          in: path
          schema:
            type: string
            format: uuid
            example: 5f91c12b-4d49-4eb0-b5d9-7fa0ce13eb32
          description: ID of OtherIncome to remove
          required: true
      responses:
        "200":
          $ref: "#/components/responses/ApplicationResponse"
        "404":
          $ref: "#/components/responses/NotFound"

  /applications/{application_id}/previous_leaves/{previous_leave_id}:
    delete:
      summary: Remove an existing PreviousLeave record from an application.
      operationId: massgov.pfml.api.applications.previous_leave_delete
      tags:
        - Applications
      parameters:
        - name: application_id
          in: path
          schema:
            type: string
            format: uuid
            example: 5f91c12b-4d49-4eb0-b5d9-7fa0ce13eb32
          description: ID of Application to update
          required: true
        - name: previous_leave_id
          in: path
          schema:
            type: string
            format: uuid
            example: 5f91c12b-4d49-4eb0-b5d9-7fa0ce13eb32
          description: ID of PreviousLeave to remove
          required: true
      responses:
        "200":
          $ref: "#/components/responses/ApplicationResponse"
        "404":
          $ref: "#/components/responses/NotFound"

  /financial-eligibility:
    post:
      security:
        - oauth2: []
      tags:
        - Financial Eligibility
      summary: Retrieve financial eligibility by SSN/ITIN, FEIN, leave start date, application submitted date and employment status.
      operationId: massgov.pfml.api.eligibility.handler.eligibility_post
      responses:
        "200":
          description: a successful response returns a 200 status code a financial_eligibility object.
          content:
            application/json:
              schema:
                allOf:
                  - $ref: "#/components/schemas/SuccessfulResponse"
                  - properties:
                      data:
                        $ref: "#/components/schemas/EligibilityResponse"
                example:
                  meta:
                    method: "POST"
                    resource: "/financial-eligibility"
                  status_code: 200
                  message: "success"
                  data:
                    financially_eligible: true
                    description: "Financially eligible"
                    total_wages: 55000
                    state_average_weekly_wage: 1431
                    unemployment_minimum: 5100
                    employer_average_weekly_wage: 1500
        "400":
          $ref: "#/components/responses/BadRequest"
      requestBody:
        $ref: "#/components/requestBodies/EligibilityRequest"

  /rmv-check:
    post:
      security:
        - oauth2: []
      tags:
        - ID Proofing
      summary: Perform lookup and data matching for information on RMV-issued IDs
      operationId: massgov.pfml.api.rmv_check.rmv_check_post
      requestBody:
        required: true
        content:
          application/json:
            schema:
              $ref: "#/components/schemas/RMVCheckRequest"
      responses:
        "200":
          description: Summary of the check
          content:
            application/json:
              schema:
                allOf:
                  - $ref: "#/components/schemas/SuccessfulResponse"
                  - properties:
                      data:
                        $ref: "#/components/schemas/RMVCheckResponse"
                example:
                  meta:
                    method: "POST"
                    resource: "/rmv-check"
                  status_code: 200
                  message: "success"
                  data:
                    verified: true
                    description: Verification check passed.
        "400":
          $ref: "#/components/responses/BadRequest"
        default:
          $ref: "#/components/responses/UnexpectedError"

  /notifications:
    post:
      security:
        - oauth2: []
      tags:
        - Notifications
      summary: >
        Send a notification that a document is available for a claimant to either the claimant or leave administrator.
      operationId: massgov.pfml.api.notifications.notifications_post
      responses:
        "201":
          description: a successful response returns a 201 status code and asynchronously starts the notification process.
          content:
            application/json:
              schema:
                allOf:
                  - $ref: "#/components/schemas/SuccessfulResponse"
                example:
                  meta:
                    method: "POST"
                    resource: "/notifications"
                  status_code: 201
                  message: "success"
        "400":
          $ref: "#/components/responses/BadRequest"
        "503":
          description: todo
          content:
            application/json:
              schema:
                $ref: "#/components/schemas/ErrorResponse"
      requestBody:
        $ref: "#/components/requestBodies/NotificationRequest"

  /employers/verifications:
    post:
      tags:
        - Verifications
      summary: >
        Check to see if user should be verified and create verification record
      operationId: massgov.pfml.api.verifications.verifications
      responses:
        "201":
          description: Checks verification data, and if valid, creates a verification record for a leave admin
          content:
            application/json:
              schema:
                $ref: "#/components/schemas/UserResponse"
        "400":
          $ref: "#/components/responses/BadRequest"
      requestBody:
        $ref: "#/components/requestBodies/VerificationRequest"

tags:
  - name: Test Endpoints
  - name: Users
  - name: Employees
  - name: Employers
  - name: Claims
  - name: Applications
  - name: Financial Eligibility
  - name: ID Proofing
  - name: Notifications

components:
  securitySchemes:
    jwt:
      type: http
      scheme: bearer
      bearerFormat: JWT
      x-bearerInfoFunc: massgov.pfml.api.authentication.decode_cognito_token
    oauth2:
      type: oauth2
      description: AWS Cognito OAuth2
      x-tokenInfoFunc: massgov.pfml.api.authentication.decode_cognito_token
      flows:
        clientCredentials:
          tokenUrl: /api/v1/oauth2/token
          scopes: {}

  requestBodies:
    UserUpdateRequest:
      content:
        application/json:
          schema:
            $ref: "#/components/schemas/UserUpdateRequest"
      required: true
    EmployeeSearchRequest:
      content:
        application/json:
          schema:
            $ref: "#/components/schemas/EmployeeSearchRequest"
      required: true
    EmployeeUpdateRequest:
      content:
        application/json:
          schema:
            $ref: "#/components/schemas/EmployeeUpdateRequest"
      required: true
    EmployerClaimRequestBody:
      content:
        application/json:
          schema:
            $ref: "#/components/schemas/EmployerClaimRequestBody"
      required: true
    ApplicationRequestBody:
      content:
        application/json:
          schema:
            $ref: "#/components/schemas/ApplicationRequestBody"
      required: true
    EligibilityRequest:
      content:
        application/json:
          schema:
            $ref: "#/components/schemas/EligibilityRequest"
      required: true
    NotificationRequest:
      content:
        application/json:
          schema:
            $ref: "#/components/schemas/NotificationRequest"
      required: true
    VerificationRequest:
      content:
        application/json:
          schema:
            $ref: "#/components/schemas/VerificationRequest"
      required: true
    PaymentPreferenceRequestBody:
      content:
        application/json:
          schema:
            $ref: "#/components/schemas/PaymentPreferenceRequestBody"
      required: true
    EmployerAddFeinRequestBody:
      content:
        application/json:
          schema:
            $ref: "#/components/schemas/EmployerAddFeinRequestBody"

  responses:
    ApplicationResponse:
      description: Application found
      content:
        application/json:
          schema:
            $ref: "#/components/schemas/ApplicationResponse"
    ApplicationCreatedResponse:
      description: A new application successfully created
      content:
        application/json:
          schema:
            allOf:
              - $ref: "#/components/schemas/SuccessfulResponse"
              - properties:
                  data:
                    $ref: "#/components/schemas/ApplicationResponse"
    ApplicationSearchResponse:
      description: Search successful
      content:
        application/json:
          schema:
            allOf:
              - $ref: "#/components/schemas/SuccessfulResponse"
              - properties:
                  data:
                    $ref: "#/components/schemas/ApplicationSearchResults"
    NotFound:
      description: The specified resource was not found
      content:
        application/json:
          schema:
            $ref: "#/components/schemas/ErrorResponse"
    Unauthorized:
      description: Unauthorized
      content:
        application/json:
          schema:
            $ref: "#/components/schemas/ErrorResponse"
    BadRequest:
      description: There was a problem with your request
      content:
        application/json:
          schema:
            $ref: "#/components/schemas/ErrorResponse"
    ValidationError:
      description: Error validating the object
      content:
        application/json:
          schema:
            $ref: "#/components/schemas/ErrorResponse"
    ServiceUnavailableError:
      description: The service is not available
      content:
        application/json:
          schema:
            $ref: "#/components/schemas/ErrorResponse"
    UnexpectedError:
      description: Unexpected error
      content:
        application/json:
          schema:
            $ref: "#/components/schemas/ErrorResponse"


  schemas:
    SuccessfulResponse:
      type: object
      properties:
        status_code:
          type: integer
        message:
          type: string
        meta:
          $ref: "#/components/schemas/Meta"
        data:
          oneOf:
            - type: array
            - type: object
        warnings:
          type: array
          items:
            $ref: "#/components/schemas/Issue"
      required: ["status_code"]
      additionalProperties: false

    ErrorResponse:
      type: object
      properties:
        status_code:
          type: integer
        message:
          type: string
        meta:
          $ref: "#/components/schemas/Meta"
        data:
          oneOf:
            - type: array
            - type: object
        warnings:
          type: array
          items:
            $ref: "#/components/schemas/Issue"
        errors:
          type: array
          items:
            $ref: "#/components/schemas/Issue"
      required: ["status_code", "errors"]
      additionalProperties: false

    Meta:
      type: object
      properties:
        resource:
          type: string
        method:
          type: string
        query:
          type: object
        paging:
          type: object
          properties:
            offset:
              type: integer
            limit:
              type: integer
            count:
              type: integer
            total:
              type: integer
      required: ["resource", "method"]
      additionalProperties: false

    Issue:
      type: object
      properties:
        type:
          type: string
        message:
          type: string
        rule:
          oneOf:
            - type: string
            - type: number
            - type: integer
            - type: boolean
            - type: array
            - type: object
        field:
          type: string
      additionalProperties: false

    Address:
      type: object
      properties:
        city:
          type: string
          nullable: true
          example: "Springfield"
        line_1:
          type: string
          nullable: true
          example: "742 Evergreen Terrace"
        line_2:
          type: string
          nullable: true
          example: ""
        state:
          type: string
          nullable: true
          example: "MA"
        zip:
          type: string
          nullable: true
          pattern: '^[0-9]{5}((?:-[0-9]{4})?|(?:-\*{4})?)$'
          example: "12345"

    UserResponse:
      type: object
      properties:
        user_id:
          type: string
          example: "009fa369-291b-403f-a85a-15e938c26f2f"
        auth_id:
          type: string
          format: uuid
          example: "00000000-291b-403f-a85a-15e938c26f2f"
        email_address:
          type: string
          format: email
          example: "janedoe@example.com"
        consented_to_data_sharing:
          type: boolean
          example: false
        roles:
          type: array
          items:
            $ref: "#/components/schemas/RoleResponse"
        user_leave_administrators:
          type: array
          items:
            $ref: "#/components/schemas/UserLeaveAdminResponse"

    RoleResponse:
      type: object
      additionalProperties: false
      properties:
        role_id:
          type: integer
        role_description:
          type: string

    UserLeaveAdminResponse:
      type: object
      additionalProperties: false
      properties:
        employer_id:
          type: string
          format: uuid
          example: "009fa369-291b-403f-a85a-15e938c26f2f"
        employer_fein:
          type: string
          example: "41-9904348"
        employer_dba:
          type: string
          example: "The Super Store"
        verified:
          type: boolean

    UserCreateRequest:
      type: object
      properties:
        email_address:
          type: string
          nullable: true
          format: email
          example: foo@example.com
        password:
          type: string
          nullable: true
          example: N~4Hq3>amXJ$
        role:
          type: object
          properties:
            role_description:
              description: Type of user account to be created
              type: string
              enum:
                - Claimant
                - Employer
              example: Employer
        user_leave_administrator:
          type: object
          nullable: true
          properties:
            employer_fein:
              $ref: "#/components/schemas/Fein"
              nullable: true

    UserUpdateRequest:
      type: object
      additionalProperties: false
      properties:
        consented_to_data_sharing:
          type: boolean
          example: true
        role:
          type: object
          properties:
            role_description:
              description: Role type to request the user be updated to
              type: string
              enum:
                - Employer
              example: Employer
        user_leave_administrator:
          type: object
          nullable: true
          properties:
            employer_fein:
              $ref: "#/components/schemas/Fein"
              nullable: true

    EmployeeUpdateRequest:
      type: object
      properties:
        first_name:
          type: string
          example: "Jane"
          nullable: false
          minLength: 1
        middle_name:
          type: string
          example: "Alice"
          nullable: false
          minLength: 1
        last_name:
          type: string
          example: "Doe"
          nullable: false
          minLength: 1
        email_address:
          type: string
          format: email
          example: "j.a.doe@gmail.com"
          nullable: false
          minLength: 1

    EmployeeSearchRequest:
      type: object
      properties:
        first_name:
          type: string
          example: "Jane"
        middle_name:
          type: string
          example: "Alice"
        last_name:
          type: string
          example: "Doe"
        tax_identifier_last4:
          type: string
          example: "1234"
      required: ["first_name", "last_name", "tax_identifier_last4"]

    EmployeeErrorResponse:
      type: object

    EmployeeResponse:
      type: object
      properties:
        employee_id:
          type: string
          format: uuid
          example: "009fa369-291b-403f-a85a-15e938c26a7b"
        first_name:
          type: string
          example: "Jane"
        middle_name:
          type: string
          nullable: true
          example: "Alice"
        other_name:
          type: string
          nullable: true
          example: "Marie"
        email_address:
          type: string
          format: email
          nullable: true
          example: "jdoe@gmail.com"
        last_name:
          type: string
          example: "Doe"
        phone_number:
          type: string
          nullable: true
          example: "123-456-7890"
        tax_identifier_last4:
          type: string
          example: "1234"
      required: ["employee_id", "tax_identifier_last4"]

    EmployerClaimRequestBody:
      type: object
      properties:
        employer_benefits:
          type: array
          items:
            $ref: "#/components/schemas/EmployerBenefit"
        previous_leaves:
          type: array
          items:
            $ref: "#/components/schemas/PreviousLeave"
        has_amendments:
          type: boolean
        hours_worked_per_week:
          type: number
          nullable: true
          example: 40.5
        employer_decision:
          type: string
          enum:
            - Approve
            - Deny
            - Requires More Information
        fraud:
          type: string
          enum:
            - "Yes"
            - "No"
        comment:
          type: string
      additionalProperties: false
      required:
        - employer_benefits
        - previous_leaves
        - hours_worked_per_week

    UpdateClaimReviewResponse:
      type: object
      properties:
        claim_id:
          type: string
      additionalProperties: false
      required:
        - claim_id

    ClaimReviewResponse:
      type: object
      properties:
        date_of_birth:
          $ref: "#/components/schemas/MaskedDate"
        employer_benefits:
          type: array
          items:
            $ref: "#/components/schemas/EmployerBenefit"
        employer_dba:
          type: string
        employer_id:
          type: string
          format: uuid
        employer_fein:
          $ref: "#/components/schemas/Fein"
        fineos_absence_id:
          type: string
          example: "NTN-111-ABS-01"
        first_name:
          type: string
        hours_worked_per_week:
          type: string
        is_reviewable:
          type: boolean
        last_name:
          type: string
        leave_details:
          $ref: "#/components/schemas/EmployerLeaveDetails"
        status:
          type: string
        middle_name:
          type: string
        previous_leaves:
          type: array
          items:
            $ref: "#/components/schemas/PreviousLeave"
        residential_address:
          $ref: "#/components/schemas/Address"
        tax_identifier:
          $ref: "#/components/schemas/MaskedSsnItin"
        follow_up_date:
          $ref: "#/components/schemas/Date"
      additionalProperties: false

    PreviousLeave:
      type: object
      properties:
        previous_leave_id:
          type: string
          format: uuid
          example: "2a340cf8-6d2a-4f82-a075-73588d003f8f"
          nullable: true
        is_for_current_employer:
          type: boolean
          nullable: true
          example: true
        leave_end_date:
          $ref: "#/components/schemas/Date"
          nullable: true
        leave_start_date:
          $ref: "#/components/schemas/Date"
          nullable: true
        leave_reason:
          type: string
          nullable: true
          enum:
            - Pregnancy / Maternity
            - Serious health condition
            - Care for a family member
            - Child bonding
            - Military caregiver
            - Military exigency family
            - Unknown

    ApplicationRequestBody:
      allOf:
        - type: object
          properties:
            application_nickname:
              type: string
              nullable: true
              example: "My bonding leave request"
            employee_ssn:
              $ref: "#/components/schemas/SsnItin"
              nullable: true
            tax_identifier:
              $ref: "#/components/schemas/SsnItin"
              nullable: true
            employer_fein:
              $ref: "#/components/schemas/Fein"
              nullable: true
            hours_worked_per_week:
              type: number
              nullable: true
              example: 40.5
            first_name:
              type: string
              nullable: true
              example: "John"
            middle_name:
              type: string
              nullable: true
              example: "Jake"
            last_name:
              type: string
              nullable: true
              example: "Doe"
            date_of_birth:
              $ref: "#/components/schemas/DateOrMaskedDate"
              nullable: true
            has_mailing_address:
              type: boolean
              nullable: true
              example: false
            mailing_address:
              $ref: "#/components/schemas/Address"
              nullable: true
            residential_address:
              $ref: "#/components/schemas/Address"
              nullable: true
            has_continuous_leave_periods:
              type: boolean
              nullable: true
              example: true
            has_employer_benefits:
              type: boolean
              nullable: true
              example: true
            has_intermittent_leave_periods:
              type: boolean
              nullable: true
              example: true
            has_other_incomes:
              type: boolean
              nullable: true
              example: true
            other_incomes_awaiting_approval:
              type: boolean
              nullable: true
              example: false
            has_reduced_schedule_leave_periods:
              type: boolean
              nullable: true
              example: true
            has_state_id:
              type: boolean
              nullable: true
              example: true
            mass_id:
              $ref: "#/components/schemas/MassId"
              nullable: true
            employment_status:
              type: string
              nullable: true
              enum:
                - Employed
                - Unemployed
                - Self-Employed
              example: "Employed"
            occupation:
              type: string
              nullable: true
              enum:
                - Sales Clerk
                - Administrative
                - Engineer
                - Health Care
              example: "Sales Clerk"
            leave_details:
              $ref: "#/components/schemas/ApplicationLeaveDetails"
            work_pattern:
              $ref: "#/components/schemas/WorkPattern"
              nullable: true
            employer_benefits:
              nullable: true
              type: array
              items:
                $ref: "#/components/schemas/EmployerBenefit"
              maxItems: 3
            other_incomes:
              nullable: true
              type: array
              items:
                $ref: "#/components/schemas/OtherIncome"
              maxItems: 3
            phone:
              $ref: "#/components/schemas/Phone"
            has_previous_leaves:
              type: boolean
              nullable: true
              example: false
            previous_leaves:
              nullable: true
              type: array
              items:
                $ref: "#/components/schemas/PreviousLeave"
              maxItems: 6
        - type: object
          properties:
            employee_ssn:
              deprecated: true
              description: "`tax_identifier` is the preferred field for this information"
              nullable: true
            tax_identifier:
              nullable: true
            employer_fein:
              nullable: true
            date_of_birth:
              nullable: true
            mass_id:
              nullable: true

    ApplicationResponse:
      type: object
      properties:
        application_nickname:
          type: string
          example: "My bonding leave request"
          nullable: true
        application_id:
          type: string
          format: uuid
          example: "2a340cf8-6d2a-4f82-a075-73588d003f8f"
        fineos_absence_id:
          type: string
          example: "NTN-111-ABS-01"
        tax_identifier:
          $ref: "#/components/schemas/MaskedSsnItin"
          nullable: true
        employer_id:
          type: string
          format: uuid
          example: "2f0f58a0-fcad-465b-b474-ee6c961cd6e3"
          nullable: true
        employer_fein:
          type: string
          nullable: true
          example: "41-9904348"
        first_name:
          type: string
          example: "John"
          nullable: true
        middle_name:
          type: string
          example: "Jake"
          nullable: true
        last_name:
          type: string
          example: "Doe"
          nullable: true
        date_of_birth:
          nullable: true
          $ref: "#/components/schemas/MaskedDate"
        has_continuous_leave_periods:
          type: boolean
          nullable: true
          example: true
        has_employer_benefits:
          type: boolean
          nullable: true
          example: true
        has_intermittent_leave_periods:
          type: boolean
          nullable: true
          example: true
        has_reduced_schedule_leave_periods:
          type: boolean
          nullable: true
          example: true
        has_other_incomes:
          type: boolean
          nullable: true
          example: true
        has_submitted_payment_preference:
          type: boolean
          nullable: true
          example: true
        other_incomes_awaiting_approval:
          type: boolean
          nullable: true
          example: true
        has_state_id:
          type: boolean
          nullable: true
          example: true
        has_mailing_address:
          type: boolean
          nullable: true
          example: false
        mailing_address:
          $ref: "#/components/schemas/Address"
          nullable: true
        residential_address:
          $ref: "#/components/schemas/Address"
          nullable: true
        mass_id:
          type: string
          nullable: true
          example: "*********"
        employment_status:
          type: string
          enum:
            - Employed
            - Unemployed
            - Self-Employed
          example: "Employed"
          nullable: true
        occupation:
          type: string
          enum:
            - Sales Clerk
            - Administrative
            - Engineer
            - Health Care
          example: "Sales Clerk"
          nullable: true
        hours_worked_per_week:
          type: number
          nullable: true
          example: 40.5
        leave_details:
          $ref: "#/components/schemas/ApplicationLeaveDetails"
          nullable: true
        payment_preference:
          type: object
          items:
            $ref: "#/components/schemas/PaymentPreference"
          nullable: true
        work_pattern:
          $ref: "#/components/schemas/WorkPattern"
          nullable: true
        employer_benefits:
          type: array
          items:
            $ref: "#/components/schemas/EmployerBenefit"
          nullable: true
        other_incomes:
          type: array
          items:
            $ref: "#/components/schemas/OtherIncome"
          nullable: true
        updated_time:
          type: string
          format: date-time
          example: "2020-06-26T01:02:03.967736+00:00"
        status:
          type: string
          description: |
            The current application status.

            * `Started` - is started and in progress.
            * `Submitted` - is successfully stored in the claims processing system.
            * `Completed` - is marked complete and has been submitted by the user.
          enum:
            - Started
            - Submitted
            - Completed
          example: "Started"
        phone:
          $ref: "#/components/schemas/MaskedPhone"
        has_previous_leaves:
          type: boolean
          nullable: true
          example: false
        previous_leaves:
          type: array
          items:
            $ref: "#/components/schemas/PreviousLeave"

    DocumentUploadRequest:
      type: object
      properties:
        document_type:
          type: string
          enum:
            - Passport
            - Driver's License Mass
            - Driver's License Other State
            - Identification Proof
            - State managed Paid Leave Confirmation
            - Approval Notice
            - Request for More information
            - Denial Notice
          example: "Passport"
        name:
          type: string
          example: "passport.png"
        description:
          type: string
          example: "Jane Smith Passport"
        mark_evidence_received:
          type: boolean
          example: false
        file:
          type: string
          format: binary
          nullable: false
      required:
        - document_type
        - file
      additionalProperties: false

    WithholdingResponse:
      type: object
      properties:
        filing_period:
          format: date
          example: "1970-06-01"

    EmployerResponse:
      type: object
      properties:
        employer_dba:
          type: string
        employer_fein:
          type: string

    ClaimResponse:
      type: object
      properties:
        employer:
          $ref: "#/components/schemas/EmployerResponse"
        employee:
          $ref: "#/components/schemas/EmployeeResponse"
        fineos_absence_id:
          format: string
          example: "NTN-01-ABS-01"
        fineos_notification_id:
          format: string
          example: "NTN-01"
        absence_period_start_date:
          format: date
          example: "1970-06-01"
        absence_period_end_date:
          format: date
          example: "1970-06-01"
        fineos_absence_status:
          format: string
        claim_type:
          format: string
        created_at:
          format: date

    ClaimsResponse:
      type: array
      items:
        $ref: "#/components/schemas/ClaimResponse"

    EmployerAddFeinResponse:
      type: object
      properties:
        employer_id:
          type: string
          format: uuid
          example: "fabd09ed-0ea9-4091-843e-2e37d2c61482"
        employer_fein:
          type: string
          example: "12-3456789"
        employer_dba:
          type: string

    ClaimDocumentResponse:
      type: object
      properties:
        created_at:
          format: date
          example: "1970-06-01"
        document_type:
          type: string
          enum:
            - State managed Paid Leave Confirmation
            - Approval Notice
            - Request for More information
            - Denial Notice
            - Employer Response Additional Documentation
          example: "Denial Notice"
        content_type:
          type: string
          example: "image/png"
        fineos_document_id:
          type: string
          example: "1234"
        name:
          type: string
          example: "passport.png"
        description:
          type: string
          example: "Jane Smith Passport"
      required:
        - created_at
        - document_type
        - content_type
        - fineos_document_id
        - name
        - description
      additionalProperties: false

    DocumentResponse:
      type: object
      properties:
        user_id:
          type: string
          format: uuid
          example: "fabd09ed-0ea9-4091-843e-2e37d2c61482"
        application_id:
          type: string
          format: uuid
          example: "fdc23456-c8fa-48bf-89a1-5c7c6a3af164"
        created_at:
          format: date
          example: "1970-06-01"
        document_type:
          type: string
          enum:
            - Passport
            - Driver's License Mass
            - Driver's License Other State
            - Identification Proof
            - State managed Paid Leave Confirmation
          example: "Passport"
        content_type:
          type: string
          example: "image/png"
        fineos_document_id:
          type: string
          example: "1234"
        name:
          type: string
          example: "passport.png"
        description:
          type: string
          example: "Jane Smith Passport"
      required:
        - user_id
        - application_id
        - created_at
        - document_type
        - content_type
        - fineos_document_id
        - name
        - description
      additionalProperties: false

    PaymentPreferenceRequestBody:
      type: object
      properties:
        payment_preference:
          nullable: false
          $ref: "#/components/schemas/PaymentPreference"

    EmployerAddFeinRequestBody:
      type: object
      properties:
        employer_fein:
          type: string
          example: "12-3456789"
          nullable: false

    EligibilityRequest:
      type: object
      properties:
        tax_identifier:
          nullable: false
          required: true
          $ref: "#/components/schemas/SsnItin"
        employer_fein:
          nullable: false
          $ref: "#/components/schemas/Fein"
        leave_start_date:
          nullable: false
          $ref: "#/components/schemas/Date"
        application_submitted_date:
          nullable: false
          $ref: "#/components/schemas/Date"
        employment_status:
          type: string
          enum:
            - Employed
            - Unemployed
            - Self-Employed
          example: "Employed"
          nullable: false
      required:
        - tax_identifier
        - employer_fein
        - leave_start_date
        - application_submitted_date
        - employment_status

    EligibilityResponse:
      type: object
      properties:
        financially_eligible:
          type: boolean
          example: false
        description:
          type: string
          example: "Claimant wages under minimum"
        total_wages:
          type: number
          example: 75000
        state_average_weekly_wage:
          type: integer
          example: 1431
        unemployment_minimum:
          type: integer
          example: 5100
        employer_average_weekly_wage:
          type: number
          example: 1500
      required:
        - financially_eligible
        - description

    EmployerLeaveDetails:
      type: object
      properties:
        reason:
          type: string
          nullable: true
        continuous_leave_periods:
          $ref: "#/components/schemas/EmployerContinuousLeavePeriods"
        intermittent_leave_periods:
          $ref: "#/components/schemas/EmployerIntermittentLeavePeriods"
        reduced_schedule_leave_periods:
          $ref: "#/components/schemas/EmployerReducedScheduleLeavePeriods"

    EmployerContinuousLeavePeriods:
      type: object
      properties:
        start_date:
          $ref: "#/components/schemas/Date"
        end_date:
          $ref: "#/components/schemas/Date"

    EmployerIntermittentLeavePeriods:
      type: object
      properties:
        start_date:
          $ref: "#/components/schemas/Date"
        end_date:
          $ref: "#/components/schemas/Date"
        frequency:
          type: integer
          nullable: true
          example: 4
        frequency_interval:
          type: integer
          nullable: true
          example: 2
        frequency_interval_basis:
          type: string
          nullable: true
          enum:
            - Days
            - Weeks
            - Months
          example: "Weeks"
        duration:
          type: integer
          nullable: true
          example: 2
        duration_basis:
          type: string
          nullable: true
          enum:
            - Minutes
            - Hours
            - Days
          example: "Days"

    EmployerReducedScheduleLeavePeriods:
      type: object
      properties:
        start_date:
          $ref: "#/components/schemas/Date"
        end_date:
          $ref: "#/components/schemas/Date"


    ApplicationLeaveDetails:
      type: object
      description:
        Remove existing leave periods by including the key of the relevant type of leave period
        and an empty array or null value.
      properties:
        reason:
          type: string
          nullable: true
          enum:
            - Pregnancy/Maternity
            - Child Bonding
            - Serious Health Condition - Employee
            - Care for a Family Member
          example: "Child Bonding"
        reason_qualifier:
          type: string
          nullable: true
          enum:
            - Newborn
            - Adoption
            - Foster Care
          example: "Newborn"
        reduced_schedule_leave_periods:
          type: array
          nullable: true
          items:
            $ref: "#/components/schemas/ReducedScheduleLeavePeriods"
        continuous_leave_periods:
          type: array
          nullable: true
          items:
            $ref: "#/components/schemas/ContinuousLeavePeriods"
        intermittent_leave_periods:
          type: array
          nullable: true
          items:
            $ref: "#/components/schemas/IntermittentLeavePeriods"
        caring_leave_metadata:
          $ref: "#/components/schemas/CaringLeaveMetadata"
        pregnant_or_recent_birth:
          type: boolean
          nullable: true
          example: true
        child_birth_date:
          nullable: true
          $ref: "#/components/schemas/DateOrMaskedDate"
        child_placement_date:
          nullable: true
          $ref: "#/components/schemas/DateOrMaskedDate"
        has_future_child_date:
          type: boolean
          nullable: true
          example: true
        employer_notified:
          type: boolean
          nullable: true
          example: true
        employer_notification_date:
          nullable: true
          $ref: "#/components/schemas/Date"
        employer_notification_method:
          type: string
          nullable: true
          enum:
            - In Writing
            - In Person
            - By Telephone
            - Other
          example: "In Writing"

    ReducedScheduleLeavePeriods:
      type: object
      properties:
        leave_period_id:
          type: string
          format: uuid
          nullable: true
        start_date:
          nullable: true
          $ref: "#/components/schemas/Date"
        end_date:
          nullable: true
          $ref: "#/components/schemas/Date"
        thursday_off_minutes:
          type: integer
          minimum: 0
          nullable: true
          example: 90
        friday_off_minutes:
          type: integer
          minimum: 0
          nullable: true
          example: 90
        saturday_off_minutes:
          type: integer
          minimum: 0
          nullable: true
          example: 90
        sunday_off_minutes:
          type: integer
          minimum: 0
          nullable: true
          example: 90
        monday_off_minutes:
          type: integer
          minimum: 0
          nullable: true
          example: 90
        tuesday_off_minutes:
          type: integer
          minimum: 0
          nullable: true
          example: 90
        wednesday_off_minutes:
          type: integer
          minimum: 0
          nullable: true
          example: 90

    ContinuousLeavePeriods:
      type: object
      properties:
        leave_period_id:
          type: string
          format: uuid
          nullable: true
        start_date:
          nullable: true
          $ref: "#/components/schemas/Date"
        end_date:
          nullable: true
          $ref: "#/components/schemas/Date"
        last_day_worked:
          nullable: true
          $ref: "#/components/schemas/Date"
        expected_return_to_work_date:
          nullable: true
          $ref: "#/components/schemas/Date"
        start_date_full_day:
          type: boolean
          nullable: true
          example: true
        start_date_off_hours:
          type: integer
          nullable: true
          example: 0
        start_date_off_minutes:
          type: integer
          nullable: true
          example: 0
        end_date_off_hours:
          type: integer
          nullable: true
          example: 0
        end_date_off_minutes:
          type: integer
          nullable: true
          example: 0
        end_date_full_day:
          type: boolean
          nullable: true
          example: true

    IntermittentLeavePeriods:
      type: object
      properties:
        leave_period_id:
          type: string
          format: uuid
          nullable: true
        start_date:
          nullable: true
          $ref: "#/components/schemas/Date"
        end_date:
          nullable: true
          $ref: "#/components/schemas/Date"
        frequency:
          type: integer
          nullable: true
          example: 4
        frequency_interval:
          type: integer
          nullable: true
          example: 2
        frequency_interval_basis:
          type: string
          nullable: true
          enum:
            - Days
            - Weeks
            - Months
          example: "Weeks"
        duration:
          type: integer
          nullable: true
          example: 2
        duration_basis:
          type: string
          nullable: true
          enum:
            - Minutes
            - Hours
            - Days
          example: "Days"

    PaymentPreference:
      type: object
      properties:
        payment_method:
          type: string
          nullable: true
          enum:
            - Elec Funds Transfer
            - Check
            - Debit
          example: "Elec Funds Transfer"
        account_number:
          type: string
          nullable: true
          minLength: 6
          maxLength: 17
          example: "1234567"
        routing_number:
          nullable: true
          $ref: "#/components/schemas/RoutingNbr"
        bank_account_type:
          type: string
          nullable: true
          enum:
            - Checking
            - Savings
          example: "Checking"

    WorkPattern:
      type: object
      properties:
        work_pattern_type:
          type: string
          enum:
            - Fixed
            - Rotating
            - Variable
          nullable: true
        work_week_starts:
          $ref: "#/components/schemas/DayOfWeek"
          nullable: true
        pattern_start_date:
          $ref: "#/components/schemas/Date"
          nullable: true
        work_pattern_days:
          type: array
          maxItems: 7
          items:
            $ref: "#/components/schemas/WorkPatternDay"
          nullable: true

    WorkPatternDay:
      type: object
      properties:
        day_of_week:
          $ref: "#/components/schemas/DayOfWeek"
        week_number:
          type: integer
          minimum: 1
          maximum: 4
        minutes:
          type: integer
          minimum: 0
          nullable: true

    EmployerBenefit:
      type: object
      properties:
        employer_benefit_id:
          type: string
          format: uuid
          nullable: true
        benefit_start_date:
          $ref: "#/components/schemas/Date"
          nullable: true
        benefit_end_date:
          $ref: "#/components/schemas/Date"
          nullable: true
        benefit_amount_dollars:
          type: number
          nullable: true
          example: 400
        benefit_amount_frequency:
          type: string
          nullable: true
          enum:
            - Per Day
            - Per Week
            - Per Month
            - In Total
            - Unknown
          example: "Per Month"
        benefit_type:
          type: string
          nullable: true
          enum:
            - Accrued paid leave
            - Short-term disability insurance
            - Permanent disability insurance
            - Family or medical leave insurance
            - Unknown


    OtherIncome:
      type: object
      properties:
        other_income_id:
          type: string
          format: uuid
          nullable: true
        income_start_date:
          $ref: "#/components/schemas/Date"
          nullable: true
        income_end_date:
          $ref: "#/components/schemas/Date"
          nullable: true
        income_amount_dollars:
          type: number
          nullable: true
          example: 700
        income_amount_frequency:
          type: string
          nullable: true
          enum:
            - Per Day
            - Per Week
            - Per Month
            - In Total
          example: "Per Month"
        income_type:
          type: string
          nullable: true
          enum:
            - Workers Compensation
            - Unemployment Insurance
            - SSDI
            - Disability benefits under Gov't retirement plan
            - Jones Act benefits
            - Railroad Retirement benefits
            - Earnings from another employment/self-employment
          example: "SSDI"

    ApplicationSearchResults:
      type: array
      items:
        $ref: "#/components/schemas/ApplicationResponse"

    RMVCheckRequest:
      allOf:
        - type: object
          additionalProperties: false
          properties:
            absence_case_id:
              title: Absence Case ID
              description:
                FINEOS ID for the case the check is being performed for.
              type: string
            date_of_birth:
              $ref: "#/components/schemas/Date"
            first_name:
              title: First Name
              description:
                This must match _exactly_ with what is on record with the RMV to
                be verified. This might be relevant because the RMV uses a
                restricted character set of `[a-zA-Z \-']` for names.
              type: string
              example: Jane
            last_name:
              title: Last Name
              description:
                This must match _exactly_ with what is on record with the RMV to
                be verified. This might be relevant because the RMV uses a
                restricted character set of `[a-zA-Z \-']` for names.
              type: string
              example: Doe
            mass_id_number:
              $ref: "#/components/schemas/MassId"
            residential_address_city:
              title: Residential Address - City
              type: string
              example: Boston
            residential_address_line_1:
              title: Residential Address - Line 1
              type: string
              example: 123 Main St.
            residential_address_line_2:
              title: Residential Address - Line 2
              type: string
              nullable: true
              example: Apt. 123
            residential_address_zip_code:
              title: Residential Address - Zip Code
              description:
                Accepts ZIP and ZIP+4 formats. Only first five characters are
                relevant for check.
              type: string
              pattern: ^\d{5}(-\d{4})?$
              example: "12345"
            ssn_last_4:
              title: SSN Last 4
              description:
                Last four characters of a Social Security Number.
              type: string
              pattern: ^\d{4}$
              example: "9999"
          required:
            - first_name
            - last_name
            - date_of_birth
            - ssn_last_4
            - mass_id_number
            - residential_address_line_1
            - residential_address_city
            - residential_address_zip_code
            - absence_case_id
        - type: object
          properties:
            mass_id_number:
              title: Massachusetts-issued ID number
              description: The ID number of a Mass ID or Massachusetts driver's license.

    RMVCheckResponse:
      type: object
      properties:
        verified:
          title: Verified
          description: Indicates if all data points were successfully verified.
          type: boolean
        description:
          title: Description
          description: Human-readable description of the verification result.
          type: string
      required:
        - verified
        - description

    NotificationRecipient:
      type: object
      properties:
        first_name:
          type: string
          example: "Jane"
          description: "Required if and only if recipient_type is Claimant"
        last_name:
          type: string
          example: "Doe"
          description: "Required if and only if recipient_type is Claimant"
        full_name:
          type: string
          example: "Jane Doe"
          description: "Required if and only if recipient_type is Leave Administrator"
        contact_id:
          type: string
          example: "11"
          description: "The contact ID of the recipient, only required if recipient type is a Leave Adminstrator"
        email_address:
          type: string
          format: email
          example: "j.a.doe@gmail.com"
          nullable: false
          minLength: 1


    NotificationClaimant:
      type: object
      properties:
        first_name:
          type: string
          example: "John"
          nullable: false
          minLength: 1
        last_name:
          type: string
          example: "Smith"
          nullable: false
          minLength: 1
        date_of_birth:
          $ref: "#/components/schemas/Date"
          nullable: false
        customer_id:
          type: string
          example: "1234"
          nullable: false

    NotificationRequest:
      type: object
      properties:
        absence_case_id:
          title: Absence Case ID
          description: FINEOS ID for the case the notification is related to.
          type: string
          example: NTN-111-ABS-01
          minLength: 1
        fein:
          type: string
          example: "41-9904348"
        organization_name:
          type: string
          example: "Wayne Enterprises"
        document_type:
          title: Document Type
          description: The type of document that is available to view.
          type: string
          example: Legal Notice
        trigger:
          title: Trigger
          description: The claim state that triggered the notification.
          type: string
          example: claim.approved
        source:
          title: Source
          description: The source of the claim application. Can be either Self-Service or Call Center.
          type: string
          example: Self-Service
          enum:
            - Self-Service
            - Call Center
        recipient_type:
          title: Recipient Type
          description: Who is receiving the notification/what type of person is in the recipients list. Can be either Claimant or Leave Administrator.
          type: string
          example: Leave Administrator
          enum:
            - Claimant
            - Leave Administrator
        recipients:
          type: array
          description: Who to send the notification to.
          items:
            $ref: "#/components/schemas/NotificationRecipient"
        claimant_info:
          $ref: "#/components/schemas/NotificationClaimant"

      required:
        - absence_case_id
        - trigger
        - source
        - recipient_type
        - recipients
        - claimant_info
        - fein
        - organization_name

    VerificationRequest:
      type: object
      properties:
        employer_id:
          type: string
          format: uuid
          example: 5f91c12b-4d49-4eb0-b5d9-7fa0ce13eb32
        withholding_amount:
          type: number
          example: 100
        withholding_quarter:
          type: string
          format: date
          example: "1970-06-01"
      required:
        - employer_id
        - withholding_amount
        - withholding_quarter

    SsnItin:
      type: string
      example: "000-00-0000"
      pattern: '^[\d|\*]{3}-[\d|\*]{2}-\d{4}$'

    MaskedSsnItin:
      type: string
      example: "***-**-1234"
      pattern: '^\*{3}-\*{2}-\d{4}$'

    Fein:
      type: string
      example: "00-0000000"
      pattern: '^\d{2}-\d{7}$'

    MassId:
      type: string
      example: "S99988801"
      pattern: '^(\d{9}|S(\d{8}|A\d{7})|(\*{9}))$'

    RoutingNbr:
      type: string
      example: "031111111"
      pattern: '^((0[0-9])|(1[0-2])|(2[1-9])|(3[0-2])|(6[1-9])|(7[0-2])|80)([0-9]{7})$|(\*{9})$'

    Uuid:
      type: string
      example: "009fa369-291b-403f-a85a-15e938c26f2f"
      format: uuid

    Date:
      type: string
      example: '1970-01-01'
      format: date

    MaskedDate:
      type: string
      example: '****-01-01'
      pattern: '\*\*\*\*-[0-9]{2}-[0-9]{2}'

    DateOrMaskedDate:
      type: string
      example: '1970-01-01'
      format: maskable_date

    DayOfWeek:
      type: string
      enum:
        - Sunday
        - Monday
        - Tuesday
        - Wednesday
        - Thursday
        - Friday
        - Saturday

    Phone:
      type: object
      properties:
        int_code:
          type: string
          example: "1"
          pattern: "^[0-9]{1,3}"
          nullable: true
        phone_number:
          type: string
          example: "224-705-2345"
          pattern: '^([0-9]|\*){3}\-([0-9]|\*){3}\-[0-9]{4}$'
          nullable: true
        phone_type:
          type: string
          nullable: true
          enum:
            - Cell
            - Fax
            - Phone

    MaskedPhone:
      type: object
      properties:
        int_code:
          type: string
          example: "1"
          pattern: "^[0-9]{1,3}"
        phone_number:
          type: string
          example: "***-***-1234"
          pattern: '^\*{3}\-\*{3}\-[0-9]{4}$'
        phone_type:
          type: string
          enum:
            - Cell
            - Fax
            - Phone
    CaringLeaveMetadata:
      type: object
      properties:
        family_member_first_name:
          type: string
          example: "Jane"
          nullable: true
        family_member_middle_name:
          type: string
          example: "Alice"
          nullable: true
        family_member_last_name:
          type: string
          example: "Doe"
          nullable: true
        family_member_date_of_birth:
          $ref: "#/components/schemas/DateOrMaskedDate"
          nullable: true
        relationship_to_caregiver:
          type: string
          nullable: true
          enum:
            - Parent
            - Child
            - Grandparent
            - Grandchild
            - Other Family Member
            - Service Member
            - Inlaw
            - Sibling - Brother/Sister
            - Other
            - Spouse<|MERGE_RESOLUTION|>--- conflicted
+++ resolved
@@ -52,10 +52,6 @@
           application/json:
             schema:
               $ref: "#/components/schemas/UserCreateRequest"
-<<<<<<< HEAD
-
-=======
->>>>>>> 9760bf93
   /users/{user_id}:
     get:
       tags:
