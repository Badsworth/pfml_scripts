openapi: 3.0.3
info:
  title: Paid Leave API
  description: An API for managing leave within Massachusetts Paid Family and Medical Leave.
  version: "2022-01-06"

servers:
  - url: /v1
    description: Development server

security:
  - jwt: [] # JWT authentication option

paths:
  /status:
    get:
      security:
        - {} # no authentication option
      tags:
        - Test Endpoints
      summary: Get the API status
      operationId: massgov.pfml.api.status.status_get
      responses:
        "200":
          description: A successful request returns a 200 status code and a user object.
          content:
            application/json:
              schema:
                $ref: "#/components/schemas/SuccessfulResponse"
        "503":
          $ref: "#/components/responses/ServiceUnavailableError"

  /flags:
    get:
      security:
        - {} # no authentication option
      tags:
        - Feature Flags
      summary: Get feature flags
      operationId: massgov.pfml.api.flags.flags_get
      responses:
        "200":
          description: A successful request returns a 200 status code and list of flags.
          content:
            application/json:
              schema:
                $ref: "#/components/schemas/FlagsResponse"
        "503":
          $ref: "#/components/responses/ServiceUnavailableError"
  /flags/{name}:
    get:
      security:
        - {} # no authentication option
      tags:
        - Feature Flags
      summary: Get a feature flag
      operationId: massgov.pfml.api.flags.flag_get
      parameters:
        - name: name
          in: path
          schema:
            type: string
          description: Name of the flag to get
          required: true
      responses:
        "200":
          description: A successful request returns a 200 status code and one flag.
          content:
            application/json:
              schema:
                $ref: "#/components/schemas/Flag"
        "503":
          $ref: "#/components/responses/ServiceUnavailableError"
  /users:
    post:
      security:
        - {} # no authentication option
      tags:
        - Users
      summary: Create a User account
      operationId: massgov.pfml.api.users.users_post
      responses:
        "201":
          description: User account was created.
          content:
            application/json:
              schema:
                $ref: "#/components/schemas/UserResponse"
        "400":
          $ref: "#/components/responses/BadRequest"
      requestBody:
        content:
          application/json:
            schema:
              $ref: "#/components/schemas/UserCreateRequest"

  /roles:
    delete:
      tags:
        - Roles
        - Users
      summary: Remove a role from a user
      operationId: massgov.pfml.api.roles.roles_users_delete
      responses:
        "200":
          description: Role deleted without issue
          content:
            application/json:
              schema:
                $ref: "#/components/schemas/SuccessfulResponse"
        "400":
          $ref: "#/components/responses/BadRequest"
        "404":
          $ref: "#/components/responses/NotFound"
      requestBody:
        $ref: "#/components/requestBodies/RoleUserDeleteRequest"

  /users/{user_id}/convert_employer:
    post:
      tags:
        - Users
      summary: Convert a User account to an employer role
      operationId: massgov.pfml.api.users.users_convert_employer
      parameters:
        - name: user_id
          in: path
          schema:
            type: string
          description: ID of User to update
          required: true
      responses:
        "201":
          description: User converted without errors
          content:
            application/json:
              schema:
                $ref: "#/components/schemas/UserResponse"
        "400":
          $ref: "#/components/responses/BadRequest"
        "404":
          $ref: "#/components/responses/NotFound"
      requestBody:
        $ref: '#/components/requestBodies/EmployerAddFeinRequestBody'

  /users/{user_id}:
    get:
      tags:
        - Users
      summary: Retrieve a User account
      operationId: massgov.pfml.api.users.users_get
      parameters:
        - name: user_id
          in: path
          schema:
            type: string
            format: uuid
          description: ID of User to update
          required: true
      responses:
        "200":
          description: A successful request returns a 200 status code and a user object.
          content:
            application/json:
              schema:
                $ref: "#/components/schemas/UserResponse"
        "404":
          $ref: "#/components/responses/NotFound"
    patch:
      tags:
        - Users
      summary: Update a User account
      operationId: massgov.pfml.api.users.users_patch
      parameters:
        - name: user_id
          in: path
          schema:
            type: string
          description: ID of User to update
          required: true
      responses:
        "200":
          description: A successful request returns a 200 status code and a user object.
          content:
            application/json:
              schema:
                $ref: "#/components/schemas/UserResponse"
        "404":
          $ref: "#/components/responses/NotFound"
      requestBody:
        $ref: "#/components/requestBodies/UserUpdateRequest"

  /users/current:
    get:
      tags:
        - Users
      summary: >
        Retrieve the User account corresponding to the currently authenticated
        user
      operationId: massgov.pfml.api.users.users_current_get
      responses:
        "200":
          description: A successful request returns a 200 status code and a user object.
          content:
            application/json:
              schema:
                $ref: "#/components/schemas/UserResponse"

  /employees/{employee_id}:
    get:
      security:
        - jwt: []
        - oauth2: []
          agent-id: []
      tags:
        - Employees
      summary: Retrieve an Employee record
      operationId: massgov.pfml.api.employees.employees_get
      parameters:
        - name: employee_id
          in: path
          schema:
            type: string
          description: ID of Employee to retrieve
          required: true
      responses:
        "200":
          description: A successful request returns a 200 status code and an employee object.
          content:
            application/json:
              schema:
                allOf:
                  - $ref: "#/components/schemas/SuccessfulResponse"
                  - properties:
                      data:
                        $ref: "#/components/schemas/EmployeeResponse"
        "404":
          description: An unsuccessful request returns a 404 status code for employees that are not found.
          content:
            application/json:
              schema:
                $ref: "#/components/schemas/EmployeeErrorResponse"
    patch:
      tags:
        - Employees
      summary: Update an Employee record, for mutable properties
      operationId: massgov.pfml.api.employees.employees_patch
      parameters:
        - name: employee_id
          in: path
          schema:
            type: string
          description: ID of Employee to update
          required: true
      responses:
        "200":
          description: A successful response returns a 200 status code and an employee object.
          content:
            application/json:
              schema:
                allOf:
                  - $ref: "#/components/schemas/SuccessfulResponse"
                  - properties:
                      data:
                        $ref: "#/components/schemas/EmployeeResponse"
        "404":
          $ref: "#/components/responses/NotFound"
      requestBody:
        $ref: "#/components/requestBodies/EmployeeUpdateRequest"

  /employees/search:
    post:
      security:
        - jwt: []
        - oauth2: []
          agent-id: []
      tags:
        - Employees
      summary: Lookup an Employee by SSN/ITIN and name
      operationId: massgov.pfml.api.employees.employees_search
      responses:
        "200":
          description: A successful response returns a 200 status code and an employee object.
          content:
            application/json:
              schema:
                allOf:
                  - $ref: "#/components/schemas/SuccessfulResponse"
                  - properties:
                      data:
                        $ref: "#/components/schemas/EmployeeResponse"
        "404":
          $ref: "#/components/responses/NotFound"
      requestBody:
        $ref: "#/components/requestBodies/EmployeeSearchRequest"

  /employers/add:
    post:
      tags:
        - Employers
      summary: Add an FEIN to the logged in Leave Administrator
      operationId: massgov.pfml.api.employers.employer_add_fein
      requestBody:
        $ref: '#/components/requestBodies/EmployerAddFeinRequestBody'
      responses:
        "201":
          description: FEIN added without errors
          content:
            application/json:
              schema:
                allOf:
                  - $ref: "#/components/schemas/SuccessfulResponse"
                  - properties:
                      data:
                        $ref: "#/components/schemas/EmployerResponse"
        "400":
          $ref: "#/components/responses/BadRequest"
        "402":
          description: No verification data for FEIN
          content:
            application/json:
              schema:
                allOf:
                  - $ref: "#/components/schemas/ErrorResponse"
        "409":
          description: Duplicate employer for user
          content:
            application/json:
              schema:
                allOf:
                  - $ref: "#/components/schemas/ErrorResponse"
        "503":
          description: Error while adding FEIN
          content:
            application/json:
              schema:
                allOf:
                  - $ref: "#/components/schemas/ErrorResponse"

  /employers/withholding/{employer_id}:
    get:
      summary: Retrieves the last withholding date for the FEIN specified
      operationId: massgov.pfml.api.employers.employer_get_most_recent_withholding_dates
      tags:
        - Employers
      parameters:
        - name: employer_id
          in: path
          schema:
            type: string
            format: uuid
            example: "009fa369-291b-403f-a85a-15e938c26f2f"
          description: "ID of the employer"
          required: true
      responses:
        "200":
          description: A successful request returns a 200 status code.
          content:
            application/json:
              schema:
                allOf:
                  - $ref: '#/components/schemas/SuccessfulResponse'
                  - properties:
                      data:
                        $ref: "#/components/schemas/WithholdingResponse"
        "400":
          description: An unsuccessful request returns a 400 status code if one or more errors occurred.
          content:
            application/json:
              schema:
                $ref: "#/components/schemas/ErrorResponse"

  /claims/{fineos_absence_id}:
    get:
      summary: Retrieve a claim for a specified absence ID
      operationId: massgov.pfml.api.claims.get_claim
      tags:
        - Claims
      parameters:
        - name: fineos_absence_id
          in: path
          schema:
            type: string
            example: "NTN-00-ABS-00"
          description: "FINEOS absence ID of the claim data to be retrieved"
          required: true
      responses:
        "200":
          description: The claim information.
          content:
            application/json:
              schema:
                allOf:
                  - $ref: '#/components/schemas/SuccessfulResponse'
                  - properties:
                      data:
                        $ref: "#/components/schemas/DetailedClaimResponse"
        "400":
          description: An unsuccessful request returns a 400 status code if one or more errors occurred.
          content:
            application/json:
              schema:
                $ref: "#/components/schemas/ErrorResponse"

  /claims:
    get:
      security:
        - jwt: []
        - oauth2: []
          agent-id: []
      summary: Retrieve claims
      operationId: massgov.pfml.api.claims.get_claims
      tags:
        - Claims
      parameters:
        - $ref: "#/components/parameters/pageSize"
        - $ref: "#/components/parameters/pageOffset"
        - $ref: "#/components/parameters/orderBy"
        - $ref: "#/components/parameters/orderDirection"
        - name: employer_id
          in: query
          schema:
            type: string
            format: uuid
          description: ID of Employer to query claims for
          required: false
        - name: employee_id
          in: query
          schema:
            type: array
            items:
                type: string
                format: uuid
          description: ID(s) of Employee to query claims for
          required: false
          explode: false
        - name: "claim_status"
          in: query
          schema:
            type: string
            pattern: '[a-zA-Z0-9 ,]+'
          description: >
            claim status used to filter the request,
            single claim status or a comma seperated list of claim status (i.e claim_status="Approved,Closed"),
            the valid status are "Approved", "Closed", "Completed", "Declined", "Open requirement" and "Pending - no action".
          required: false
        - name: "search"
          in: query
          schema:
            type: string
          description: >
            A search string used to filter the request that,
            when provided, is used in a fuzzy search against the claims'
            Absence Case IDs, in addition to the employees' first, middle, and last names.
            When the string is empty, it is ignored.
          required: false
        - name: "allow_hrd"
          in: query
          schema:
            type: boolean
          description: A temporary boolean value used to allow smoke testers to see HRD dashboard
          required: false
        - name: "is_reviewable"
          in: query
          schema:
            type: string
            enum: ["yes", "no"]
          description: A string value used to check whether or not to filter claims where a review is requested for a leave admin.
        - name: "request_decision"
          in: query
          schema:
            type: string
            enum: ["approved", "denied", "withdrawn", "pending", "cancelled"]
          description: > 
            request decision used in filtering, request_decision is a status associated with an absence_period
          required: false
      responses:
        "200":
          description: The claim information.
          content:
            application/json:
              schema:
                allOf:
                  - $ref: '#/components/schemas/SuccessfulResponse'
                  - properties:
                      data:
                        $ref: "#/components/schemas/ClaimsResponse"
        "400":
          description: An unsuccessful request returns a 400 status code if one or more errors occurred.
          content:
            application/json:
              schema:
                $ref: "#/components/schemas/ErrorResponse"

  /payments:
    get:
      summary: Retrieve payments with status for a specified absence ID
      operationId: massgov.pfml.api.payments.get_payments
      tags:
        - Claims
      parameters:
        - name: absence_case_id
          in: query
          schema:
            type: string
            example: "NTN-00-ABS-00"
          description: "FINEOS absence ID of the claim associated with payment data to be retrieved"
          required: true
      responses:
        "200":
          description: The payments for this absence case.
          content:
            application/json:
              schema:
                allOf:
                  - $ref: '#/components/schemas/SuccessfulResponse'
                  - properties:
                      data:
                        $ref: '#/components/schemas/PaymentsResponse'

  /employers/claims/{fineos_absence_id}/documents/{fineos_document_id}:
    get:
      summary: Retrieve a FINEOS documents for a specified absence ID and document ID
      operationId: massgov.pfml.api.claims.employer_document_download
      tags:
        - Claims
      parameters:
        - name: fineos_absence_id
          in: path
          schema:
            type: string
            example: "NTN-00-ABS-00"
          description: "FINEOS absence ID of the claim data to be retrieved"
          required: true
        - name: fineos_document_id
          in: path
          schema:
            type: string
            example: "1111"
          description: "FINEOS document ID pertaining to the claim that will be retrieved"
          required: true
      responses:
        "200":
          description: The document stream.
          content:
            application/octet-stream:
              schema:
                type: string
                format: binary
        "400":
          description: An unsuccessful request returns a 400 status code if one or more errors occurred.
          content:
            application/json:
              schema:
                $ref: "#/components/schemas/ErrorResponse"

  /employers/claims/{fineos_absence_id}/documents:
    get:
      summary: Retrieve a list of FINEOS documents for a specified absence ID
      operationId: massgov.pfml.api.claims.employer_get_claim_documents
      tags:
        - Claims
      parameters:
        - name: fineos_absence_id
          in: path
          schema:
            type: string
            example: "NTN-00-ABS-00"
          description: "FINEOS absence ID of the claim data to be retrieved"
          required: true
      responses:
        "200":
          description: A successful request returns a 200 status code.
          content:
            application/json:
              schema:
                allOf:
                  - $ref: '#/components/schemas/SuccessfulResponse'
                  - properties:
                      data:
                        $ref: "#/components/schemas/ClaimDocumentResponse"
        "400":
          description: An unsuccessful request returns a 400 status code if one or more errors occurred.
          content:
            application/json:
              schema:
                $ref: "#/components/schemas/ErrorResponse"

  /employers/claims/{fineos_absence_id}/review:
    get:
      summary: Retrieve FINEOS claim review data for a specified absence ID
      operationId: massgov.pfml.api.claims.employer_get_claim_review
      tags:
        - Claims
      parameters:
        - name: fineos_absence_id
          in: path
          schema:
            type: string
            example: "NTN-00-ABS-00"
          description: "FINEOS absence ID of the claim data to be retrieved"
          required: true
      responses:
        "200":
          description: A successful request returns a 200 status code.
          content:
            application/json:
              schema:
                allOf:
                  - $ref: '#/components/schemas/SuccessfulResponse'
                  - properties:
                      data:
                        $ref: "#/components/schemas/ClaimReviewResponse"
        "400":
          description: An unsuccessful request returns a 400 status code if one or more errors occurred.
          content:
            application/json:
              schema:
                $ref: "#/components/schemas/ErrorResponse"
        "404":
          $ref: "#/components/responses/NotFound"
    patch:
      tags:
        - Claims
      summary: Save review claim from leave admin
      operationId: massgov.pfml.api.claims.employer_update_claim_review
      parameters:
        - name: fineos_absence_id
          in: path
          schema:
            type: string
            example: "NTN-00-ABS-00"
          description: ID of absence to update
          required: true
      responses:
        "200":
          description: A successful request returns a 200 status code and a claim object.
          content:
            application/json:
              schema:
                allOf:
                  - $ref: "#/components/schemas/SuccessfulResponse"
                  - properties:
                      data:
                        $ref: "#/components/schemas/UpdateClaimReviewResponse"
        "404":
          $ref: "#/components/responses/NotFound"
      requestBody:
        $ref: "#/components/requestBodies/EmployerClaimRequestBody"

  /applications:
    post:
      tags:
        - Applications
      summary: Create an Application
      operationId: massgov.pfml.api.applications.applications_start
      responses:
        "200":
          $ref: "#/components/responses/ApplicationCreatedResponse"
        "400":
          $ref: "#/components/responses/BadRequest"

    get:
      tags:
        - Applications
      summary: Retrieve all Applications for the specified user
      operationId: massgov.pfml.api.applications.applications_get
      responses:
        "200":
          $ref: "#/components/responses/ApplicationSearchResponse"

  /applications/{application_id}:
    get:
      tags:
        - Applications
      summary: Retrieve an Application identified by the application id
      operationId: massgov.pfml.api.applications.application_get
      parameters:
        - name: application_id
          in: path
          schema:
            type: string
            format: uuid
          description: ID of Application to retrieve
          required: true
      responses:
        "200":
          $ref: "#/components/responses/ApplicationResponse"
        "404":
          $ref: "#/components/responses/NotFound"

    patch:
      tags:
        - Applications
      summary: Update an Application
      description: >
        Supports partial update of an Application record.

        Note that array property updates are not partial, after processing the
        PATCH, the Application state will contain only the values of the array
        in the request.

        The behavior generally follows RFC 7396.

        It is expected clients will call this endpoint multiple times and with
        incomplete data as individual pieces of information is collected from
        the user. The API will review the data provided and return any pertinent
        warnings or errors.
      operationId: massgov.pfml.api.applications.applications_update
      parameters:
        - name: application_id
          in: path
          schema:
            type: string
            format: uuid
          description: ID of Application to update
          required: true
      responses:
        "200":
          description: Application updated without errors.
          content:
            application/json:
              schema:
                allOf:
                  - $ref: "#/components/schemas/SuccessfulResponse"
                  - properties:
                      data:
                        $ref: "#/components/schemas/ApplicationResponse"
        "400":
          description: An unsuccessful request returns a 400 status code if one or more errors occured, described in the error response.
          content:
            application/json:
              schema:
                $ref: "#/components/schemas/ErrorResponse"
      requestBody:
        $ref: "#/components/requestBodies/ApplicationRequestBody"

  /applications/import:
    post:
      tags:
        - Applications
      summary: >
        Creates a new application in the PFML database from a FINEOS application that was created through the
        contact center.
      operationId: massgov.pfml.api.applications.applications_import
      responses:
        "201":
          $ref: "#/components/responses/ApplicationImportedResponse"
        "400":
          $ref: "#/components/responses/BadRequest"
        "404":
          description: Application with requested absence_case_id was not found.
          content:
            application/json:
              schema:
                $ref: "#/components/schemas/ErrorResponse"
        "503":
          description: Application could not be completed in Claims Processing System.
          content:
            application/json:
              schema:
                allOf:
                  - $ref: "#/components/schemas/ErrorResponse"
                  - properties:
                      data:
                        $ref: "#/components/schemas/ApplicationResponse"
      requestBody:
        $ref: '#/components/requestBodies/ApplicationImportRequestBody'


  /applications/{application_id}/submit_application:
    post:
      tags:
        - Applications
      summary: >
        Submit the first part of the application to the Claims Processing System.
      operationId: massgov.pfml.api.applications.applications_submit
      parameters:
        - name: application_id
          in: path
          schema:
            type: string
            format: uuid
          description: ID of Application to submit
          required: true
      responses:
        "201":
          description: Application submitted without errors.
          content:
            application/json:
              schema:
                allOf:
                  - $ref: "#/components/schemas/SuccessfulResponse"
                  - properties:
                      data:
                        $ref: "#/components/schemas/ApplicationResponse"
        "400":
          $ref: "#/components/responses/BadRequest"
        "503":
          description: Application could not be submitted to Claims Processing System.
          content:
            application/json:
              schema:
                allOf:
                  - $ref: "#/components/schemas/ErrorResponse"
                  - properties:
                      data:
                        $ref: "#/components/schemas/ApplicationResponse"

  /applications/{application_id}/complete_application:
    post:
      tags:
        - Applications
      summary: >
        Complete intake of an application in the Claims Processing System.
      operationId: massgov.pfml.api.applications.applications_complete
      parameters:
        - name: application_id
          in: path
          schema:
            type: string
            format: uuid
          description: ID of Application to submit
          required: true
      responses:
        "201":
          description: Application completed without errors.
          content:
            application/json:
              schema:
                allOf:
                  - $ref: "#/components/schemas/SuccessfulResponse"
                  - properties:
                      data:
                        $ref: "#/components/schemas/ApplicationResponse"
        "400":
          $ref: "#/components/responses/BadRequest"
        "503":
          description: Application could not be completed in Claims Processing System.
          content:
            application/json:
              schema:
                allOf:
                  - $ref: "#/components/schemas/ErrorResponse"
                  - properties:
                      data:
                        $ref: "#/components/schemas/ApplicationResponse"

  /applications/{application_id}/documents/{document_id}:
    get:
      summary: Download an application (case) document by id.
      operationId: massgov.pfml.api.applications.document_download
      tags:
        - Applications
      parameters:
        - name: application_id
          in: path
          schema:
            type: string
            format: uuid
            example: 5f91c12b-4d49-4eb0-b5d9-7fa0ce13eb32
          description: ID of Application the document is associated with
          required: true
        - name: document_id
          in: path
          schema:
            type: string
            example: "4074"
          description: The fineos document id
          required: true
      responses:
        "200":
          description: The document stream.
          content:
            application/octet-stream:
              schema:
                type: string
                format: binary
        "400":
          description: An unsuccessful request returns a 400 status code if one or more errors occurred.
          content:
            application/json:
              schema:
                $ref: "#/components/schemas/ErrorResponse"

  /applications/{application_id}/documents:
    get:
      summary: Get list of documents for a case
      operationId: massgov.pfml.api.applications.documents_get
      tags:
        - Applications
        - Documents
      parameters:
        - name: application_id
          in: path
          schema:
            type: string
            format: uuid
            example: 5f91c12b-4d49-4eb0-b5d9-7fa0ce13eb32
          description: ID of Application to update
          required: true
      responses:
        "200":
          description: A successful request returns a 200 status code.
          content:
            application/json:
              schema:
                allOf:
                  - $ref: '#/components/schemas/SuccessfulResponse'
                  - properties:
                      data:
                        type: array
                        items:
                          $ref: "#/components/schemas/DocumentResponse"
        "400":
          description: An unsuccessful request returns a 400 status code if one or more errors occurred.
          content:
            application/json:
              schema:
                $ref: "#/components/schemas/ErrorResponse"
    post:
      summary: Upload Document
      operationId: massgov.pfml.api.applications.document_upload
      tags:
        - Applications
        - Documents
      parameters:
        - name: application_id
          in: path
          schema:
            type: string
            format: uuid
            example: 5f91c12b-4d49-4eb0-b5d9-7fa0ce13eb32
          description: ID of Application to update
          required: true
      requestBody:
        content:
          multipart/form-data:
            schema:
              $ref: '#/components/schemas/DocumentUploadRequest'
            encoding:
              file:
                contentType: application/pdf, image/jpeg, image/png, image/tiff, image/heic
      responses:
        "200":
          description: A successful request returns a 200 status code.
          content:
            application/json:
              schema:
                allOf:
                  - $ref: '#/components/schemas/SuccessfulResponse'
                  - properties:
                      data:
                        $ref: "#/components/schemas/DocumentResponse"
        "400":
          description: An unsuccessful request returns a 400 status code if one or more errors occurred.
          content:
            application/json:
              schema:
                $ref: "#/components/schemas/ErrorResponse"

  /applications/{application_id}/submit_payment_preference:
    post:
      summary: Submit Payment Preference
      operationId: massgov.pfml.api.applications.payment_preference_submit
      tags:
        - Applications
        - PaymentPreference
      parameters:
        - name: application_id
          in: path
          schema:
            type: string
            format: uuid
            example: 5f91c12b-4d49-4eb0-b5d9-7fa0ce13eb32
          description: ID of Application to update
          required: true
      requestBody:
        $ref: '#/components/requestBodies/PaymentPreferenceRequestBody'
      responses:
        "201":
          description: Successful payment submission returns a 201 status code.
          content:
            application/json:
              schema:
                allOf:
                  - $ref: '#/components/schemas/SuccessfulResponse'
                  - properties:
                      data:
                        $ref: '#/components/schemas/ApplicationResponse'
        "400":
          description: Invalid payment preference when attempting to submit to FINEOS.
          content:
            application/json:
              schema:
                $ref: "#/components/schemas/ErrorResponse"
        "404":
          description: Application with requested application_id was not found.
          content:
            application/json:
              schema:
                $ref: "#/components/schemas/ErrorResponse"
        "503":
          description: Payment preference failed to save.
          content:
            application/json:
              schema:
                $ref: "#/components/schemas/ErrorResponse"

  /applications/{application_id}/submit_tax_withholding_preference:
    post:
      summary: Submit Tax Withholding Preference
      operationId: massgov.pfml.api.applications.submit_tax_withholding_preference
      tags:
        - Applications
        - TaxPreference
      parameters:
        - name: application_id
          in: path
          schema:
            type: string
            format: uuid
            example: 5f91c12b-4d49-4eb0-b5d9-7fa0ce13eb32
          description: ID of the application to update
          required: true
      requestBody:
        $ref: "#/components/requestBodies/TaxWithholdingPreferenceRequestBody"
      responses:
        "201":
          description: Successful submission of tax withholding preference returns a 201
          content:
            application/json:
              schema:
                allOf:
                  - $ref: '#/components/schemas/SuccessfulResponse'
                  - properties:
                      data:
                        $ref: '#/components/schemas/ApplicationResponse'
        "400":
          description: Error when attempting to submit tax withholding preference to FINEOS
          content:
            application/json:
              schema:
                $ref: "#/components/schemas/ErrorResponse"
        "404":
          description: Application with requested application_id was not found
          content:
            application/json:
              schema:
                $ref: "#/components/schemas/ErrorResponse"
        "503":
          description: Tax withholding preference failed to save.
          content:
            application/json:
              schema:
                $ref: "#/components/schemas/ErrorResponse"

  /financial-eligibility:
    post:
      security:
        - oauth2: []
      tags:
        - Financial Eligibility
      summary: Retrieve financial eligibility by SSN/ITIN, FEIN, leave start date, application submitted date and employment status.
      operationId: massgov.pfml.api.eligibility.handler.eligibility_post
      responses:
        "200":
          description: a successful response returns a 200 status code a financial_eligibility object.
          content:
            application/json:
              schema:
                allOf:
                  - $ref: "#/components/schemas/SuccessfulResponse"
                  - properties:
                      data:
                        $ref: "#/components/schemas/EligibilityResponse"
                example:
                  meta:
                    method: "POST"
                    resource: "/financial-eligibility"
                  status_code: 200
                  message: "success"
                  data:
                    financially_eligible: true
                    description: "Financially eligible"
                    total_wages: 55000
                    state_average_weekly_wage: 1431
                    unemployment_minimum: 5100
                    employer_average_weekly_wage: 1500
        "400":
          $ref: "#/components/responses/BadRequest"
      requestBody:
        $ref: "#/components/requestBodies/EligibilityRequest"

  /rmv-check:
    post:
      security:
        - oauth2: []
      tags:
        - ID Proofing
      summary: Perform lookup and data matching for information on RMV-issued IDs
      operationId: massgov.pfml.api.rmv_check.rmv_check_post
      requestBody:
        required: true
        content:
          application/json:
            schema:
              $ref: "#/components/schemas/RMVCheckRequest"
      responses:
        "200":
          description: Summary of the check
          content:
            application/json:
              schema:
                allOf:
                  - $ref: "#/components/schemas/SuccessfulResponse"
                  - properties:
                      data:
                        $ref: "#/components/schemas/RMVCheckResponse"
                example:
                  meta:
                    method: "POST"
                    resource: "/rmv-check"
                  status_code: 200
                  message: "success"
                  data:
                    verified: true
                    description: Verification check passed.
        "400":
          $ref: "#/components/responses/BadRequest"
        default:
          $ref: "#/components/responses/UnexpectedError"

  /notifications:
    post:
      security:
        - oauth2: []
      tags:
        - Notifications
      summary: >
        Send a notification that a document is available for a claimant to either the claimant or leave administrator.
      operationId: massgov.pfml.api.notifications.notifications_post
      responses:
        "201":
          description: a successful response returns a 201 status code and asynchronously starts the notification process.
          content:
            application/json:
              schema:
                allOf:
                  - $ref: "#/components/schemas/SuccessfulResponse"
                example:
                  meta:
                    method: "POST"
                    resource: "/notifications"
                  status_code: 201
                  message: "success"
        "400":
          $ref: "#/components/responses/BadRequest"
        "503":
          description: todo
          content:
            application/json:
              schema:
                $ref: "#/components/schemas/ErrorResponse"
      requestBody:
        $ref: "#/components/requestBodies/NotificationRequest"

  /employers/verifications:
    post:
      tags:
        - Verifications
      summary: >
        Check to see if user should be verified and create verification record
      operationId: massgov.pfml.api.verifications.verifications
      responses:
        "201":
          description: Checks verification data, and if valid, creates a verification record for a leave admin
          content:
            application/json:
              schema:
                $ref: "#/components/schemas/UserResponse"
        "400":
          $ref: "#/components/responses/BadRequest"
      requestBody:
        $ref: "#/components/requestBodies/VerificationRequest"

  /admin/authorize:
    get:
      security:
        - {} # no authentication required
      tags:
        - Admin
      summary: Returns azure ad authentication url to initiate user auth code flow
      operationId: massgov.pfml.api.admin.admin_authorization_url
      responses:
        "200":
          description: Initiated authentication code flow
          content:
            application/json:
              schema:
                $ref: "#/components/schemas/AuthURIResponse"

  /admin/token:
    post:
      security:
        - {} # no authentication required
      tags:
        - Admin
      summary: Trade an authentication code for an access token
      operationId: massgov.pfml.api.admin.admin_token
      requestBody:
        $ref: "#/components/requestBodies/AdminTokenRequest"
      responses:
        "200":
          $ref: "#/components/responses/AdminTokenResponse"
        "401":
          $ref: "#/components/responses/BadRequest"
        "404":
          $ref: "#/components/responses/NotFound"

  /admin/login:
    get:
      security:
        - jwt: []
      tags:
        - Admin
      summary: Login as admin user
      operationId: massgov.pfml.api.admin.admin_login
      responses:
        "200":
          description: Successfully logged in as admin account!
          content:
            application/json:
              schema:
                $ref: "#/components/schemas/AdminUserResponse"
        "400":
          $ref: "#/components/responses/Unauthorized"
        "401":
          $ref: "#/components/responses/BadRequest"
        "404":
          $ref: "#/components/responses/NotFound"

  /admin/logout:
    get:
      security:
        - {} # no authentication required
      tags:
        - Admin
      summary: Logout admin user
      operationId: massgov.pfml.api.admin.admin_logout
      responses:
        "200":
          description: Retrieved logout url
          content: 
            application/json:
              schema:
                $ref: "#/components/schemas/AdminLogoutResponse"

  /admin/users:
    get:
      tags:
        - Admin
        - Users
      summary: Retrieve all user accounts
      operationId: massgov.pfml.api.admin.admin_users_get
      parameters:
        - $ref: "#/components/parameters/pageSize"
        - $ref: "#/components/parameters/pageOffset"
        - name: email_address
          in: query
          schema:
            type: string
          description: A partial email address, will be used as a wildcard.
          required: false
      responses:
        "200":
          description: A successful request returns a 200 status code and user objects.
          content:
            application/json:
              schema:
                type: array
                items:
                  $ref: "#/components/schemas/UserResponse"
        "401":
          $ref: "#/components/responses/BadRequest"
        "404":
          $ref: "#/components/responses/NotFound"

  /admin/flags/{name}:
    patch:
      tags:
        - Admin
        - Feature Flags
      summary: Update a feature flag
      operationId: massgov.pfml.api.admin.admin_flags_patch
      parameters:
        - name: name
          in: path
          schema:
            type: string
          description: Name of flag to update
          required: true
      responses:
        "200":
          description: A successful request returns a 200 status code and a user object.
          content:
            application/json:
              schema:
                $ref: "#/components/schemas/SuccessfulResponse"
        "404":
          $ref: "#/components/responses/NotFound"
      requestBody:
        $ref: "#/components/requestBodies/FlagUpdateRequest"

  /admin/flag-logs/{name}:
    get:
      tags:
        - Admin
        - Feature Flags
<<<<<<< HEAD
      summary: Get feature flags
=======
      summary: Get logs for a feature flag
>>>>>>> 22e7e5fd
      operationId: massgov.pfml.api.admin.admin_get_flag_logs
      parameters:
        - name: name
          in: path
          schema:
            type: string
          description: Name of the flag to get
          required: true
      responses:
        "200":
          description: A successful request returns a 200 status code and list of flag logs.
          content:
            application/json:
              schema:
                $ref: "#/components/schemas/FlagWithLogsResponse"
        "503":
          $ref: "#/components/responses/ServiceUnavailableError"

tags:
  - name: Test Endpoints
  - name: Roles
  - name: Users
  - name: Employees
  - name: Employers
  - name: Claims
  - name: Applications
  - name: Financial Eligibility
  - name: ID Proofing
  - name: Notifications
  - name: Feature Flags
  - name: Admin

components:
  securitySchemes:
    jwt:
      type: http
      scheme: bearer
      bearerFormat: JWT
      x-bearerInfoFunc: massgov.pfml.api.authentication.decode_jwt
    oauth2:
      type: oauth2
      x-tokenInfoFunc: massgov.pfml.api.authentication.decode_jwt
      flows:
        clientCredentials:
          tokenUrl: /api/v1/oauth2/token
          scopes: {}
    agent-id:
      type: apiKey
      in: header
      name: Mass-PFML-Agent-ID
      description: |
        Some clients are required to provide a non-empty value for this header in order to authenticate.

        The value should be a stable, unique identifier for the entity/actor/agent driving the interaction with the Paid Leave API.

        The typical case will be when the client is another system, making calls to the Paid Leave API on behalf of a user in that other system, the header value should then be some identifier for that individual user (not the client).
  parameters:
    pageSize:
      name: "page_size"
      in: query
      required: false
      schema:
        type: integer
        format: int32
        minimum: 1
        default: 25
    pageOffset:
      name: "page_offset"
      in: query
      required: false
      schema:
        type: integer
        format: int32
        minimum: 1
        default: 1
    orderBy:
      name: "order_by"
      in: query
      required: false
      schema:
        type: string
        default: "created_at"
        enum: ["fineos_absence_status", "created_at", "employee", "latest_follow_up_date"]
    orderDirection:
      name: "order_direction"
      in: query
      required: false
      schema:
        type: string
        default: "descending"
        enum: ["ascending", "descending"]

  requestBodies:
    AdminTokenRequest:
      content:
        application/json:
          schema:
            $ref: "#/components/schemas/AdminTokenRequest"
      required: true
    RoleUserDeleteRequest:
      content:
        application/json:
          schema:
            $ref: "#/components/schemas/RoleUserDeleteRequest"
      required: true
    UserUpdateRequest:
      content:
        application/json:
          schema:
            $ref: "#/components/schemas/UserUpdateRequest"
      required: true
    EmployeeSearchRequest:
      content:
        application/json:
          schema:
            $ref: "#/components/schemas/EmployeeSearchRequest"
      required: true
    EmployeeUpdateRequest:
      content:
        application/json:
          schema:
            $ref: "#/components/schemas/EmployeeUpdateRequest"
      required: true
    EmployerClaimRequestBody:
      content:
        application/json:
          schema:
            $ref: "#/components/schemas/EmployerClaimRequestBody"
      required: true
    ApplicationRequestBody:
      content:
        application/json:
          schema:
            $ref: "#/components/schemas/ApplicationRequestBody"
      required: true
    ApplicationImportRequestBody:
      content:
        application/json:
          schema:
            $ref: "#/components/schemas/ApplicationImportRequestBody"
    EligibilityRequest:
      content:
        application/json:
          schema:
            $ref: "#/components/schemas/EligibilityRequest"
      required: true
    FlagUpdateRequest:
      content:
        application/json:
          schema:
            $ref: "#/components/schemas/Flag"
      required: true
    NotificationRequest:
      content:
        application/json:
          schema:
            $ref: "#/components/schemas/NotificationRequest"
      required: true
    VerificationRequest:
      content:
        application/json:
          schema:
            $ref: "#/components/schemas/VerificationRequest"
      required: true
    PaymentPreferenceRequestBody:
      content:
        application/json:
          schema:
            $ref: "#/components/schemas/PaymentPreferenceRequestBody"
      required: true
    TaxWithholdingPreferenceRequestBody:
      content:
        application/json:
          schema:
            $ref: "#/components/schemas/TaxWithholdingPreferenceRequestBody"
    EmployerAddFeinRequestBody:
      content:
        application/json:
          schema:
            $ref: "#/components/schemas/EmployerAddFeinRequestBody"

  responses:
    AdminTokenResponse:
      description: User has successfully logged into microsoft account
      content:
        application/json:
          schema:
            $ref: "#/components/schemas/AdminTokenResponse"
    ApplicationResponse:
      description: Application found
      content:
        application/json:
          schema:
            $ref: "#/components/schemas/ApplicationResponse"
    ApplicationCreatedResponse:
      description: A new application successfully created
      content:
        application/json:
          schema:
            allOf:
              - $ref: "#/components/schemas/SuccessfulResponse"
              - properties:
                  data:
                    $ref: "#/components/schemas/ApplicationResponse"
    ApplicationImportedResponse:
      description: Application successfully imported
      content:
        application/json:
          schema:
            allOf:
              - $ref: "#/components/schemas/SuccessfulResponse"
              - properties:
                  data:
                    $ref: "#/components/schemas/ApplicationResponse"
    ApplicationSearchResponse:
      description: Search successful
      content:
        application/json:
          schema:
            allOf:
              - $ref: "#/components/schemas/SuccessfulResponse"
              - properties:
                  data:
                    $ref: "#/components/schemas/ApplicationSearchResults"
    NotFound:
      description: The specified resource was not found
      content:
        application/json:
          schema:
            $ref: "#/components/schemas/ErrorResponse"
    Unauthorized:
      description: Unauthorized
      content:
        application/json:
          schema:
            $ref: "#/components/schemas/ErrorResponse"
    BadRequest:
      description: There was a problem with your request
      content:
        application/json:
          schema:
            $ref: "#/components/schemas/ErrorResponse"
    ValidationError:
      description: Error validating the object
      content:
        application/json:
          schema:
            $ref: "#/components/schemas/ErrorResponse"
    ServiceUnavailableError:
      description: The service is not available
      content:
        application/json:
          schema:
            $ref: "#/components/schemas/ErrorResponse"
    UnexpectedError:
      description: Unexpected error
      content:
        application/json:
          schema:
            $ref: "#/components/schemas/ErrorResponse"

  schemas:
    AuthURIResponse:
      type: object
      properties:
        auth_uri:
          type: string
        claims_challenge:
          type: string
          nullable: true
        code_verifier:
          type: string
        nonce:
          type: string
        redirect_uri:
          type: string
        scope:
          type: array
          items:
            type: string
        state:
          type: string

    AdminLogoutResponse:
      type: object
      properties:
        logout_uri:
          type: string

    AuthCodeResponse:
      type: object
      properties:
        code:
          type: string
        session_state:
          type: string
        state:
          type: string

    AdminTokenRequest:
      type: object
      properties:
        auth_uri_res:
          $ref: "#/components/schemas/AuthURIResponse"
        auth_code_res:
          $ref: "#/components/schemas/AuthCodeResponse"

    AdminTokenResponse:
      type: object
      properties:
        access_token:
          type: string
        refresh_token:
          type: string
        id_token:
          type: string

    SuccessfulResponse:
      type: object
      properties:
        status_code:
          type: integer
        message:
          type: string
        meta:
          $ref: "#/components/schemas/Meta"
        data:
          oneOf:
            - type: array
            - type: object
        warnings:
          type: array
          items:
            $ref: "#/components/schemas/ValidationErrorDetail"
      required: ["status_code"]
      additionalProperties: false

    ErrorResponse:
      type: object
      properties:
        status_code:
          type: integer
        message:
          type: string
        meta:
          $ref: "#/components/schemas/Meta"
        data:
          oneOf:
            - type: array
            - type: object
        warnings:
          type: array
          items:
            $ref: "#/components/schemas/ValidationErrorDetail"
        errors:
          type: array
          items:
            $ref: "#/components/schemas/ValidationErrorDetail"
      required: ["status_code", "errors"]
      additionalProperties: false

    Meta:
      type: object
      properties:
        resource:
          type: string
        method:
          type: string
        query:
          type: object
        paging:
          type: object
          properties:
            page_offset:
              type: integer
            page_size:
              type: integer
            total_records:
              type: integer
            total_pages:
              type: integer
            order_by:
              type: string
            order_direction:
              type: string
      required: ["resource", "method"]
      additionalProperties: false

    ValidationErrorDetail:
      type: object
      properties:
        type:
          example: "required"
          type: string
        message:
          example: "leave_details.reason is required."
          description: "Somewhat user-friendly description of the error. May contain PII."
          type: string
        rule:
          description: >
            Usage varies depending on the source of the validation error. OpenAPI validation
            errors will set this to the expected value behavior (i.e the max length, or pattern).
          oneOf:
            - type: string
            - type: number
            - type: integer
            - type: boolean
            - type: array
            - type: object
          nullable: true
        field:
          description: "Field path, when the error is associated with a specific field."
          example: "leave_details.reason"
          nullable: true
          type: string
      additionalProperties: false

    Address:
      type: object
      properties:
        city:
          type: string
          nullable: true
          maxLength: 40 # FINEOS requirement
          example: "Springfield"
        line_1:
          type: string
          nullable: true
          maxLength: 40 # FINEOS requirement
          example: "742 Evergreen Terrace"
        line_2:
          type: string
          nullable: true
          maxLength: 40 # FINEOS requirement
          example: ""
        state:
          type: string
          nullable: true
          maxLength: 40 # FINEOS requirement
          example: "MA"
        zip:
          type: string
          nullable: true
          pattern: '^[0-9]{5}((?:-[0-9]{4})?|(?:-\*{4})?)$'
          example: "12345"

    Flag:
      type: object
      properties:
        start:
          type: string
          nullable: true
          format: date-time
          example: "2020-06-26T01:02:03.967736+00:00"
        end:
          type: string
          nullable: true
          format: date-time
          example: "2020-06-26T01:02:03.967736+00:00"
        name:
          type: string
          example: "maintenance"
          readOnly: true
        options:
          type: object
          example:
            page_routes:
             - "/applications/*"
             - "/employers/*"
        enabled:
          type: boolean
          example: false
      additionalProperties: false

    FlagWithLog:
      allOf:
        - $ref: "#/components/schemas/Flag"
        - type: object
          properties:
            first_name:
              type: string
              example: "John"
              readOnly: true
            last_name:
              type: string
              example: "Doe"
              readOnly: true
            updated_at:
              type: string
              nullable: false
              format: date-time
              example: "2020-06-26T01:02:03.967736+00:00"
              readOnly: true
          additionalProperties: false

    FlagWithLogsResponse:
      type: array
      items:
        $ref: "#/components/schemas/FlagWithLog"


    FlagsResponse:
      type: array
      items:
        $ref: "#/components/schemas/Flag"

    UserResponse:
      type: object
      properties:
        user_id:
          type: string
          example: "009fa369-291b-403f-a85a-15e938c26f2f"
        auth_id:
          type: string
          format: uuid
          example: "00000000-291b-403f-a85a-15e938c26f2f"
        email_address:
          type: string
          format: email
          example: "janedoe@example.com"
        application_names:
          type: array
          items:
            type: object
            additionalProperties: false
            properties:
              first_name:
                type: string
                example: "Jane"
                nullable: true
              middle_name:
                type: string
                example: "Emily"
                nullable: true
              last_name:
                type: string
                example: "Doe"
                nullable: true
        mfa_delivery_preference:
          type: string
          enum:
            - SMS
            - Opt Out
          nullable: true
          example: "SMS"
        mfa_phone_number:
          $ref: "#/components/schemas/MaskedPhone"
          nullable: true
        consented_to_data_sharing:
          type: boolean
          example: false
        roles:
          type: array
          items:
            $ref: "#/components/schemas/RoleResponse"
        user_leave_administrators:
          type: array
          items:
            $ref: "#/components/schemas/UserLeaveAdminResponse"

    AdminUserResponse:
      type: object
      properties:
        sub_id:
          type: string
          example: "QfbsFWS4NTwEUFQKUCmwipIyJiZOxxKBLGSQC0tNFAB"
        first_name:
          type: string
          example: "Jane"
        last_name:
          type: string
          example: "Doe"
        email_address:
          type: string
          format: email
          example: "janedoe@example.com"
        groups:
          type: array
          items:
            type: string
        permissions:
          type: array
          items:
            type: string

    RoleResponse:
      type: object
      additionalProperties: false
      properties:
        role_id:
          type: integer
        role_description:
          type: string

    UserLeaveAdminResponse:
      type: object
      additionalProperties: false
      properties:
        employer_id:
          type: string
          format: uuid
          example: "009fa369-291b-403f-a85a-15e938c26f2f"
        employer_fein:
          type: string
          example: "41-9904348"
        employer_dba:
          type: string
          example: "The Super Store"
          nullable: true
        has_fineos_registration:
          type: boolean
        verified:
          type: boolean

    UserCreateRequest:
      type: object
      properties:
        email_address:
          type: string
          nullable: true
          format: email
          example: foo@example.com
        password:
          type: string
          nullable: true
          example: N~4Hq3>amXJ$
        role:
          type: object
          properties:
            role_description:
              description: Type of user account to be created
              type: string
              enum:
                - Claimant
                - Employer
              example: Employer
        user_leave_administrator:
          type: object
          nullable: true
          properties:
            employer_fein:
              $ref: "#/components/schemas/Fein"
              nullable: true

    RoleUserDeleteRequest:
      type: object
      additionalProperties: false
      properties:
        role:
          type: object
          additionalProperties: false
          properties:
            role_description:
              type: string
          required: ["role_description"]
        user_id:
          type: string
          format: uuid
          example: "fabd09ed-0ea9-4091-843e-2e37d2c61482"
      required: ["role", "user_id"]

    UserUpdateRequest:
      type: object
      additionalProperties: false
      properties:
        consented_to_data_sharing:
          type: boolean
          nullable: false
          example: true
        mfa_delivery_preference:
          type: string
          enum:
            - SMS
            - Opt Out
          nullable: true
          example: "SMS"
        mfa_phone_number:
          $ref: "#/components/schemas/Phone"

    EmployeeUpdateRequest:
      type: object
      properties:
        first_name:
          type: string
          example: "Jane"
          nullable: false
          minLength: 1
        middle_name:
          type: string
          example: "Alice"
          nullable: false
          minLength: 1
        last_name:
          type: string
          example: "Doe"
          nullable: false
          minLength: 1
        email_address:
          type: string
          format: email
          example: "j.a.doe@gmail.com"
          nullable: false
          minLength: 1

    EmployeeSearchRequest:
      type: object
      properties:
        first_name:
          type: string
          example: "Jane"
        middle_name:
          type: string
          example: "Alice"
        last_name:
          type: string
          example: "Doe"
        tax_identifier_last4:
          type: string
          example: "1234"
      required: ["first_name", "last_name", "tax_identifier_last4"]

    EmployeeErrorResponse:
      type: object

    EmployeeResponse:
      type: object
      properties:
        employee_id:
          type: string
          format: uuid
          example: "009fa369-291b-403f-a85a-15e938c26a7b"
        first_name:
          type: string
          example: "Jane"
        middle_name:
          type: string
          nullable: true
          example: "Alice"
        other_name:
          type: string
          nullable: true
          example: "Marie"
        email_address:
          type: string
          format: email
          nullable: true
          example: "jdoe@gmail.com"
        last_name:
          type: string
          example: "Doe"
        phone_numbers:
          type: array
          items:
            nullable: true
            $ref: "#/components/schemas/Phone"
        tax_identifier_last4:
          type: string
          nullable: true
          example: "1234"
        tax_identifier:
          $ref: "#/components/schemas/SsnItin"
          nullable: true
        fineos_customer_number:
          type: string
          nullable: true
          example: "1111111"
        mass_id_number:
          nullable: true
          $ref: "#/components/schemas/MassId"
        date_of_birth:
          nullable: true
          $ref: "#/components/schemas/MaskedDate"
      required: ["employee_id"]

    EmployeeBasicResponse:
      type: object
      properties:
        employee_id:
          type: string
          format: uuid
          example: "009fa369-291b-403f-a85a-15e938c26a7b"
        first_name:
          type: string
          example: "Jane"
        middle_name:
          type: string
          nullable: true
          example: "Alice"
        last_name:
          type: string
          example: "Doe"
        other_name:
          type: string
          nullable: true
          example: "Marie"
      required: ["employee_id"]

    EmployerClaimRequestBody:
      type: object
      properties:
        uses_second_eform_version:
          type: boolean
        employer_benefits:
          type: array
          items:
            $ref: "#/components/schemas/EmployerBenefit"
          maxItems: 10
        concurrent_leave:
          $ref: "#/components/schemas/ConcurrentLeave"
          nullable: true
        previous_leaves:
          type: array
          items:
            $ref: "#/components/schemas/PreviousLeave"
          maxItems: 16
        has_amendments:
          type: boolean
        hours_worked_per_week:
          type: number
          nullable: true
          example: 40.5
        employer_decision:
          type: string
          enum:
            - Approve
            - Deny
            - Requires More Information
        fraud:
          type: string
          enum:
            - "Yes"
            - "No"
        comment:
          type: string
          maxLength: 9999
        leave_reason:
          type: string
          nullable: true
          example: Care for a Family Member
        believe_relationship_accurate:
          type: string
          nullable: true
          enum:
            - "Yes"
            - "No"
            - "Unknown"
        relationship_inaccurate_reason:
          type: string
          nullable: true
          maxLength: 9999
          example: Their reported info doesn't match my records
      additionalProperties: false
      required:
        - employer_benefits
        - previous_leaves
        - hours_worked_per_week

    UpdateClaimReviewResponse:
      type: object
      properties:
        claim_id:
          type: string
      additionalProperties: false
      required:
        - claim_id

    ClaimReviewResponse:
      type: object
      properties:
        concurrent_leave:
          $ref: "#/components/schemas/ConcurrentLeave"
          nullable: true
        date_of_birth:
          $ref: "#/components/schemas/MaskedDate"
        employer_benefits:
          type: array
          items:
            $ref: "#/components/schemas/EmployerBenefit"
        employer_dba:
          type: string
          nullable: true
        employer_id:
          type: string
          format: uuid
        employer_fein:
          $ref: "#/components/schemas/Fein"
        fineos_absence_id:
          type: string
          example: "NTN-111-ABS-01"
        first_name:
          type: string
        hours_worked_per_week:
          type: string
        last_name:
          type: string
        leave_details:
          $ref: "#/components/schemas/EmployerLeaveDetails"
        status:
          type: string
        middle_name:
          type: string
        uses_second_eform_version:
          type: boolean
        previous_leaves:
          type: array
          items:
            $ref: "#/components/schemas/PreviousLeave"
        residential_address:
          $ref: "#/components/schemas/Address"
        tax_identifier:
          $ref: "#/components/schemas/MaskedSsnItin"
        absence_periods:
          type: array
          items:
            $ref: "#/components/schemas/AbsencePeriodResponse"
        managed_requirements:
          type: array
          items:
            $ref: "#/components/schemas/ManagedRequirementResponse"
      additionalProperties: false
      required:
        - employer_benefits
        - employer_dba
        - employer_fein
        - employer_id
        - fineos_absence_id
        - leave_details
        - previous_leaves
        - residential_address
        - status
        - uses_second_eform_version
        - absence_periods

    ConcurrentLeave:
      type: object
      properties:
        concurrent_leave_id:
          type: string
          format: uuid
          example: "2a340cf8-6d2a-4f82-a075-73588d003f8f"
          nullable: true
        is_for_current_employer:
          type: boolean
          nullable: true
          example: true
        leave_end_date:
          $ref: "#/components/schemas/Date"
          nullable: true
        leave_start_date:
          $ref: "#/components/schemas/Date"
          nullable: true

    PreviousLeave:
      type: object
      properties:
        previous_leave_id:
          type: string
          format: uuid
          example: "2a340cf8-6d2a-4f82-a075-73588d003f8f"
          nullable: true
        is_for_current_employer:
          type: boolean
          nullable: true
          example: true
        leave_end_date:
          $ref: "#/components/schemas/Date"
          nullable: true
        leave_start_date:
          $ref: "#/components/schemas/Date"
          nullable: true
        leave_reason:
          type: string
          nullable: true
          enum:
            - Pregnancy
            - Caring for a family member with a serious health condition
            - Bonding with my child after birth or placement
            - Caring for a family member who serves in the armed forces
            - Managing family affairs while a family member is on active duty in the armed forces
            - Unknown
            - An illness or injury
        worked_per_week_minutes:
          type: integer
          nullable: true
          minimum: 0
        leave_minutes:
          type: integer
          nullable: true
          minimum: 0
        type:
          type: string
          nullable: true
          enum:
            - other_reason
            - same_reason

    ApplicationRequestBody:
      allOf:
        - type: object
          properties:
            organization_unit_selection:
              type: string
              nullable: true
              enum:
                - not_listed
                - not_selected
            organization_unit_id:
              type: string
              format: uuid
              example: "2f0f58a0-fcad-465b-b474-ee6c961cd6e3"
              nullable: true
            application_nickname:
              type: string
              nullable: true
              example: "My bonding leave request"
            tax_identifier:
              $ref: "#/components/schemas/SsnItin"
              nullable: true
            employer_fein:
              $ref: "#/components/schemas/Fein"
              nullable: true
            hours_worked_per_week:
              type: number
              nullable: true
              example: 40.5
            first_name:
              type: string
              nullable: true
              maxLength: 50
              example: "John"
            middle_name:
              type: string
              nullable: true
              maxLength: 50
              example: "Jake"
            last_name:
              type: string
              nullable: true
              maxLength: 50
              example: "Doe"
            date_of_birth:
              $ref: "#/components/schemas/DateOrMaskedDate"
              nullable: true
            has_mailing_address:
              type: boolean
              nullable: true
              example: false
            mailing_address:
              $ref: "#/components/schemas/Address"
              nullable: true
            residential_address:
              $ref: "#/components/schemas/Address"
              nullable: true
            has_continuous_leave_periods:
              type: boolean
              nullable: true
              example: true
            has_employer_benefits:
              type: boolean
              nullable: true
              example: true
            has_intermittent_leave_periods:
              type: boolean
              nullable: true
              example: true
            has_other_incomes:
              type: boolean
              nullable: true
              example: true
            has_reduced_schedule_leave_periods:
              type: boolean
              nullable: true
              example: true
            has_state_id:
              type: boolean
              nullable: true
              example: true
            mass_id:
              $ref: "#/components/schemas/MassId"
              nullable: true
            employment_status:
              type: string
              nullable: true
              enum:
                - Employed
                - Unemployed
                - Self-Employed
              example: "Employed"
            occupation:
              type: string
              nullable: true
              enum:
                - Sales Clerk
                - Administrative
                - Engineer
                - Health Care
              example: "Sales Clerk"
            gender:
              type: string
              nullable: true
              enum:
                - Woman
                - Man
                - Non-binary
                - Gender not listed
                - Prefer not to answer
            leave_details:
              $ref: "#/components/schemas/ApplicationLeaveDetails"
            work_pattern:
              $ref: "#/components/schemas/WorkPattern"
              nullable: true
            employer_benefits:
              nullable: true
              type: array
              items:
                $ref: "#/components/schemas/EmployerBenefit"
              maxItems: 6
            other_incomes:
              nullable: true
              type: array
              items:
                $ref: "#/components/schemas/OtherIncome"
              maxItems: 6
            phone:
              $ref: "#/components/schemas/Phone"
            has_previous_leaves_other_reason:
              type: boolean
              nullable: true
            has_previous_leaves_same_reason:
              type: boolean
              nullable: true
            has_concurrent_leave:
              type: boolean
              nullable: true
            previous_leaves_other_reason:
              nullable: true
              type: array
              items:
                $ref: "#/components/schemas/PreviousLeave"
              maxItems: 6
            previous_leaves_same_reason:
              nullable: true
              type: array
              items:
                $ref: "#/components/schemas/PreviousLeave"
              maxItems: 6
            concurrent_leave:
              $ref: "#/components/schemas/ConcurrentLeave"
              nullable: true
        - type: object
          properties:
            tax_identifier:
              nullable: true
            employer_fein:
              nullable: true
            date_of_birth:
              nullable: true
            mass_id:
              nullable: true

    ApplicationImportRequestBody:
      type: object
      properties:
        absence_case_id:
          type: string
          example: "NTN-111-ABS-01"
          nullable: true
        tax_identifier:
          $ref: "#/components/schemas/SsnItin"
          nullable: true

    ApplicationResponse:
      type: object
      properties:
        application_nickname:
          type: string
          example: "My bonding leave request"
          nullable: true
        organization_unit_id:
          type: string
          format: uuid
          example: "2f0f58a0-fcad-465b-b474-ee6c961cd6e3"
          nullable: true
        application_id:
          type: string
          format: uuid
          example: "2a340cf8-6d2a-4f82-a075-73588d003f8f"
        fineos_absence_id:
          type: string
          example: "NTN-111-ABS-01"
        tax_identifier:
          $ref: "#/components/schemas/MaskedSsnItin"
          nullable: true
        employer_id:
          type: string
          format: uuid
          example: "2f0f58a0-fcad-465b-b474-ee6c961cd6e3"
          nullable: true
        employer_fein:
          type: string
          nullable: true
          example: "41-9904348"
        first_name:
          type: string
          example: "John"
          nullable: true
        middle_name:
          type: string
          example: "Jake"
          nullable: true
        last_name:
          type: string
          example: "Doe"
          nullable: true
        date_of_birth:
          nullable: true
          $ref: "#/components/schemas/MaskedDate"
        has_continuous_leave_periods:
          type: boolean
          nullable: true
          example: true
        has_employer_benefits:
          type: boolean
          nullable: true
          example: true
        has_intermittent_leave_periods:
          type: boolean
          nullable: true
          example: true
        has_reduced_schedule_leave_periods:
          type: boolean
          nullable: true
          example: true
        has_other_incomes:
          type: boolean
          nullable: true
          example: true
        has_submitted_payment_preference:
          type: boolean
          nullable: true
          example: true
        has_state_id:
          type: boolean
          nullable: true
          example: true
        has_mailing_address:
          type: boolean
          nullable: true
          example: false
        mailing_address:
          $ref: "#/components/schemas/Address"
          nullable: true
        residential_address:
          $ref: "#/components/schemas/Address"
          nullable: true
        mass_id:
          type: string
          nullable: true
          example: "*********"
        employment_status:
          type: string
          enum:
            - Employed
            - Unemployed
            - Self-Employed
          example: "Employed"
          nullable: true
        occupation:
          type: string
          enum:
            - Sales Clerk
            - Administrative
            - Engineer
            - Health Care
          example: "Sales Clerk"
          nullable: true
        employee_organization_units:
          type: array
          items:
            $ref: "#/components/schemas/OrganizationUnit"
        employer_organization_units:
          type: array
          items:
            $ref: "#/components/schemas/OrganizationUnit"
        organization_unit:
          nullable: true
          allOf:
            - $ref: "#/components/schemas/OrganizationUnit"
        organization_unit_selection:
          type: string
          nullable: true
          enum:
            - not_listed
            - not_selected
        gender:
          type: string
          nullable: true
          enum:
            - Woman
            - Man
            - Non-binary
            - Gender not listed
            - Prefer not to answer
        hours_worked_per_week:
          type: number
          nullable: true
          example: 40.5
        leave_details:
          $ref: "#/components/schemas/ApplicationLeaveDetails"
          nullable: true
        payment_preference:
          type: object
          items:
            $ref: "#/components/schemas/PaymentPreference"
          nullable: true
        work_pattern:
          $ref: "#/components/schemas/WorkPattern"
          nullable: true
        employer_benefits:
          type: array
          items:
            $ref: "#/components/schemas/EmployerBenefit"
          nullable: true
        other_incomes:
          type: array
          items:
            $ref: "#/components/schemas/OtherIncome"
          nullable: true
        imported_from_fineos_at:
          type: string
          format: date-time
          nullable: true
          example: "2020-06-26T01:02:03.967736+00:00"
        updated_at:
          type: string
          format: date-time
          example: "2020-06-26T01:02:03.967736+00:00"
        updated_time:
          type: string
          format: date-time
          description: |
            This field is deprecated. Please use `updated_at`.
          example: "2020-06-26T01:02:03.967736+00:00"
        status:
          type: string
          description: |
            The current application status.

            * `Started` - is started and in progress.
            * `Submitted` - is successfully stored in the claims processing system.
            * `Completed` - is marked complete and has been submitted by the user.
          enum:
            - Started
            - Submitted
            - Completed
          example: "Started"
        phone:
          $ref: "#/components/schemas/MaskedPhone"
        has_previous_leaves_other_reason:
          type: boolean
          nullable: true
        has_previous_leaves_same_reason:
          type: boolean
          nullable: true
        has_concurrent_leave:
          type: boolean
          nullable: true
        previous_leaves_other_reason:
          type: array
          items:
            $ref: "#/components/schemas/PreviousLeave"
        previous_leaves_same_reason:
          type: array
          items:
            $ref: "#/components/schemas/PreviousLeave"
        concurrent_leave:
          $ref: "#/components/schemas/ConcurrentLeave"
          nullable: true
        is_withholding_tax:
          type: boolean
          nullable: true
        computed_start_dates:
          $ref: "#/components/schemas/ComputedStartDates"

    ComputedStartDates:
      type: object
      properties:
        other_reason:
          type: string
          format: date
          example: "2021-01-01"
          nullable: true
        same_reason:
          type: string
          format: date
          example: "2021-01-01"
          nullable: true

    DocumentUploadRequest:
      type: object
      properties:
        document_type:
          type: string
          enum:
            - Passport
            - Driver's License Mass
            - Driver's License Other State
            - Identification Proof
            - State managed Paid Leave Confirmation
            - Approval Notice
            - Request for More information
            - Denial Notice
            - Own serious health condition form
            - Pregnancy/Maternity form
            - Child bonding evidence form
            - Care for a family member form
            - Military exigency form
            - Pending Application Withdrawn
            - Appeal Acknowledgment
            - Maximum Weekly Benefit Change Notice
            - Benefit Amount Change Notice
            - Leave Allotment Change Notice
            - Approved Time Cancelled
            - Change Request Approved
            - Change Request Denied
            - Certification Form # Only used when Claimant Portal uploads certification docs
          example: "Passport"
        name:
          type: string
          example: "passport.png"
        description:
          type: string
          example: "Jane Smith Passport"
        mark_evidence_received:
          type: boolean
          example: false
        file:
          type: string
          format: binary
          nullable: false
      required:
        - document_type
        - file
      additionalProperties: false

    WithholdingResponse:
      type: object
      properties:
        filing_period:
          format: date
          example: "1970-06-01"

    ManagedRequirementResponse:
      type: object
      properties:
        follow_up_date:
          format: date
          example: "1970-06-01"
        responded_at:
          format: date
          example: "1970-06-01"
        status:
          type: string
          nullable: true
        category:
          type: string
          nullable: true
        type:
          type: string
          nullable: true
        created_at:
          format: date
    AbsencePeriodResponse:
      type: object
      properties:
        absence_period_start_date:
          type: string
          format: date
          example: "2021-06-01"
        absence_period_end_date:
          type: string
          format: date
          example: "2021-06-08"
        reason:
          type: string
          enum:
            - Care for a Family Member
            - Pregnancy/Maternity
            - Child Bonding
            - Serious Health Condition - Employ
          example: "Child Bonding"
        reason_qualifier_one:
          type: string
          enum:
            - Newborn
            - Adoption
            - Foster Care
          example: "Newborn"
        reason_qualifier_two:
          type: string
        period_type:
          type: string
          enum:
            - Continuous
            - Intermittent
            - Reduced Schedule
          example: "Continuous"
        request_decision:
          type: string
          enum:
            - Pending
            - Approved
            - Denied
            - Withdrawn
          example: "Approved"
        fineos_leave_request_id:
          type: integer
          example: 1234


    DetailedClaimResponse:
      type: object
      properties:
        employer:
          $ref: "#/components/schemas/EmployerResponse"
        employee:
          $ref: "#/components/schemas/EmployeeBasicResponse"
        application_id:
          type: string
          format: uuid
          example: "fdc23456-c8fa-48bf-89a1-5c7c6a3af164"
        fineos_absence_id:
          format: string
          example: "NTN-01-ABS-01"
        fineos_notification_id:
          format: string
          example: "NTN-01"
        created_at:
          format: date
        absence_periods:
            type: array
            items:
              $ref: "#/components/schemas/AbsencePeriodResponse"
        outstanding_evidence:
          type: object
          properties:
            employee_evidence:
              type: array
              items:
                $ref: "#/components/schemas/EvidenceStatusDetail"
            employer_evidence:
              type: array
              items:
                $ref: "#/components/schemas/EvidenceStatusDetail"
        has_paid_payments:
          type: boolean
          example: false

    ClaimResponse:
      type: object
      properties:
        employer:
          $ref: "#/components/schemas/EmployerResponse"
        employee:
          $ref: "#/components/schemas/EmployeeBasicResponse"
        fineos_absence_id:
          format: string
          example: "NTN-01-ABS-01"
        fineos_notification_id:
          format: string
          example: "NTN-01"
        absence_period_start_date:
          format: date
          example: "1970-06-01"
        absence_period_end_date:
          format: date
          example: "1970-06-01"
        claim_status:
          description: "Absence case status"
          format: string
          example: "Approved"
        claim_type_description:
          format: string
          example: "Medical Leave"
        organization_unit_id:
          type: string
          format: uuid
          example: "2f0f58a0-fcad-465b-b474-ee6c961cd6e3"
        created_at:
          format: date
        managed_requirements:
            type: array
            items:
              $ref: "#/components/schemas/ManagedRequirementResponse"
        absence_periods:
            type: array
            items:
              $ref: "#/components/schemas/AbsencePeriodResponse"
        has_paid_payments:
          type: boolean
          example: false

    ClaimsResponse:
      type: array
      items:
        $ref: "#/components/schemas/ClaimResponse"

    PaymentsResponse:
      type: object
      properties:
        absence_case_id:
          format: string
          example: "NTN-01-ABS-01"
        payments:
          type: array
          items:
            $ref: "#/components/schemas/PaymentResponse"

    PaymentResponse:
      type: object
      properties:
        payment_id:
          type: string
          format: uuid
          nullable: true
        period_start_date:
          format: date
          example: "1970-06-01"
        period_end_date:
          format: date
          example: "1970-06-01"
        amount:
          type: number
          nullable: true
          example: 750.25
        sent_to_bank_date:
          format: date
          example: "1970-06-01"
          nullable: true
          type: string
        payment_method:
            type: string
            enum:
              - Elec Funds Transfer
              - Check
              - Debit
            nullable: true
            example: "Elec Funds Transfer"
        expected_send_date_start:
          format: date
          type: string
          nullable: true
          example: "1970-06-01"
        expected_send_date_end:
          format: date
          type: string
          nullable: true
          example: "1970-06-01"
        cancellation_date:
          format: date
          type: string
          nullable: true
          example: "2021-01-01"
        status:
          type: string
          enum:
            - Sent to bank
            - Pending
            - Cancelled
            - Delayed
          example: "Delayed"
        writeback_transaction_status:
          type: string
          nullable: true
          example: "Address Validation Error"
        transaction_date:
          format: date
          type: string
          nullable: true
          example: "2021-01-01"
        transaction_date_could_change:
          type: boolean
          example: false

    EvidenceStatusDetail:
      type: object
      properties:
        document_name:
          type: string
          example: "Document Name"
        is_document_received:
          type: boolean
          example: true

    EmployerResponse:
      type: object
      properties:
        employer_id:
          type: string
          format: uuid
          example: "fabd09ed-0ea9-4091-843e-2e37d2c61482"
        employer_fein:
          type: string
          example: "12-3456789"
        employer_dba:
          type: string
          nullable: true

    ClaimDocumentResponse:
      type: object
      properties:
        created_at:
          format: date
          type: string
          example: "1970-06-01"
          nullable: true
        document_type:
          type: string
          enum:
            - State managed Paid Leave Confirmation
            - Approval Notice
            - Request for More information
            - Denial Notice
            - Employer Response Additional Documentation
            - Own serious health condition form
            - Pregnancy/Maternity form
            - Child bonding evidence form
            - Care for a family member form
            - Military exigency form
            - Pending Application Withdrawn
            - Appeal Acknowledgment
            - Maximum Weekly Benefit Change Notice
            - Benefit Amount Change Notice
            - Leave Allotment Change Notice
            - Approved Time Cancelled
            - Change Request Approved
            - Change Request Denied
          example: "Denial Notice"
        content_type:
          type: string
          example: "image/png"
          nullable: true
        fineos_document_id:
          type: string
          example: "1234"
        name:
          type: string
          example: "passport.png"
          nullable: true
        description:
          type: string
          example: "Jane Smith Passport"
          nullable: true
      required:
        - created_at
        - document_type
        - content_type
        - fineos_document_id
        - name
        - description
      additionalProperties: false

    DocumentResponse:
      type: object
      properties:
        user_id:
          type: string
          format: uuid
          example: "fabd09ed-0ea9-4091-843e-2e37d2c61482"
        application_id:
          type: string
          format: uuid
          example: "fdc23456-c8fa-48bf-89a1-5c7c6a3af164"
        created_at:
          format: date
          example: "1970-06-01"
        document_type:
          type: string
          enum:
            - Passport
            - Driver's License Mass
            - Driver's License Other State
            - Identification Proof
            - State managed Paid Leave Confirmation
            - Own serious health condition form
            - Pregnancy/Maternity form
            - Child bonding evidence form
            - Care for a family member form
            - Military exigency form
            - Pending Application Withdrawn
            - Appeal Acknowledgment
            - Maximum Weekly Benefit Change Notice
            - Benefit Amount Change Notice
            - Leave Allotment Change Notice
            - Approved Time Cancelled
            - Change Request Approved
            - Change Request Denied
          example: "Passport"
        content_type:
          type: string
          example: "image/png"
        fineos_document_id:
          type: string
          example: "1234"
        name:
          type: string
          example: "passport.png"
        description:
          type: string
          example: "Jane Smith Passport"
      required:
        - user_id
        - application_id
        - created_at
        - document_type
        - content_type
        - fineos_document_id
        - name
        - description
      additionalProperties: false

    PaymentPreferenceRequestBody:
      type: object
      properties:
        payment_preference:
          nullable: false
          $ref: "#/components/schemas/PaymentPreference"

    TaxWithholdingPreferenceRequestBody:
      type: object
      properties:
        is_withholding_tax:
          type: boolean
          nullable: true

    EmployerAddFeinRequestBody:
      type: object
      properties:
        employer_fein:
          $ref: "#/components/schemas/Fein"
          nullable: true

    EligibilityRequest:
      type: object
      properties:
        tax_identifier:
          nullable: false
          required: true
          $ref: "#/components/schemas/SsnItin"
        employer_fein:
          nullable: false
          $ref: "#/components/schemas/Fein"
        leave_start_date:
          nullable: false
          $ref: "#/components/schemas/Date"
        application_submitted_date:
          nullable: false
          $ref: "#/components/schemas/Date"
        employment_status:
          type: string
          enum:
            - Employed
            - Unemployed
            - Self-Employed
            - Unknown
            - Retired
          example: "Employed"
          nullable: false
      required:
        - tax_identifier
        - employer_fein
        - leave_start_date
        - application_submitted_date
        - employment_status

    EligibilityResponse:
      type: object
      properties:
        financially_eligible:
          type: boolean
          example: false
        description:
          type: string
          example: "Claimant wages under minimum"
        total_wages:
          type: number
          example: 75000
          nullable: true
        state_average_weekly_wage:
          type: integer
          example: 1431
          nullable: true
        unemployment_minimum:
          type: integer
          example: 5100
          nullable: true
        employer_average_weekly_wage:
          type: number
          example: 1500
          nullable: true
      required:
        - financially_eligible
        - description

    EmployerLeaveDetails:
      type: object
      properties:
        reason:
          type: string
          nullable: true
        continuous_leave_periods:
          $ref: "#/components/schemas/EmployerContinuousLeavePeriods"
        intermittent_leave_periods:
          $ref: "#/components/schemas/EmployerIntermittentLeavePeriods"
        reduced_schedule_leave_periods:
          $ref: "#/components/schemas/EmployerReducedScheduleLeavePeriods"

    EmployerContinuousLeavePeriods:
      type: object
      properties:
        start_date:
          $ref: "#/components/schemas/Date"
        end_date:
          $ref: "#/components/schemas/Date"

    EmployerIntermittentLeavePeriods:
      type: object
      properties:
        start_date:
          $ref: "#/components/schemas/Date"
        end_date:
          $ref: "#/components/schemas/Date"
        frequency:
          type: integer
          nullable: true
          example: 4
        frequency_interval:
          type: integer
          nullable: true
          example: 2
        frequency_interval_basis:
          type: string
          nullable: true
          enum:
            - Days
            - Weeks
            - Months
          example: "Weeks"
        duration:
          type: integer
          nullable: true
          example: 2
        duration_basis:
          type: string
          nullable: true
          enum:
            - Minutes
            - Hours
            - Days
          example: "Days"

    EmployerReducedScheduleLeavePeriods:
      type: object
      properties:
        start_date:
          $ref: "#/components/schemas/Date"
        end_date:
          $ref: "#/components/schemas/Date"


    ApplicationLeaveDetails:
      type: object
      description:
        Remove existing leave periods by including the key of the relevant type of leave period
        and an empty array or null value.
      properties:
        reason:
          type: string
          nullable: true
          enum:
            - Pregnancy/Maternity
            - Child Bonding
            - Serious Health Condition - Employee
            - Care for a Family Member
          example: "Child Bonding"
        reason_qualifier:
          type: string
          nullable: true
          enum:
            - Newborn
            - Adoption
            - Foster Care
          example: "Newborn"
        reduced_schedule_leave_periods:
          type: array
          nullable: true
          items:
            $ref: "#/components/schemas/ReducedScheduleLeavePeriods"
        continuous_leave_periods:
          type: array
          nullable: true
          items:
            $ref: "#/components/schemas/ContinuousLeavePeriods"
        intermittent_leave_periods:
          type: array
          nullable: true
          items:
            $ref: "#/components/schemas/IntermittentLeavePeriods"
        caring_leave_metadata:
          $ref: "#/components/schemas/CaringLeaveMetadata"
        pregnant_or_recent_birth:
          type: boolean
          nullable: true
          example: true
        child_birth_date:
          nullable: true
          $ref: "#/components/schemas/DateOrMaskedDate"
        child_placement_date:
          nullable: true
          $ref: "#/components/schemas/DateOrMaskedDate"
        has_future_child_date:
          type: boolean
          nullable: true
          example: true
        employer_notified:
          type: boolean
          nullable: true
          example: true
        employer_notification_date:
          nullable: true
          $ref: "#/components/schemas/Date"
        employer_notification_method:
          type: string
          nullable: true
          enum:
            - In Writing
            - In Person
            - By Telephone
            - Other
          example: "In Writing"

    ReducedScheduleLeavePeriods:
      type: object
      properties:
        leave_period_id:
          type: string
          format: uuid
          nullable: true
        start_date:
          nullable: true
          $ref: "#/components/schemas/Date"
        end_date:
          nullable: true
          $ref: "#/components/schemas/Date"
        thursday_off_minutes:
          type: integer
          minimum: 0
          nullable: true
          example: 90
        friday_off_minutes:
          type: integer
          minimum: 0
          nullable: true
          example: 90
        saturday_off_minutes:
          type: integer
          minimum: 0
          nullable: true
          example: 90
        sunday_off_minutes:
          type: integer
          minimum: 0
          nullable: true
          example: 90
        monday_off_minutes:
          type: integer
          minimum: 0
          nullable: true
          example: 90
        tuesday_off_minutes:
          type: integer
          minimum: 0
          nullable: true
          example: 90
        wednesday_off_minutes:
          type: integer
          minimum: 0
          nullable: true
          example: 90

    ContinuousLeavePeriods:
      type: object
      properties:
        leave_period_id:
          type: string
          format: uuid
          nullable: true
        start_date:
          nullable: true
          $ref: "#/components/schemas/Date"
        end_date:
          nullable: true
          $ref: "#/components/schemas/Date"
        last_day_worked:
          nullable: true
          $ref: "#/components/schemas/Date"
        expected_return_to_work_date:
          nullable: true
          $ref: "#/components/schemas/Date"
        start_date_full_day:
          type: boolean
          nullable: true
          example: true
        start_date_off_hours:
          type: integer
          nullable: true
          example: 0
        start_date_off_minutes:
          type: integer
          nullable: true
          example: 0
        end_date_off_hours:
          type: integer
          nullable: true
          example: 0
        end_date_off_minutes:
          type: integer
          nullable: true
          example: 0
        end_date_full_day:
          type: boolean
          nullable: true
          example: true

    IntermittentLeavePeriods:
      type: object
      properties:
        leave_period_id:
          type: string
          format: uuid
          nullable: true
        start_date:
          nullable: true
          $ref: "#/components/schemas/Date"
        end_date:
          nullable: true
          $ref: "#/components/schemas/Date"
        frequency:
          type: integer
          nullable: true
          example: 4
        frequency_interval:
          type: integer
          nullable: true
          example: 2
        frequency_interval_basis:
          type: string
          nullable: true
          enum:
            - Days
            - Weeks
            - Months
          example: "Weeks"
        duration:
          type: integer
          nullable: true
          example: 2
        duration_basis:
          type: string
          nullable: true
          enum:
            - Minutes
            - Hours
            - Days
          example: "Days"

    PaymentPreference:
      type: object
      properties:
        payment_method:
          type: string
          nullable: true
          enum:
            - Elec Funds Transfer
            - Check
            - Debit
          example: "Elec Funds Transfer"
        account_number:
          type: string
          nullable: true
          minLength: 6
          maxLength: 17
          example: "1234567"
        routing_number:
          nullable: true
          $ref: "#/components/schemas/RoutingNbr"
        bank_account_type:
          type: string
          nullable: true
          enum:
            - Checking
            - Savings
          example: "Checking"

    WorkPattern:
      type: object
      properties:
        work_pattern_type:
          type: string
          enum:
            - Fixed
            - Rotating
            - Variable
          nullable: true
        work_week_starts:
          $ref: "#/components/schemas/DayOfWeek"
          nullable: true
        pattern_start_date:
          $ref: "#/components/schemas/Date"
          nullable: true
        work_pattern_days:
          type: array
          maxItems: 7
          items:
            $ref: "#/components/schemas/WorkPatternDay"
          nullable: true

    WorkPatternDay:
      type: object
      properties:
        day_of_week:
          $ref: "#/components/schemas/DayOfWeek"
        week_number:
          type: integer
          minimum: 1
          maximum: 4
        minutes:
          type: integer
          minimum: 0
          nullable: true

    EmployerBenefit:
      type: object
      properties:
        employer_benefit_id:
          type: string
          format: uuid
          nullable: true
        benefit_start_date:
          $ref: "#/components/schemas/Date"
          nullable: true
        benefit_end_date:
          $ref: "#/components/schemas/Date"
          nullable: true
        benefit_amount_dollars:
          type: number
          nullable: true
          example: 400
        benefit_amount_frequency:
          type: string
          nullable: true
          enum:
            - Per Day
            - Per Week
            - Per Month
            - In Total
            - Unknown
          example: "Per Month"
        benefit_type:
          type: string
          nullable: true
          enum:
            - Accrued paid leave
            - Short-term disability insurance
            - Permanent disability insurance
            - Family or medical leave insurance
            - Unknown
        is_full_salary_continuous:
          type: boolean
          nullable: true


    OtherIncome:
      type: object
      properties:
        other_income_id:
          type: string
          format: uuid
          nullable: true
        income_start_date:
          $ref: "#/components/schemas/Date"
          nullable: true
        income_end_date:
          $ref: "#/components/schemas/Date"
          nullable: true
        income_amount_dollars:
          type: number
          nullable: true
          example: 700
        income_amount_frequency:
          type: string
          nullable: true
          enum:
            - Per Day
            - Per Week
            - Per Month
            - In Total
          example: "Per Month"
        income_type:
          type: string
          nullable: true
          enum:
            - Workers Compensation
            - Unemployment Insurance
            - SSDI
            - Disability benefits under Gov't retirement plan
            - Jones Act benefits
            - Railroad Retirement benefits
            - Earnings from another employment/self-employment
          example: "SSDI"

    ApplicationSearchResults:
      type: array
      items:
        $ref: "#/components/schemas/ApplicationResponse"

    RMVCheckRequest:
      allOf:
        - type: object
          additionalProperties: false
          properties:
            absence_case_id:
              title: Absence Case ID
              description:
                FINEOS ID for the case the check is being performed for.
              type: string
            date_of_birth:
              $ref: "#/components/schemas/Date"
            first_name:
              title: First Name
              description:
                This must match _exactly_ with what is on record with the RMV to
                be verified. This might be relevant because the RMV uses a
                restricted character set of `[a-zA-Z \-']` for names.
              type: string
              example: Jane
            last_name:
              title: Last Name
              description:
                This must match _exactly_ with what is on record with the RMV to
                be verified. This might be relevant because the RMV uses a
                restricted character set of `[a-zA-Z \-']` for names.
              type: string
              example: Doe
            mass_id_number:
              $ref: "#/components/schemas/MassId"
            residential_address_city:
              title: Residential Address - City
              type: string
              example: Boston
            residential_address_line_1:
              title: Residential Address - Line 1
              type: string
              example: 123 Main St.
            residential_address_line_2:
              title: Residential Address - Line 2
              type: string
              nullable: true
              example: Apt. 123
            residential_address_zip_code:
              title: Residential Address - Zip Code
              description:
                Accepts ZIP and ZIP+4 formats. Only first five characters are
                relevant for check.
              type: string
              pattern: ^\d{5}(-\d{4})?$
              example: "12345"
            ssn_last_4:
              title: SSN Last 4
              description:
                Last four characters of a Social Security Number.
              type: string
              pattern: ^\d{4}$
              example: "9999"
          required:
            - first_name
            - last_name
            - date_of_birth
            - ssn_last_4
            - mass_id_number
            - residential_address_line_1
            - residential_address_city
            - residential_address_zip_code
            - absence_case_id
        - type: object
          properties:
            mass_id_number:
              title: Massachusetts-issued ID number
              description: The ID number of a Mass ID or Massachusetts driver's license.

    RMVCheckResponse:
      type: object
      properties:
        verified:
          title: Verified
          description: Indicates if all data points were successfully verified.
          type: boolean
        description:
          title: Description
          description: Human-readable description of the verification result.
          type: string
      required:
        - verified
        - description

    NotificationRecipient:
      type: object
      properties:
        first_name:
          type: string
          example: "Jane"
          description: "Required if and only if recipient_type is Claimant"
        last_name:
          type: string
          example: "Doe"
          description: "Required if and only if recipient_type is Claimant"
        full_name:
          type: string
          example: "Jane Doe"
          description: "Required if and only if recipient_type is Leave Administrator"
        contact_id:
          type: string
          example: "11"
          description: "The contact ID of the recipient, only required if recipient type is a Leave Adminstrator"
        email_address:
          type: string
          format: email
          example: "j.a.doe@gmail.com"
          nullable: false
          minLength: 1


    NotificationClaimant:
      type: object
      properties:
        first_name:
          type: string
          example: "John"
          nullable: false
          minLength: 1
        last_name:
          type: string
          example: "Smith"
          nullable: false
          minLength: 1
        date_of_birth:
          $ref: "#/components/schemas/Date"
          nullable: false
        customer_id:
          type: string
          example: "1234"
          nullable: false

    NotificationRequest:
      type: object
      properties:
        absence_case_id:
          title: Absence Case ID
          description: FINEOS ID for the case the notification is related to.
          type: string
          example: NTN-111-ABS-01
          minLength: 1
        fein:
          type: string
          example: "41-9904348"
        organization_name:
          type: string
          example: "Wayne Enterprises"
        document_type:
          title: Document Type
          description: The type of document that is available to view.
          type: string
          example: Legal Notice
        trigger:
          title: Trigger
          description: The claim state that triggered the notification.
          type: string
          example: claim.approved
        source:
          title: Source
          description: The source of the claim application. Can be either Self-Service or Call Center.
          type: string
          example: Self-Service
          enum:
            - Self-Service
            - Call Center
        recipient_type:
          title: Recipient Type
          description: Who is receiving the notification/what type of person is in the recipients list. Can be either Claimant or Leave Administrator.
          type: string
          example: Leave Administrator
          enum:
            - Claimant
            - Leave Administrator
        recipients:
          type: array
          description: Who to send the notification to.
          items:
            $ref: "#/components/schemas/NotificationRecipient"
        claimant_info:
          $ref: "#/components/schemas/NotificationClaimant"

      required:
        - absence_case_id
        - trigger
        - source
        - recipient_type
        - recipients
        - claimant_info
        - fein
        - organization_name

    VerificationRequest:
      type: object
      properties:
        employer_id:
          type: string
          format: uuid
          example: 5f91c12b-4d49-4eb0-b5d9-7fa0ce13eb32
        withholding_amount:
          type: number
          example: 100
        withholding_quarter:
          type: string
          format: date
          example: "1970-06-01"
      required:
        - employer_id
        - withholding_amount
        - withholding_quarter

    OrganizationUnit:
      type: object
      properties:
        organization_unit_id:
          type: string
          format: uuid
          example: "2f0f58a0-fcad-465b-b474-ee6c961cd6e3"
        name:
          type: string
          example: "Sales"
      required:
        - organization_unit_id
        - name

    SsnItin:
      type: string
      example: "000-00-0000"
      pattern: '^[\d|\*]{3}-[\d|\*]{2}-\d{4}$'

    MaskedSsnItin:
      type: string
      example: "***-**-1234"
      pattern: '^\*{3}-\*{2}-\d{4}$'

    Fein:
      type: string
      example: "00-0000000"
      pattern: '^\d{2}-\d{7}$'

    MassId:
      type: string
      example: "S99988801"
      pattern: '^(\d{9}|S(\d{8}|A\d{7})|(\*{9}))$'

    RoutingNbr:
      type: string
      example: "031111111"
      pattern: '^((0[0-9])|(1[0-2])|(2[1-9])|(3[0-2])|(6[1-9])|(7[0-2])|80)([0-9]{7})$|(\*{9})$'

    Date:
      type: string
      example: '1970-01-01'
      format: date

    MaskedDate:
      type: string
      example: '****-01-01'
      pattern: '\*\*\*\*-[0-9]{2}-[0-9]{2}'

    DateOrMaskedDate:
      type: string
      example: '1970-01-01'
      format: maskable_date

    DayOfWeek:
      type: string
      enum:
        - Sunday
        - Monday
        - Tuesday
        - Wednesday
        - Thursday
        - Friday
        - Saturday

    Phone:
      type: object
      properties:
        int_code:
          type: string
          example: "1"
          pattern: "^[0-9]{1,3}"
          nullable: true
        phone_number:
          type: string
          example: "224-705-2345"
          pattern: '^([0-9]|\*){3}\-([0-9]|\*){3}\-[0-9]{4}$'
          nullable: true
        phone_type:
          type: string
          nullable: true
          enum:
            - Cell
            - Fax
            - Phone

    MaskedPhone:
      type: object
      properties:
        int_code:
          type: string
          example: "1"
          pattern: "^[0-9]{1,3}"
        phone_number:
          type: string
          example: "***-***-1234"
          pattern: '^\*{3}\-\*{3}\-[0-9]{4}$'
        phone_type:
          type: string
          enum:
            - Cell
            - Fax
            - Phone

    CaringLeaveMetadata:
      type: object
      properties:
        family_member_first_name:
          type: string
          example: "Jane"
          nullable: true
        family_member_middle_name:
          type: string
          example: "Alice"
          nullable: true
        family_member_last_name:
          type: string
          example: "Doe"
          nullable: true
        family_member_date_of_birth:
          $ref: "#/components/schemas/DateOrMaskedDate"
          nullable: true
        relationship_to_caregiver:
          type: string
          nullable: true
          enum:
            - Parent
            - Child
            - Grandparent
            - Grandchild
            - Other Family Member
            - Service Member
            - Inlaw
            - Sibling - Brother/Sister
            - Other
            - Spouse<|MERGE_RESOLUTION|>--- conflicted
+++ resolved
@@ -1316,11 +1316,7 @@
       tags:
         - Admin
         - Feature Flags
-<<<<<<< HEAD
-      summary: Get feature flags
-=======
       summary: Get logs for a feature flag
->>>>>>> 22e7e5fd
       operationId: massgov.pfml.api.admin.admin_get_flag_logs
       parameters:
         - name: name
