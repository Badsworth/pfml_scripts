openapi: 3.0.2
info:
  title: Paid Leave API
  description: An API for managing leave within Massachusetts Paid Family and Medical Leave.
  version: "2021-02-23"

servers:
  - url: /v1
    description: Development server

security:
  - jwt: [] # JWT authentication option

paths:
  /status:
    get:
      security:
        - {} # no authentication option
      tags:
        - Test Endpoints
      summary: Get the API status
      operationId: massgov.pfml.api.status.status_get
      responses:
        "200":
          description: A successful request returns a 200 status code and a user object.
          content:
            application/json:
              schema:
                $ref: "#/components/schemas/SuccessfulResponse"
        "503":
          $ref: "#/components/responses/ServiceUnavailableError"
  
  /admin/users:
    get:
      tags:
        - Admin
      summary: Retrieve all User accounts
      operationId: massgov.pfml.api.users.users_getAll
      responses:
        "200":
          description: A successful request returns a 200 status code and a user object.
          content:
            application/json:
              schema:
                type: array
                items:
                  $ref: "#/components/schemas/UserResponse"
        "404":
          $ref: "#/components/responses/NotFound"
  
  /admin/users/{user_id}/convert_employer:
    post:
      tags:
        - Admin
      summary: Send email to an User to convert to employer
<<<<<<< HEAD
      operationId: massgov.pfml.api.users.users_convert
      responses:
        "200":
          description: A successful request returns a 200 status code and a user object.
          content:
            application/json:
              schema:
                $ref: "#/components/schemas/AdminUserConvertResponse"
        "404":
          $ref: "#/components/responses/NotFound"

  /admin/users/{user_id}/convert_claimant:
    post:
      tags:
        - Admin
      summary: Sends email to User with instructions to convert from employer to claimant
      operationId: massgov.pfml.api.users.users_convert_claimant_email
=======
      operationId: massgov.pfml.api.users.users_convert_employer_email
>>>>>>> e5ef9f94
      parameters:
        - name: user_id
          in: path
          schema:
            type: string
          description: ID of User to update
          required: true
      responses:
        "200":
          description: A successful request returns a 200 status code and a user object.
          content:
            application/json:
              schema:
                $ref: "#/components/schemas/AdminUserConvertResponse"
        "404":
          $ref: "#/components/responses/NotFound"

  /users:
    post:
      security:
        - {} # no authentication option
      tags:
        - Users
      summary: Create a User account
      operationId: massgov.pfml.api.users.users_post
      responses:
        "201":
          description: User account was created.
          content:
            application/json:
              schema:
                $ref: "#/components/schemas/UserResponse"
        "400":
          $ref: "#/components/responses/BadRequest"
      requestBody:
        content:
          application/json:
            schema:
              $ref: "#/components/schemas/UserCreateRequest"

  /users/{user_id}/convert_employer:
    post:
      tags:
        - Users
      summary: Convert a User account to an employer role
      operationId: massgov.pfml.api.users.users_convert_employer
      parameters:
        - name: user_id
          in: path
          schema:
            type: string
          description: ID of User to update
          required: true
      responses:
        "201":
          description: User converted without errors
          content:
            application/json:
              schema:
                $ref: "#/components/schemas/UserResponse"
        "400":
          $ref: "#/components/responses/BadRequest"
        "404":
          $ref: "#/components/responses/NotFound"
      requestBody:
        $ref: '#/components/requestBodies/EmployerAddFeinRequestBody'
  
  /users/{user_id}/convert_claimant:
    post:
      tags:
        - Users
      summary: Convert a User account to an employer role
      operationId: massgov.pfml.api.users.users_convert_claimant
      parameters:
        - name: user_id
          in: path
          schema:
            type: string
          description: ID of User to update
          required: true
      responses:
        "201":
          description: User converted without errors
          content:
            application/json:
              schema:
                $ref: "#/components/schemas/UserResponse"
        "400":
          $ref: "#/components/responses/BadRequest"
        "404":
          $ref: "#/components/responses/NotFound"
  
  /users/{user_id}:
    get:
      tags:
        - Users
      summary: Retrieve a User account
      operationId: massgov.pfml.api.users.users_get
      parameters:
        - name: user_id
          in: path
          schema:
            type: string
            format: uuid
          description: ID of User to update
          required: true
      responses:
        "200":
          description: A successful request returns a 200 status code and a user object.
          content:
            application/json:
              schema:
                $ref: "#/components/schemas/UserResponse"
        "404":
          $ref: "#/components/responses/NotFound"
    patch:
      tags:
        - Users
      summary: Update a User account
      operationId: massgov.pfml.api.users.users_patch
      parameters:
        - name: user_id
          in: path
          schema:
            type: string
          description: ID of User to update
          required: true
      responses:
        "200":
          description: A successful request returns a 200 status code and a user object.
          content:
            application/json:
              schema:
                $ref: "#/components/schemas/UserResponse"
        "404":
          $ref: "#/components/responses/NotFound"
      requestBody:
        $ref: "#/components/requestBodies/UserUpdateRequest"

  /users/current:
    get:
      tags:
        - Users
      summary: >
        Retrieve the User account corresponding to the currently authenticated
        user
      operationId: massgov.pfml.api.users.users_current_get
      responses:
        "200":
          description: A successful request returns a 200 status code and a user object.
          content:
            application/json:
              schema:
                $ref: "#/components/schemas/UserResponse"
        "404":
          $ref: "#/components/responses/NotFound"

  /employees/{employee_id}:
    get:
      tags:
        - Employees
      summary: Retrieve an Employee record
      operationId: massgov.pfml.api.employees.employees_get
      parameters:
        - name: employee_id
          in: path
          schema:
            type: string
          description: ID of Employee to retrieve
          required: true
      responses:
        "200":
          description: A successful request returns a 200 status code and an employee object.
          content:
            application/json:
              schema:
                allOf:
                  - $ref: "#/components/schemas/SuccessfulResponse"
                  - properties:
                      data:
                        $ref: "#/components/schemas/EmployeeResponse"
        "404":
          description: An unsuccessful request returns a 404 status code for employees that are not found.
          content:
            application/json:
              schema:
                $ref: "#/components/schemas/EmployeeErrorResponse"
    patch:
      tags:
        - Employees
      summary: Update an Employee record, for mutable properties
      operationId: massgov.pfml.api.employees.employees_patch
      parameters:
        - name: employee_id
          in: path
          schema:
            type: string
          description: ID of Employee to update
          required: true
      responses:
        "200":
          description: A successful response returns a 200 status code and an employee object.
          content:
            application/json:
              schema:
                allOf:
                  - $ref: "#/components/schemas/SuccessfulResponse"
                  - properties:
                      data:
                        $ref: "#/components/schemas/EmployeeResponse"
        "404":
          $ref: "#/components/responses/NotFound"
      requestBody:
        $ref: "#/components/requestBodies/EmployeeUpdateRequest"

  /employees/search:
    post:
      tags:
        - Employees
      summary: Lookup an Employee by SSN/ITIN and name
      operationId: massgov.pfml.api.employees.employees_search
      responses:
        "200":
          description: A successful response returns a 200 status code and an employee object.
          content:
            application/json:
              schema:
                allOf:
                  - $ref: "#/components/schemas/SuccessfulResponse"
                  - properties:
                      data:
                        $ref: "#/components/schemas/EmployeeResponse"
        "404":
          $ref: "#/components/responses/NotFound"
      requestBody:
        $ref: "#/components/requestBodies/EmployeeSearchRequest"

  /employers/add:
    post:
      tags:
        - Employers
      summary: Add an FEIN to the logged in Leave Administrator
      operationId: massgov.pfml.api.employers.employer_add_fein
      requestBody:
        $ref: '#/components/requestBodies/EmployerAddFeinRequestBody'
      responses:
        "201":
          description: FEIN added without errors
          content:
            application/json:
              schema:
                allOf:
                  - $ref: "#/components/schemas/SuccessfulResponse"
                  - properties:
                      data:
                        $ref: "#/components/schemas/EmployerAddFeinResponse"
        "400":
          $ref: "#/components/responses/BadRequest"
        "402":
          description: No verification data for FEIN
          content:
            application/json:
              schema:
                allOf:
                  - $ref: "#/components/schemas/ErrorResponse"
        "409":
          description: Duplicate employer for user
          content:
            application/json:
              schema:
                allOf:
                  - $ref: "#/components/schemas/ErrorResponse"
        "503":
          description: Error while adding FEIN
          content:
            application/json:
              schema:
                allOf:
                  - $ref: "#/components/schemas/ErrorResponse"

  /employers/withholding/{employer_id}:
    get:
      summary: Retrieves the last withholding date for the FEIN specified
      operationId: massgov.pfml.api.employers.employer_get_most_recent_withholding_dates
      tags:
        - Employers
      parameters:
        - name: employer_id
          in: path
          schema:
            type: string
            format: uuid
            example: "009fa369-291b-403f-a85a-15e938c26f2f"
          description: "ID of the employer"
          required: true
      responses:
        "200":
          description: A successful request returns a 200 status code.
          content:
            application/json:
              schema:
                allOf:
                  - $ref: '#/components/schemas/SuccessfulResponse'
                  - properties:
                      data:
                        $ref: "#/components/schemas/WithholdingResponse"
        "400":
          description: An unsuccessful request returns a 400 status code if one or more errors occurred.
          content:
            application/json:
              schema:
                $ref: "#/components/schemas/ErrorResponse"

  /claims/{fineos_absence_id}:
    get:
      summary: Retrieve a claim for a specified absence ID
      operationId: massgov.pfml.api.claims.get_claim
      tags:
        - Claims
      parameters:
        - name: fineos_absence_id
          in: path
          schema:
            type: string
            example: "NTN-00-ABS-00"
          description: "FINEOS absence ID of the claim data to be retrieved"
          required: true
      responses:
        "200":
          description: The claim information.
          content:
            application/json:
              schema:
                allOf:
                  - $ref: '#/components/schemas/SuccessfulResponse'
                  - properties:
                      data:
                        $ref: "#/components/schemas/ClaimResponse"
        "400":
          description: An unsuccessful request returns a 400 status code if one or more errors occurred.
          content:
            application/json:
              schema:
                $ref: "#/components/schemas/ErrorResponse"

  /claims:
    get:
      summary: Retrieve claims
      operationId: massgov.pfml.api.claims.get_claims
      tags:
        - Claims
      parameters:
        - $ref: "#/components/parameters/pageSize"
        - $ref: "#/components/parameters/pageOffset"
        - $ref: "#/components/parameters/orderBy"
        - $ref: "#/components/parameters/orderDirection"
        - name: employer_id
          in: query
          schema:
            type: string
            format: uuid
          description: ID of Employer to query claims for
          required: false
      responses:
        "200":
          description: The claim information.
          content:
            application/json:
              schema:
                allOf:
                  - $ref: '#/components/schemas/SuccessfulResponse'
                  - properties:
                      data:
                        $ref: "#/components/schemas/ClaimsResponse"
        "400":
          description: An unsuccessful request returns a 400 status code if one or more errors occurred.
          content:
            application/json:
              schema:
                $ref: "#/components/schemas/ErrorResponse"

  /employers/claims/{fineos_absence_id}/documents/{fineos_document_id}:
    get:
      summary: Retrieve a FINEOS documents for a specified absence ID and document ID
      operationId: massgov.pfml.api.claims.employer_document_download
      tags:
        - Claims
      parameters:
        - name: fineos_absence_id
          in: path
          schema:
            type: string
            example: "NTN-00-ABS-00"
          description: "FINEOS absence ID of the claim data to be retrieved"
          required: true
        - name: fineos_document_id
          in: path
          schema:
            type: string
            example: "1111"
          description: "FINEOS document ID pertaining to the claim that will be retrieved"
          required: true
      responses:
        "200":
          description: The document stream.
          content:
            application/octet-stream:
              schema:
                type: string
                format: binary
        "400":
          description: An unsuccessful request returns a 400 status code if one or more errors occurred.
          content:
            application/json:
              schema:
                $ref: "#/components/schemas/ErrorResponse"

  /employers/claims/{fineos_absence_id}/documents:
    get:
      summary: Retrieve a list of FINEOS documents for a specified absence ID
      operationId: massgov.pfml.api.claims.employer_get_claim_documents
      tags:
        - Claims
      parameters:
        - name: fineos_absence_id
          in: path
          schema:
            type: string
            example: "NTN-00-ABS-00"
          description: "FINEOS absence ID of the claim data to be retrieved"
          required: true
      responses:
        "200":
          description: A successful request returns a 200 status code.
          content:
            application/json:
              schema:
                allOf:
                  - $ref: '#/components/schemas/SuccessfulResponse'
                  - properties:
                      data:
                        $ref: "#/components/schemas/ClaimDocumentResponse"
        "400":
          description: An unsuccessful request returns a 400 status code if one or more errors occurred.
          content:
            application/json:
              schema:
                $ref: "#/components/schemas/ErrorResponse"

  /employers/claims/{fineos_absence_id}/review:
    get:
      summary: Retrieve FINEOS claim review data for a specified absence ID
      operationId: massgov.pfml.api.claims.employer_get_claim_review
      tags:
        - Claims
      parameters:
        - name: fineos_absence_id
          in: path
          schema:
            type: string
            example: "NTN-00-ABS-00"
          description: "FINEOS absence ID of the claim data to be retrieved"
          required: true
      responses:
        "200":
          description: A successful request returns a 200 status code.
          content:
            application/json:
              schema:
                allOf:
                  - $ref: '#/components/schemas/SuccessfulResponse'
                  - properties:
                      data:
                        $ref: "#/components/schemas/ClaimReviewResponse"
        "400":
          description: An unsuccessful request returns a 400 status code if one or more errors occurred.
          content:
            application/json:
              schema:
                $ref: "#/components/schemas/ErrorResponse"
        "404":
          $ref: "#/components/responses/NotFound"
    patch:
      tags:
        - Claims
      summary: Save review claim from leave admin
      operationId: massgov.pfml.api.claims.employer_update_claim_review
      parameters:
        - name: fineos_absence_id
          in: path
          schema:
            type: string
            example: "NTN-00-ABS-00"
          description: ID of absence to update
          required: true
      responses:
        "200":
          description: A successful request returns a 200 status code and a claim object.
          content:
            application/json:
              schema:
                allOf:
                  - $ref: "#/components/schemas/SuccessfulResponse"
                  - properties:
                      data:
                        $ref: "#/components/schemas/UpdateClaimReviewResponse"
        "404":
          $ref: "#/components/responses/NotFound"
      requestBody:
        $ref: "#/components/requestBodies/EmployerClaimRequestBody"

  /applications:
    post:
      tags:
        - Applications
      summary: Create an Application
      operationId: massgov.pfml.api.applications.applications_start
      responses:
        "200":
          $ref: "#/components/responses/ApplicationCreatedResponse"
        "400":
          $ref: "#/components/responses/BadRequest"

    get:
      tags:
        - Applications
      summary: Retrieve all Applications for the specified user
      operationId: massgov.pfml.api.applications.applications_get
      responses:
        "200":
          $ref: "#/components/responses/ApplicationSearchResponse"

  /applications/{application_id}:
    get:
      tags:
        - Applications
      summary: Retrieve an Application identified by the application id
      operationId: massgov.pfml.api.applications.application_get
      parameters:
        - name: application_id
          in: path
          schema:
            type: string
            format: uuid
          description: ID of Application to retrieve
          required: true
        - name: X-FF-Require-Other-Leaves
          description: Enforces validations on Other Leaves fields when present
          in: header
          schema:
            type: string
      responses:
        "200":
          $ref: "#/components/responses/ApplicationResponse"
        "404":
          $ref: "#/components/responses/NotFound"

    patch:
      tags:
        - Applications
      summary: Update an Application
      description: >
        Supports partial update of an Application record.

        Note that array property updates are not partial, after processing the
        PATCH, the Application state will contain only the values of the array
        in the request.

        The behavior generally follows RFC 7396.

        It is expected clients will call this endpoint multiple times and with
        incomplete data as individual pieces of information is collected from
        the user. The API will review the data provided and return any pertinent
        warnings or errors.
      operationId: massgov.pfml.api.applications.applications_update
      parameters:
        - name: application_id
          in: path
          schema:
            type: string
            format: uuid
          description: ID of Application to update
          required: true
        - name: X-FF-Require-Other-Leaves
          description: Enforces validations on Other Leaves fields when present
          in: header
          schema:
            type: string
      responses:
        "200":
          description: Application updated without errors.
          content:
            application/json:
              schema:
                allOf:
                  - $ref: "#/components/schemas/SuccessfulResponse"
                  - properties:
                      data:
                        $ref: "#/components/schemas/ApplicationResponse"
        "400":
          description: An unsuccessful request returns a 400 status code if one or more errors occured, described in the error response.
          content:
            application/json:
              schema:
                $ref: "#/components/schemas/ErrorResponse"
      requestBody:
        $ref: "#/components/requestBodies/ApplicationRequestBody"

  /applications/{application_id}/submit_application:
    post:
      tags:
        - Applications
      summary: >
        Submit the first part of the application to the Claims Processing System.
      operationId: massgov.pfml.api.applications.applications_submit
      parameters:
        - name: application_id
          in: path
          schema:
            type: string
            format: uuid
          description: ID of Application to submit
          required: true
        - name: X-FF-Require-Other-Leaves
          description: Enforces validations on Other Leaves fields when present
          in: header
          schema:
            type: string
      responses:
        "201":
          description: Application submitted without errors.
          content:
            application/json:
              schema:
                allOf:
                  - $ref: "#/components/schemas/SuccessfulResponse"
                  - properties:
                      data:
                        $ref: "#/components/schemas/ApplicationResponse"
        "400":
          $ref: "#/components/responses/BadRequest"
        "503":
          description: Application could not be submitted to Claims Processing System.
          content:
            application/json:
              schema:
                allOf:
                  - $ref: "#/components/schemas/ErrorResponse"
                  - properties:
                      data:
                        $ref: "#/components/schemas/ApplicationResponse"

  /applications/{application_id}/complete_application:
    post:
      tags:
        - Applications
      summary: >
        Complete intake of an application in the Claims Processing System.
      operationId: massgov.pfml.api.applications.applications_complete
      parameters:
        - name: application_id
          in: path
          schema:
            type: string
            format: uuid
          description: ID of Application to submit
          required: true
        - name: X-FF-Require-Other-Leaves
          description: Enforces validations on Other Leaves fields when present
          in: header
          schema:
            type: string
      responses:
        "201":
          description: Application completed without errors.
          content:
            application/json:
              schema:
                allOf:
                  - $ref: "#/components/schemas/SuccessfulResponse"
                  - properties:
                      data:
                        $ref: "#/components/schemas/ApplicationResponse"
        "400":
          $ref: "#/components/responses/BadRequest"
        "503":
          description: Application could not be completed in Claims Processing System.
          content:
            application/json:
              schema:
                allOf:
                  - $ref: "#/components/schemas/ErrorResponse"
                  - properties:
                      data:
                        $ref: "#/components/schemas/ApplicationResponse"

  /applications/{application_id}/documents/{document_id}:
    get:
      summary: Download an application (case) document by id.
      operationId: massgov.pfml.api.applications.document_download
      tags:
        - Applications
      parameters:
        - name: application_id
          in: path
          schema:
            type: string
            format: uuid
            example: 5f91c12b-4d49-4eb0-b5d9-7fa0ce13eb32
          description: ID of Application the document is associated with
          required: true
        - name: document_id
          in: path
          schema:
            type: string
            example: "4074"
          description: The fineos document id
          required: true
      responses:
        "200":
          description: The document stream.
          content:
            application/octet-stream:
              schema:
                type: string
                format: binary
        "400":
          description: An unsuccessful request returns a 400 status code if one or more errors occurred.
          content:
            application/json:
              schema:
                $ref: "#/components/schemas/ErrorResponse"

  /applications/{application_id}/documents:
    get:
      summary: Get list of documents for a case
      operationId: massgov.pfml.api.applications.documents_get
      tags:
        - Applications
        - Documents
      parameters:
        - name: application_id
          in: path
          schema:
            type: string
            format: uuid
            example: 5f91c12b-4d49-4eb0-b5d9-7fa0ce13eb32
          description: ID of Application to update
          required: true
      responses:
        "200":
          description: A successful request returns a 200 status code.
          content:
            application/json:
              schema:
                allOf:
                  - $ref: '#/components/schemas/SuccessfulResponse'
                  - properties:
                      data:
                        type: array
                        items:
                          $ref: "#/components/schemas/DocumentResponse"
        "400":
          description: An unsuccessful request returns a 400 status code if one or more errors occurred.
          content:
            application/json:
              schema:
                $ref: "#/components/schemas/ErrorResponse"
    post:
      summary: Upload Document
      operationId: massgov.pfml.api.applications.document_upload
      tags:
        - Applications
        - Documents
      parameters:
        - name: application_id
          in: path
          schema:
            type: string
            format: uuid
            example: 5f91c12b-4d49-4eb0-b5d9-7fa0ce13eb32
          description: ID of Application to update
          required: true
      requestBody:
        content:
          multipart/form-data:
            schema:
              $ref: '#/components/schemas/DocumentUploadRequest'
            encoding:
              file:
                contentType: application/pdf, image/jpeg, image/png, image/tiff, image/heic
      responses:
        "200":
          description: A successful request returns a 200 status code.
          content:
            application/json:
              schema:
                allOf:
                  - $ref: '#/components/schemas/SuccessfulResponse'
                  - properties:
                      data:
                        $ref: "#/components/schemas/DocumentResponse"
        "400":
          description: An unsuccessful request returns a 400 status code if one or more errors occurred.
          content:
            application/json:
              schema:
                $ref: "#/components/schemas/ErrorResponse"

  /applications/{application_id}/submit_payment_preference:
    post:
      summary: Submit Payment Preference
      operationId: massgov.pfml.api.applications.payment_preference_submit
      tags:
        - Applications
        - PaymentPreference
      parameters:
        - name: application_id
          in: path
          schema:
            type: string
            format: uuid
            example: 5f91c12b-4d49-4eb0-b5d9-7fa0ce13eb32
          description: ID of Application to update
          required: true
      requestBody:
        $ref: '#/components/requestBodies/PaymentPreferenceRequestBody'
      responses:
        "201":
          description: Successful payment submission returns a 201 status code.
          content:
            application/json:
              schema:
                allOf:
                  - $ref: '#/components/schemas/SuccessfulResponse'
                  - properties:
                      data:
                        $ref: '#/components/schemas/ApplicationResponse'
        "400":
          description: Invalid payment preference when attempting to submit to FINEOS.
          content:
            application/json:
              schema:
                $ref: "#/components/schemas/ErrorResponse"
        "404":
          description: Application with requested application_id was not found.
          content:
            application/json:
              schema:
                $ref: "#/components/schemas/ErrorResponse"
        "503":
          description: Payment preference failed to save.
          content:
            application/json:
              schema:
                $ref: "#/components/schemas/ErrorResponse"

  /applications/{application_id}/employer_benefits/{employer_benefit_id}:
    delete:
      summary: Remove an existing EmployerBenefit record from an application.
      operationId: massgov.pfml.api.applications.employer_benefit_delete
      tags:
        - Applications
      parameters:
        - name: application_id
          in: path
          schema:
            type: string
            format: uuid
            example: 5f91c12b-4d49-4eb0-b5d9-7fa0ce13eb32
          description: ID of Application to update
          required: true
        - name: employer_benefit_id
          in: path
          schema:
            type: string
            format: uuid
            example: 5f91c12b-4d49-4eb0-b5d9-7fa0ce13eb32
          description: ID of EmployerBenefit to remove
          required: true
      responses:
        "200":
          $ref: "#/components/responses/ApplicationResponse"
        "404":
          $ref: "#/components/responses/NotFound"

  /applications/{application_id}/other_incomes/{other_income_id}:
    delete:
      summary: Remove an existing OtherIncome record from an application.
      operationId: massgov.pfml.api.applications.other_income_delete
      tags:
        - Applications
      parameters:
        - name: application_id
          in: path
          schema:
            type: string
            format: uuid
            example: 5f91c12b-4d49-4eb0-b5d9-7fa0ce13eb32
          description: ID of Application to update
          required: true
        - name: other_income_id
          in: path
          schema:
            type: string
            format: uuid
            example: 5f91c12b-4d49-4eb0-b5d9-7fa0ce13eb32
          description: ID of OtherIncome to remove
          required: true
      responses:
        "200":
          $ref: "#/components/responses/ApplicationResponse"
        "404":
          $ref: "#/components/responses/NotFound"

  /applications/{application_id}/previous_leaves/{previous_leave_id}:
    delete:
      summary: Remove an existing PreviousLeave record from an application.
      operationId: massgov.pfml.api.applications.previous_leave_delete
      tags:
        - Applications
      parameters:
        - name: application_id
          in: path
          schema:
            type: string
            format: uuid
            example: 5f91c12b-4d49-4eb0-b5d9-7fa0ce13eb32
          description: ID of Application to update
          required: true
        - name: previous_leave_id
          in: path
          schema:
            type: string
            format: uuid
            example: 5f91c12b-4d49-4eb0-b5d9-7fa0ce13eb32
          description: ID of PreviousLeave to remove
          required: true
      responses:
        "200":
          $ref: "#/components/responses/ApplicationResponse"
        "404":
          $ref: "#/components/responses/NotFound"

  /financial-eligibility:
    post:
      security:
        - oauth2: []
      tags:
        - Financial Eligibility
      summary: Retrieve financial eligibility by SSN/ITIN, FEIN, leave start date, application submitted date and employment status.
      operationId: massgov.pfml.api.eligibility.handler.eligibility_post
      responses:
        "200":
          description: a successful response returns a 200 status code a financial_eligibility object.
          content:
            application/json:
              schema:
                allOf:
                  - $ref: "#/components/schemas/SuccessfulResponse"
                  - properties:
                      data:
                        $ref: "#/components/schemas/EligibilityResponse"
                example:
                  meta:
                    method: "POST"
                    resource: "/financial-eligibility"
                  status_code: 200
                  message: "success"
                  data:
                    financially_eligible: true
                    description: "Financially eligible"
                    total_wages: 55000
                    state_average_weekly_wage: 1431
                    unemployment_minimum: 5100
                    employer_average_weekly_wage: 1500
        "400":
          $ref: "#/components/responses/BadRequest"
      requestBody:
        $ref: "#/components/requestBodies/EligibilityRequest"

  /rmv-check:
    post:
      security:
        - oauth2: []
      tags:
        - ID Proofing
      summary: Perform lookup and data matching for information on RMV-issued IDs
      operationId: massgov.pfml.api.rmv_check.rmv_check_post
      requestBody:
        required: true
        content:
          application/json:
            schema:
              $ref: "#/components/schemas/RMVCheckRequest"
      responses:
        "200":
          description: Summary of the check
          content:
            application/json:
              schema:
                allOf:
                  - $ref: "#/components/schemas/SuccessfulResponse"
                  - properties:
                      data:
                        $ref: "#/components/schemas/RMVCheckResponse"
                example:
                  meta:
                    method: "POST"
                    resource: "/rmv-check"
                  status_code: 200
                  message: "success"
                  data:
                    verified: true
                    description: Verification check passed.
        "400":
          $ref: "#/components/responses/BadRequest"
        default:
          $ref: "#/components/responses/UnexpectedError"

  /notifications:
    post:
      security:
        - oauth2: []
      tags:
        - Notifications
      summary: >
        Send a notification that a document is available for a claimant to either the claimant or leave administrator.
      operationId: massgov.pfml.api.notifications.notifications_post
      responses:
        "201":
          description: a successful response returns a 201 status code and asynchronously starts the notification process.
          content:
            application/json:
              schema:
                allOf:
                  - $ref: "#/components/schemas/SuccessfulResponse"
                example:
                  meta:
                    method: "POST"
                    resource: "/notifications"
                  status_code: 201
                  message: "success"
        "400":
          $ref: "#/components/responses/BadRequest"
        "503":
          description: todo
          content:
            application/json:
              schema:
                $ref: "#/components/schemas/ErrorResponse"
      requestBody:
        $ref: "#/components/requestBodies/NotificationRequest"

  /employers/verifications:
    post:
      tags:
        - Verifications
      summary: >
        Check to see if user should be verified and create verification record
      operationId: massgov.pfml.api.verifications.verifications
      responses:
        "201":
          description: Checks verification data, and if valid, creates a verification record for a leave admin
          content:
            application/json:
              schema:
                $ref: "#/components/schemas/UserResponse"
        "400":
          $ref: "#/components/responses/BadRequest"
      requestBody:
        $ref: "#/components/requestBodies/VerificationRequest"

tags:
  - name: Test Endpoints
  - name: Users
  - name: Employees
  - name: Employers
  - name: Claims
  - name: Applications
  - name: Financial Eligibility
  - name: ID Proofing
  - name: Notifications

components:
  securitySchemes:
    jwt:
      type: http
      scheme: bearer
      bearerFormat: JWT
      x-bearerInfoFunc: massgov.pfml.api.authentication.decode_cognito_token
    oauth2:
      type: oauth2
      description: AWS Cognito OAuth2
      x-tokenInfoFunc: massgov.pfml.api.authentication.decode_cognito_token
      flows:
        clientCredentials:
          tokenUrl: /api/v1/oauth2/token
          scopes: {}

  parameters:
    pageSize:
      name: "page_size"
      in: query
      required: false
      schema:
        type: integer
        format: int32
        minimum: 1
        default: 25
    pageOffset:
      name: "page_offset"
      in: query
      required: false
      schema:
        type: integer
        format: int32
        minimum: 1
        default: 1
    orderBy:
      name: "order_by"
      in: query
      required: false
      schema:
        type: string
        default: "created_at"
    orderDirection:
      name: "order_direction"
      in: query
      required: false
      schema:
        type: string
        default: "descending"
        enum: ["ascending", "descending"]

  requestBodies:
    UserUpdateRequest:
      content:
        application/json:
          schema:
            $ref: "#/components/schemas/UserUpdateRequest"
      required: true
    EmployeeSearchRequest:
      content:
        application/json:
          schema:
            $ref: "#/components/schemas/EmployeeSearchRequest"
      required: true
    EmployeeUpdateRequest:
      content:
        application/json:
          schema:
            $ref: "#/components/schemas/EmployeeUpdateRequest"
      required: true
    EmployerClaimRequestBody:
      content:
        application/json:
          schema:
            $ref: "#/components/schemas/EmployerClaimRequestBody"
      required: true
    ApplicationRequestBody:
      content:
        application/json:
          schema:
            $ref: "#/components/schemas/ApplicationRequestBody"
      required: true
    EligibilityRequest:
      content:
        application/json:
          schema:
            $ref: "#/components/schemas/EligibilityRequest"
      required: true
    NotificationRequest:
      content:
        application/json:
          schema:
            $ref: "#/components/schemas/NotificationRequest"
      required: true
    VerificationRequest:
      content:
        application/json:
          schema:
            $ref: "#/components/schemas/VerificationRequest"
      required: true
    PaymentPreferenceRequestBody:
      content:
        application/json:
          schema:
            $ref: "#/components/schemas/PaymentPreferenceRequestBody"
      required: true
    EmployerAddFeinRequestBody:
      content:
        application/json:
          schema:
            $ref: "#/components/schemas/EmployerAddFeinRequestBody"

  responses:
    ApplicationResponse:
      description: Application found
      content:
        application/json:
          schema:
            $ref: "#/components/schemas/ApplicationResponse"
    ApplicationCreatedResponse:
      description: A new application successfully created
      content:
        application/json:
          schema:
            allOf:
              - $ref: "#/components/schemas/SuccessfulResponse"
              - properties:
                  data:
                    $ref: "#/components/schemas/ApplicationResponse"
    ApplicationSearchResponse:
      description: Search successful
      content:
        application/json:
          schema:
            allOf:
              - $ref: "#/components/schemas/SuccessfulResponse"
              - properties:
                  data:
                    $ref: "#/components/schemas/ApplicationSearchResults"
    NotFound:
      description: The specified resource was not found
      content:
        application/json:
          schema:
            $ref: "#/components/schemas/ErrorResponse"
    Unauthorized:
      description: Unauthorized
      content:
        application/json:
          schema:
            $ref: "#/components/schemas/ErrorResponse"
    BadRequest:
      description: There was a problem with your request
      content:
        application/json:
          schema:
            $ref: "#/components/schemas/ErrorResponse"
    ValidationError:
      description: Error validating the object
      content:
        application/json:
          schema:
            $ref: "#/components/schemas/ErrorResponse"
    ServiceUnavailableError:
      description: The service is not available
      content:
        application/json:
          schema:
            $ref: "#/components/schemas/ErrorResponse"
    UnexpectedError:
      description: Unexpected error
      content:
        application/json:
          schema:
            $ref: "#/components/schemas/ErrorResponse"

  schemas:
    SuccessfulResponse:
      type: object
      properties:
        status_code:
          type: integer
        message:
          type: string
        meta:
          $ref: "#/components/schemas/Meta"
        data:
          oneOf:
            - type: array
            - type: object
        warnings:
          type: array
          items:
            $ref: "#/components/schemas/Issue"
      required: ["status_code"]
      additionalProperties: false

    ErrorResponse:
      type: object
      properties:
        status_code:
          type: integer
        message:
          type: string
        meta:
          $ref: "#/components/schemas/Meta"
        data:
          oneOf:
            - type: array
            - type: object
        warnings:
          type: array
          items:
            $ref: "#/components/schemas/Issue"
        errors:
          type: array
          items:
            $ref: "#/components/schemas/Issue"
      required: ["status_code", "errors"]
      additionalProperties: false

    Meta:
      type: object
      properties:
        resource:
          type: string
        method:
          type: string
        query:
          type: object
        paging:
          type: object
          properties:
            page_offset:
              type: integer
            page_size:
              type: integer
            total_records:
              type: integer
            total_pages:
              type: integer
            order_by:
              type: string
            order_direction:
              type: string
      required: ["resource", "method"]
      additionalProperties: false

    Issue:
      type: object
      properties:
        type:
          type: string
        message:
          type: string
        rule:
          oneOf:
            - type: string
            - type: number
            - type: integer
            - type: boolean
            - type: array
            - type: object
        field:
          type: string
      additionalProperties: false

    Address:
      type: object
      properties:
        city:
          type: string
          nullable: true
          example: "Springfield"
        line_1:
          type: string
          nullable: true
          example: "742 Evergreen Terrace"
        line_2:
          type: string
          nullable: true
          example: ""
        state:
          type: string
          nullable: true
          example: "MA"
        zip:
          type: string
          nullable: true
          pattern: '^[0-9]{5}((?:-[0-9]{4})?|(?:-\*{4})?)$'
          example: "12345"
          
    AdminUserConvertResponse:
      type: object
      properties:
        email_sent: 
          type: boolean
          example: false
    
    UserResponse:
      type: object
      properties:
        user_id:
          type: string
          example: "009fa369-291b-403f-a85a-15e938c26f2f"
        auth_id:
          type: string
          format: uuid
          example: "00000000-291b-403f-a85a-15e938c26f2f"
        email_address:
          type: string
          format: email
          example: "janedoe@example.com"
        consented_to_data_sharing:
          type: boolean
          example: false
        roles:
          type: array
          items:
            $ref: "#/components/schemas/RoleResponse"
        user_leave_administrators:
          type: array
          items:
            $ref: "#/components/schemas/UserLeaveAdminResponse"

    RoleResponse:
      type: object
      additionalProperties: false
      properties:
        role_id:
          type: integer
        role_description:
          type: string

    UserLeaveAdminResponse:
      type: object
      additionalProperties: false
      properties:
        employer_id:
          type: string
          format: uuid
          example: "009fa369-291b-403f-a85a-15e938c26f2f"
        employer_fein:
          type: string
          example: "41-9904348"
        employer_dba:
          type: string
          example: "The Super Store"
        has_fineos_registration:
          type: boolean
        verified:
          type: boolean

    UserCreateRequest:
      type: object
      properties:
        email_address:
          type: string
          nullable: true
          format: email
          example: foo@example.com
        password:
          type: string
          nullable: true
          example: N~4Hq3>amXJ$
        role:
          type: object
          properties:
            role_description:
              description: Type of user account to be created
              type: string
              enum:
                - Claimant
                - Employer
              example: Employer
        user_leave_administrator:
          type: object
          nullable: true
          properties:
            employer_fein:
              $ref: "#/components/schemas/Fein"
              nullable: true

    UserUpdateRequest:
      type: object
      additionalProperties: false
      properties:
        consented_to_data_sharing:
          type: boolean
          example: true
      required: ["consented_to_data_sharing"]

    EmployeeUpdateRequest:
      type: object
      properties:
        first_name:
          type: string
          example: "Jane"
          nullable: false
          minLength: 1
        middle_name:
          type: string
          example: "Alice"
          nullable: false
          minLength: 1
        last_name:
          type: string
          example: "Doe"
          nullable: false
          minLength: 1
        email_address:
          type: string
          format: email
          example: "j.a.doe@gmail.com"
          nullable: false
          minLength: 1

    EmployeeSearchRequest:
      type: object
      properties:
        first_name:
          type: string
          example: "Jane"
        middle_name:
          type: string
          example: "Alice"
        last_name:
          type: string
          example: "Doe"
        tax_identifier_last4:
          type: string
          example: "1234"
      required: ["first_name", "last_name", "tax_identifier_last4"]

    EmployeeErrorResponse:
      type: object

    EmployeeResponse:
      type: object
      properties:
        employee_id:
          type: string
          format: uuid
          example: "009fa369-291b-403f-a85a-15e938c26a7b"
        first_name:
          type: string
          example: "Jane"
        middle_name:
          type: string
          nullable: true
          example: "Alice"
        other_name:
          type: string
          nullable: true
          example: "Marie"
        email_address:
          type: string
          format: email
          nullable: true
          example: "jdoe@gmail.com"
        last_name:
          type: string
          example: "Doe"
        phone_number:
          type: string
          nullable: true
          example: "123-456-7890"
        tax_identifier_last4:
          type: string
          example: "1234"
      required: ["employee_id", "tax_identifier_last4"]

    EmployerClaimRequestBody:
      type: object
      properties:
        employer_benefits:
          type: array
          items:
            $ref: "#/components/schemas/EmployerBenefit"
          maxItems: 10
        previous_leaves:
          type: array
          items:
            $ref: "#/components/schemas/PreviousLeave"
          maxItems: 16
        has_amendments:
          type: boolean
        hours_worked_per_week:
          type: number
          nullable: true
          example: 40.5
        employer_decision:
          type: string
          enum:
            - Approve
            - Deny
            - Requires More Information
        fraud:
          type: string
          enum:
            - "Yes"
            - "No"
        comment:
          type: string
        leave_reason:
          type: string
          nullable: true
          example: Care for a Family Member
        believe_relationship_accurate:
          type: string
          nullable: true
          enum:
            - "Yes"
            - "No"
            - "Unknown"
        relationship_inaccurate_reason:
          type: string
          nullable: true
          example: Their reported info doesn't match my records
      additionalProperties: false
      required:
        - employer_benefits
        - previous_leaves
        - hours_worked_per_week

    UpdateClaimReviewResponse:
      type: object
      properties:
        claim_id:
          type: string
      additionalProperties: false
      required:
        - claim_id

    ClaimReviewResponse:
      type: object
      properties:
        date_of_birth:
          $ref: "#/components/schemas/MaskedDate"
        employer_benefits:
          type: array
          items:
            $ref: "#/components/schemas/EmployerBenefit"
        employer_dba:
          type: string
        employer_id:
          type: string
          format: uuid
        employer_fein:
          $ref: "#/components/schemas/Fein"
        fineos_absence_id:
          type: string
          example: "NTN-111-ABS-01"
        first_name:
          type: string
        hours_worked_per_week:
          type: string
        is_reviewable:
          type: boolean
        last_name:
          type: string
        leave_details:
          $ref: "#/components/schemas/EmployerLeaveDetails"
        status:
          type: string
        middle_name:
          type: string
        previous_leaves:
          type: array
          items:
            $ref: "#/components/schemas/PreviousLeave"
        residential_address:
          $ref: "#/components/schemas/Address"
        tax_identifier:
          $ref: "#/components/schemas/MaskedSsnItin"
        follow_up_date:
          $ref: "#/components/schemas/Date"
      additionalProperties: false

    ConcurrentLeave:
      type: object
      properties:
        concurrent_leave_id:
          type: string
          format: uuid
          example: "2a340cf8-6d2a-4f82-a075-73588d003f8f"
          nullable: true
        is_for_current_employer:
          type: boolean
          nullable: true
          example: true
        leave_end_date:
          $ref: "#/components/schemas/Date"
          nullable: true
        leave_start_date:
          $ref: "#/components/schemas/Date"
          nullable: true

    PreviousLeave:
      type: object
      properties:
        previous_leave_id:
          type: string
          format: uuid
          example: "2a340cf8-6d2a-4f82-a075-73588d003f8f"
          nullable: true
        is_for_current_employer:
          type: boolean
          nullable: true
          example: true
        leave_end_date:
          $ref: "#/components/schemas/Date"
          nullable: true
        leave_start_date:
          $ref: "#/components/schemas/Date"
          nullable: true
        leave_reason:
          type: string
          nullable: true
          enum:
            - Pregnancy / Maternity
            - Serious health condition
            - Care for a family member
            - Child bonding
            - Military caregiver
            - Military exigency family
            - Unknown
        worked_per_week_minutes:
          type: integer
          nullable: true
          minimum: 0
        leave_minutes:
          type: integer
          nullable: true
          minimum: 0
        type:
          type: string
          nullable: true
          enum:
            - other_reason
            - same_reason

    ApplicationRequestBody:
      allOf:
        - type: object
          properties:
            application_nickname:
              type: string
              nullable: true
              example: "My bonding leave request"
            employee_ssn:
              $ref: "#/components/schemas/SsnItin"
              nullable: true
            tax_identifier:
              $ref: "#/components/schemas/SsnItin"
              nullable: true
            employer_fein:
              $ref: "#/components/schemas/Fein"
              nullable: true
            hours_worked_per_week:
              type: number
              nullable: true
              example: 40.5
            first_name:
              type: string
              nullable: true
              example: "John"
            middle_name:
              type: string
              nullable: true
              example: "Jake"
            last_name:
              type: string
              nullable: true
              example: "Doe"
            date_of_birth:
              $ref: "#/components/schemas/DateOrMaskedDate"
              nullable: true
            has_mailing_address:
              type: boolean
              nullable: true
              example: false
            mailing_address:
              $ref: "#/components/schemas/Address"
              nullable: true
            residential_address:
              $ref: "#/components/schemas/Address"
              nullable: true
            has_continuous_leave_periods:
              type: boolean
              nullable: true
              example: true
            has_employer_benefits:
              type: boolean
              nullable: true
              example: true
            has_intermittent_leave_periods:
              type: boolean
              nullable: true
              example: true
            has_other_incomes:
              type: boolean
              nullable: true
              example: true
            other_incomes_awaiting_approval:
              type: boolean
              nullable: true
              example: false
            has_reduced_schedule_leave_periods:
              type: boolean
              nullable: true
              example: true
            has_state_id:
              type: boolean
              nullable: true
              example: true
            mass_id:
              $ref: "#/components/schemas/MassId"
              nullable: true
            employment_status:
              type: string
              nullable: true
              enum:
                - Employed
                - Unemployed
                - Self-Employed
              example: "Employed"
            occupation:
              type: string
              nullable: true
              enum:
                - Sales Clerk
                - Administrative
                - Engineer
                - Health Care
              example: "Sales Clerk"
            gender:
              type: string
              nullable: true
              enum:
                - Woman
                - Man
                - Non-binary
                - Gender not listed
                - Prefer not to answer
            leave_details:
              $ref: "#/components/schemas/ApplicationLeaveDetails"
            work_pattern:
              $ref: "#/components/schemas/WorkPattern"
              nullable: true
            employer_benefits:
              nullable: true
              type: array
              items:
                $ref: "#/components/schemas/EmployerBenefit"
              maxItems: 3
            other_incomes:
              nullable: true
              type: array
              items:
                $ref: "#/components/schemas/OtherIncome"
              maxItems: 3
            phone:
              $ref: "#/components/schemas/Phone"
            has_previous_leaves_other_reason:
              type: boolean
              nullable: true
            has_previous_leaves_same_reason:
              type: boolean
              nullable: true
            has_concurrent_leave:
              type: boolean
              nullable: true
            previous_leaves_other_reason:
              nullable: true
              type: array
              items:
                $ref: "#/components/schemas/PreviousLeave"
              maxItems: 6
            previous_leaves_same_reason:
              nullable: true
              type: array
              items:
                $ref: "#/components/schemas/PreviousLeave"
              maxItems: 6
            concurrent_leave:
              $ref: "#/components/schemas/ConcurrentLeave"
              nullable: true
        - type: object
          properties:
            employee_ssn:
              deprecated: true
              description: "`tax_identifier` is the preferred field for this information"
              nullable: true
            tax_identifier:
              nullable: true
            employer_fein:
              nullable: true
            date_of_birth:
              nullable: true
            mass_id:
              nullable: true

    ApplicationResponse:
      type: object
      properties:
        application_nickname:
          type: string
          example: "My bonding leave request"
          nullable: true
        application_id:
          type: string
          format: uuid
          example: "2a340cf8-6d2a-4f82-a075-73588d003f8f"
        fineos_absence_id:
          type: string
          example: "NTN-111-ABS-01"
        tax_identifier:
          $ref: "#/components/schemas/MaskedSsnItin"
          nullable: true
        employer_id:
          type: string
          format: uuid
          example: "2f0f58a0-fcad-465b-b474-ee6c961cd6e3"
          nullable: true
        employer_fein:
          type: string
          nullable: true
          example: "41-9904348"
        first_name:
          type: string
          example: "John"
          nullable: true
        middle_name:
          type: string
          example: "Jake"
          nullable: true
        last_name:
          type: string
          example: "Doe"
          nullable: true
        date_of_birth:
          nullable: true
          $ref: "#/components/schemas/MaskedDate"
        has_continuous_leave_periods:
          type: boolean
          nullable: true
          example: true
        has_employer_benefits:
          type: boolean
          nullable: true
          example: true
        has_intermittent_leave_periods:
          type: boolean
          nullable: true
          example: true
        has_reduced_schedule_leave_periods:
          type: boolean
          nullable: true
          example: true
        has_other_incomes:
          type: boolean
          nullable: true
          example: true
        has_submitted_payment_preference:
          type: boolean
          nullable: true
          example: true
        other_incomes_awaiting_approval:
          type: boolean
          nullable: true
          example: true
        has_state_id:
          type: boolean
          nullable: true
          example: true
        has_mailing_address:
          type: boolean
          nullable: true
          example: false
        mailing_address:
          $ref: "#/components/schemas/Address"
          nullable: true
        residential_address:
          $ref: "#/components/schemas/Address"
          nullable: true
        mass_id:
          type: string
          nullable: true
          example: "*********"
        employment_status:
          type: string
          enum:
            - Employed
            - Unemployed
            - Self-Employed
          example: "Employed"
          nullable: true
        occupation:
          type: string
          enum:
            - Sales Clerk
            - Administrative
            - Engineer
            - Health Care
          example: "Sales Clerk"
          nullable: true
        gender:
          type: string
          nullable: true
          enum:
            - Woman
            - Man
            - Non-binary
            - Gender not listed
            - Prefer not to answer
        hours_worked_per_week:
          type: number
          nullable: true
          example: 40.5
        leave_details:
          $ref: "#/components/schemas/ApplicationLeaveDetails"
          nullable: true
        payment_preference:
          type: object
          items:
            $ref: "#/components/schemas/PaymentPreference"
          nullable: true
        work_pattern:
          $ref: "#/components/schemas/WorkPattern"
          nullable: true
        employer_benefits:
          type: array
          items:
            $ref: "#/components/schemas/EmployerBenefit"
          nullable: true
        other_incomes:
          type: array
          items:
            $ref: "#/components/schemas/OtherIncome"
          nullable: true
        updated_time:
          type: string
          format: date-time
          example: "2020-06-26T01:02:03.967736+00:00"
        status:
          type: string
          description: |
            The current application status.

            * `Started` - is started and in progress.
            * `Submitted` - is successfully stored in the claims processing system.
            * `Completed` - is marked complete and has been submitted by the user.
          enum:
            - Started
            - Submitted
            - Completed
          example: "Started"
        phone:
          $ref: "#/components/schemas/MaskedPhone"
        has_previous_leaves_other_reason:
          type: boolean
          nullable: true
        has_previous_leaves_same_reason:
          type: boolean
          nullable: true
        has_concurrent_leave:
          type: boolean
          nullable: true
        previous_leaves_other_reason:
          type: array
          items:
            $ref: "#/components/schemas/PreviousLeave"
        previous_leaves_same_reason:
          type: array
          items:
            $ref: "#/components/schemas/PreviousLeave"
        concurrent_leave:
          $ref: "#/components/schemas/ConcurrentLeave"
          nullable: true

    DocumentUploadRequest:
      type: object
      properties:
        document_type:
          type: string
          enum:
            - Passport
            - Driver's License Mass
            - Driver's License Other State
            - Identification Proof
            - State managed Paid Leave Confirmation
            - Approval Notice
            - Request for More information
            - Denial Notice
            - Own serious health condition form
            - Pregnancy/Maternity form
            - Child bonding evidence form
            - Care for a family member form
            - Military exigency form
            - Certification Form # Only used when Claimant Portal uploads certification docs
          example: "Passport"
        name:
          type: string
          example: "passport.png"
        description:
          type: string
          example: "Jane Smith Passport"
        mark_evidence_received:
          type: boolean
          example: false
        file:
          type: string
          format: binary
          nullable: false
      required:
        - document_type
        - file
      additionalProperties: false

    WithholdingResponse:
      type: object
      properties:
        filing_period:
          format: date
          example: "1970-06-01"

    EmployerResponse:
      type: object
      properties:
        employer_dba:
          type: string
        employer_fein:
          type: string

    ClaimResponse:
      type: object
      properties:
        employer:
          $ref: "#/components/schemas/EmployerResponse"
        employee:
          $ref: "#/components/schemas/EmployeeResponse"
        fineos_absence_id:
          format: string
          example: "NTN-01-ABS-01"
        fineos_notification_id:
          format: string
          example: "NTN-01"
        absence_period_start_date:
          format: date
          example: "1970-06-01"
        absence_period_end_date:
          format: date
          example: "1970-06-01"
        fineos_absence_status:
          format: string
        claim_type:
          format: string
        created_at:
          format: date

    ClaimsResponse:
      type: array
      items:
        $ref: "#/components/schemas/ClaimResponse"

    EmployerAddFeinResponse:
      type: object
      properties:
        employer_id:
          type: string
          format: uuid
          example: "fabd09ed-0ea9-4091-843e-2e37d2c61482"
        employer_fein:
          type: string
          example: "12-3456789"
        employer_dba:
          type: string

    ClaimDocumentResponse:
      type: object
      properties:
        created_at:
          format: date
          example: "1970-06-01"
        document_type:
          type: string
          enum:
            - State managed Paid Leave Confirmation
            - Approval Notice
            - Request for More information
            - Denial Notice
            - Employer Response Additional Documentation
            - Own serious health condition form
            - Pregnancy/Maternity form
            - Child bonding evidence form
            - Care for a family member form
            - Military exigency form
          example: "Denial Notice"
        content_type:
          type: string
          example: "image/png"
        fineos_document_id:
          type: string
          example: "1234"
        name:
          type: string
          example: "passport.png"
        description:
          type: string
          example: "Jane Smith Passport"
      required:
        - created_at
        - document_type
        - content_type
        - fineos_document_id
        - name
        - description
      additionalProperties: false

    DocumentResponse:
      type: object
      properties:
        user_id:
          type: string
          format: uuid
          example: "fabd09ed-0ea9-4091-843e-2e37d2c61482"
        application_id:
          type: string
          format: uuid
          example: "fdc23456-c8fa-48bf-89a1-5c7c6a3af164"
        created_at:
          format: date
          example: "1970-06-01"
        document_type:
          type: string
          enum:
            - Passport
            - Driver's License Mass
            - Driver's License Other State
            - Identification Proof
            - State managed Paid Leave Confirmation
            - Own serious health condition form
            - Pregnancy/Maternity form
            - Child bonding evidence form
            - Care for a family member form
            - Military exigency form
          example: "Passport"
        content_type:
          type: string
          example: "image/png"
        fineos_document_id:
          type: string
          example: "1234"
        name:
          type: string
          example: "passport.png"
        description:
          type: string
          example: "Jane Smith Passport"
      required:
        - user_id
        - application_id
        - created_at
        - document_type
        - content_type
        - fineos_document_id
        - name
        - description
      additionalProperties: false

    PaymentPreferenceRequestBody:
      type: object
      properties:
        payment_preference:
          nullable: false
          $ref: "#/components/schemas/PaymentPreference"

    EmployerAddFeinRequestBody:
      type: object
      properties:
        employer_fein:
          type: string
          example: "12-3456789"
          nullable: false

    EligibilityRequest:
      type: object
      properties:
        tax_identifier:
          nullable: false
          required: true
          $ref: "#/components/schemas/SsnItin"
        employer_fein:
          nullable: false
          $ref: "#/components/schemas/Fein"
        leave_start_date:
          nullable: false
          $ref: "#/components/schemas/Date"
        application_submitted_date:
          nullable: false
          $ref: "#/components/schemas/Date"
        employment_status:
          type: string
          enum:
            - Employed
            - Unemployed
            - Self-Employed
          example: "Employed"
          nullable: false
      required:
        - tax_identifier
        - employer_fein
        - leave_start_date
        - application_submitted_date
        - employment_status

    EligibilityResponse:
      type: object
      properties:
        financially_eligible:
          type: boolean
          example: false
        description:
          type: string
          example: "Claimant wages under minimum"
        total_wages:
          type: number
          example: 75000
        state_average_weekly_wage:
          type: integer
          example: 1431
        unemployment_minimum:
          type: integer
          example: 5100
        employer_average_weekly_wage:
          type: number
          example: 1500
      required:
        - financially_eligible
        - description

    EmployerLeaveDetails:
      type: object
      properties:
        reason:
          type: string
          nullable: true
        continuous_leave_periods:
          $ref: "#/components/schemas/EmployerContinuousLeavePeriods"
        intermittent_leave_periods:
          $ref: "#/components/schemas/EmployerIntermittentLeavePeriods"
        reduced_schedule_leave_periods:
          $ref: "#/components/schemas/EmployerReducedScheduleLeavePeriods"

    EmployerContinuousLeavePeriods:
      type: object
      properties:
        start_date:
          $ref: "#/components/schemas/Date"
        end_date:
          $ref: "#/components/schemas/Date"

    EmployerIntermittentLeavePeriods:
      type: object
      properties:
        start_date:
          $ref: "#/components/schemas/Date"
        end_date:
          $ref: "#/components/schemas/Date"
        frequency:
          type: integer
          nullable: true
          example: 4
        frequency_interval:
          type: integer
          nullable: true
          example: 2
        frequency_interval_basis:
          type: string
          nullable: true
          enum:
            - Days
            - Weeks
            - Months
          example: "Weeks"
        duration:
          type: integer
          nullable: true
          example: 2
        duration_basis:
          type: string
          nullable: true
          enum:
            - Minutes
            - Hours
            - Days
          example: "Days"

    EmployerReducedScheduleLeavePeriods:
      type: object
      properties:
        start_date:
          $ref: "#/components/schemas/Date"
        end_date:
          $ref: "#/components/schemas/Date"


    ApplicationLeaveDetails:
      type: object
      description:
        Remove existing leave periods by including the key of the relevant type of leave period
        and an empty array or null value.
      properties:
        reason:
          type: string
          nullable: true
          enum:
            - Pregnancy/Maternity
            - Child Bonding
            - Serious Health Condition - Employee
            - Care for a Family Member
          example: "Child Bonding"
        reason_qualifier:
          type: string
          nullable: true
          enum:
            - Newborn
            - Adoption
            - Foster Care
          example: "Newborn"
        reduced_schedule_leave_periods:
          type: array
          nullable: true
          items:
            $ref: "#/components/schemas/ReducedScheduleLeavePeriods"
        continuous_leave_periods:
          type: array
          nullable: true
          items:
            $ref: "#/components/schemas/ContinuousLeavePeriods"
        intermittent_leave_periods:
          type: array
          nullable: true
          items:
            $ref: "#/components/schemas/IntermittentLeavePeriods"
        caring_leave_metadata:
          $ref: "#/components/schemas/CaringLeaveMetadata"
        pregnant_or_recent_birth:
          type: boolean
          nullable: true
          example: true
        child_birth_date:
          nullable: true
          $ref: "#/components/schemas/DateOrMaskedDate"
        child_placement_date:
          nullable: true
          $ref: "#/components/schemas/DateOrMaskedDate"
        has_future_child_date:
          type: boolean
          nullable: true
          example: true
        employer_notified:
          type: boolean
          nullable: true
          example: true
        employer_notification_date:
          nullable: true
          $ref: "#/components/schemas/Date"
        employer_notification_method:
          type: string
          nullable: true
          enum:
            - In Writing
            - In Person
            - By Telephone
            - Other
          example: "In Writing"

    ReducedScheduleLeavePeriods:
      type: object
      properties:
        leave_period_id:
          type: string
          format: uuid
          nullable: true
        start_date:
          nullable: true
          $ref: "#/components/schemas/Date"
        end_date:
          nullable: true
          $ref: "#/components/schemas/Date"
        thursday_off_minutes:
          type: integer
          minimum: 0
          nullable: true
          example: 90
        friday_off_minutes:
          type: integer
          minimum: 0
          nullable: true
          example: 90
        saturday_off_minutes:
          type: integer
          minimum: 0
          nullable: true
          example: 90
        sunday_off_minutes:
          type: integer
          minimum: 0
          nullable: true
          example: 90
        monday_off_minutes:
          type: integer
          minimum: 0
          nullable: true
          example: 90
        tuesday_off_minutes:
          type: integer
          minimum: 0
          nullable: true
          example: 90
        wednesday_off_minutes:
          type: integer
          minimum: 0
          nullable: true
          example: 90

    ContinuousLeavePeriods:
      type: object
      properties:
        leave_period_id:
          type: string
          format: uuid
          nullable: true
        start_date:
          nullable: true
          $ref: "#/components/schemas/Date"
        end_date:
          nullable: true
          $ref: "#/components/schemas/Date"
        last_day_worked:
          nullable: true
          $ref: "#/components/schemas/Date"
        expected_return_to_work_date:
          nullable: true
          $ref: "#/components/schemas/Date"
        start_date_full_day:
          type: boolean
          nullable: true
          example: true
        start_date_off_hours:
          type: integer
          nullable: true
          example: 0
        start_date_off_minutes:
          type: integer
          nullable: true
          example: 0
        end_date_off_hours:
          type: integer
          nullable: true
          example: 0
        end_date_off_minutes:
          type: integer
          nullable: true
          example: 0
        end_date_full_day:
          type: boolean
          nullable: true
          example: true

    IntermittentLeavePeriods:
      type: object
      properties:
        leave_period_id:
          type: string
          format: uuid
          nullable: true
        start_date:
          nullable: true
          $ref: "#/components/schemas/Date"
        end_date:
          nullable: true
          $ref: "#/components/schemas/Date"
        frequency:
          type: integer
          nullable: true
          example: 4
        frequency_interval:
          type: integer
          nullable: true
          example: 2
        frequency_interval_basis:
          type: string
          nullable: true
          enum:
            - Days
            - Weeks
            - Months
          example: "Weeks"
        duration:
          type: integer
          nullable: true
          example: 2
        duration_basis:
          type: string
          nullable: true
          enum:
            - Minutes
            - Hours
            - Days
          example: "Days"

    PaymentPreference:
      type: object
      properties:
        payment_method:
          type: string
          nullable: true
          enum:
            - Elec Funds Transfer
            - Check
            - Debit
          example: "Elec Funds Transfer"
        account_number:
          type: string
          nullable: true
          minLength: 6
          maxLength: 17
          example: "1234567"
        routing_number:
          nullable: true
          $ref: "#/components/schemas/RoutingNbr"
        bank_account_type:
          type: string
          nullable: true
          enum:
            - Checking
            - Savings
          example: "Checking"

    WorkPattern:
      type: object
      properties:
        work_pattern_type:
          type: string
          enum:
            - Fixed
            - Rotating
            - Variable
          nullable: true
        work_week_starts:
          $ref: "#/components/schemas/DayOfWeek"
          nullable: true
        pattern_start_date:
          $ref: "#/components/schemas/Date"
          nullable: true
        work_pattern_days:
          type: array
          maxItems: 7
          items:
            $ref: "#/components/schemas/WorkPatternDay"
          nullable: true

    WorkPatternDay:
      type: object
      properties:
        day_of_week:
          $ref: "#/components/schemas/DayOfWeek"
        week_number:
          type: integer
          minimum: 1
          maximum: 4
        minutes:
          type: integer
          minimum: 0
          nullable: true

    EmployerBenefit:
      type: object
      properties:
        employer_benefit_id:
          type: string
          format: uuid
          nullable: true
        benefit_start_date:
          $ref: "#/components/schemas/Date"
          nullable: true
        benefit_end_date:
          $ref: "#/components/schemas/Date"
          nullable: true
        benefit_amount_dollars:
          type: number
          nullable: true
          example: 400
        benefit_amount_frequency:
          type: string
          nullable: true
          enum:
            - Per Day
            - Per Week
            - Per Month
            - In Total
            - Unknown
          example: "Per Month"
        benefit_type:
          type: string
          nullable: true
          enum:
            - Accrued paid leave
            - Short-term disability insurance
            - Permanent disability insurance
            - Family or medical leave insurance
            - Unknown
        is_full_salary_continuous:
          type: boolean
          nullable: true


    OtherIncome:
      type: object
      properties:
        other_income_id:
          type: string
          format: uuid
          nullable: true
        income_start_date:
          $ref: "#/components/schemas/Date"
          nullable: true
        income_end_date:
          $ref: "#/components/schemas/Date"
          nullable: true
        income_amount_dollars:
          type: number
          nullable: true
          example: 700
        income_amount_frequency:
          type: string
          nullable: true
          enum:
            - Per Day
            - Per Week
            - Per Month
            - In Total
          example: "Per Month"
        income_type:
          type: string
          nullable: true
          enum:
            - Workers Compensation
            - Unemployment Insurance
            - SSDI
            - Disability benefits under Gov't retirement plan
            - Jones Act benefits
            - Railroad Retirement benefits
            - Earnings from another employment/self-employment
          example: "SSDI"

    ApplicationSearchResults:
      type: array
      items:
        $ref: "#/components/schemas/ApplicationResponse"

    RMVCheckRequest:
      allOf:
        - type: object
          additionalProperties: false
          properties:
            absence_case_id:
              title: Absence Case ID
              description:
                FINEOS ID for the case the check is being performed for.
              type: string
            date_of_birth:
              $ref: "#/components/schemas/Date"
            first_name:
              title: First Name
              description:
                This must match _exactly_ with what is on record with the RMV to
                be verified. This might be relevant because the RMV uses a
                restricted character set of `[a-zA-Z \-']` for names.
              type: string
              example: Jane
            last_name:
              title: Last Name
              description:
                This must match _exactly_ with what is on record with the RMV to
                be verified. This might be relevant because the RMV uses a
                restricted character set of `[a-zA-Z \-']` for names.
              type: string
              example: Doe
            mass_id_number:
              $ref: "#/components/schemas/MassId"
            residential_address_city:
              title: Residential Address - City
              type: string
              example: Boston
            residential_address_line_1:
              title: Residential Address - Line 1
              type: string
              example: 123 Main St.
            residential_address_line_2:
              title: Residential Address - Line 2
              type: string
              nullable: true
              example: Apt. 123
            residential_address_zip_code:
              title: Residential Address - Zip Code
              description:
                Accepts ZIP and ZIP+4 formats. Only first five characters are
                relevant for check.
              type: string
              pattern: ^\d{5}(-\d{4})?$
              example: "12345"
            ssn_last_4:
              title: SSN Last 4
              description:
                Last four characters of a Social Security Number.
              type: string
              pattern: ^\d{4}$
              example: "9999"
          required:
            - first_name
            - last_name
            - date_of_birth
            - ssn_last_4
            - mass_id_number
            - residential_address_line_1
            - residential_address_city
            - residential_address_zip_code
            - absence_case_id
        - type: object
          properties:
            mass_id_number:
              title: Massachusetts-issued ID number
              description: The ID number of a Mass ID or Massachusetts driver's license.

    RMVCheckResponse:
      type: object
      properties:
        verified:
          title: Verified
          description: Indicates if all data points were successfully verified.
          type: boolean
        description:
          title: Description
          description: Human-readable description of the verification result.
          type: string
      required:
        - verified
        - description

    NotificationRecipient:
      type: object
      properties:
        first_name:
          type: string
          example: "Jane"
          description: "Required if and only if recipient_type is Claimant"
        last_name:
          type: string
          example: "Doe"
          description: "Required if and only if recipient_type is Claimant"
        full_name:
          type: string
          example: "Jane Doe"
          description: "Required if and only if recipient_type is Leave Administrator"
        contact_id:
          type: string
          example: "11"
          description: "The contact ID of the recipient, only required if recipient type is a Leave Adminstrator"
        email_address:
          type: string
          format: email
          example: "j.a.doe@gmail.com"
          nullable: false
          minLength: 1


    NotificationClaimant:
      type: object
      properties:
        first_name:
          type: string
          example: "John"
          nullable: false
          minLength: 1
        last_name:
          type: string
          example: "Smith"
          nullable: false
          minLength: 1
        date_of_birth:
          $ref: "#/components/schemas/Date"
          nullable: false
        customer_id:
          type: string
          example: "1234"
          nullable: false

    NotificationRequest:
      type: object
      properties:
        absence_case_id:
          title: Absence Case ID
          description: FINEOS ID for the case the notification is related to.
          type: string
          example: NTN-111-ABS-01
          minLength: 1
        fein:
          type: string
          example: "41-9904348"
        organization_name:
          type: string
          example: "Wayne Enterprises"
        document_type:
          title: Document Type
          description: The type of document that is available to view.
          type: string
          example: Legal Notice
        trigger:
          title: Trigger
          description: The claim state that triggered the notification.
          type: string
          example: claim.approved
        source:
          title: Source
          description: The source of the claim application. Can be either Self-Service or Call Center.
          type: string
          example: Self-Service
          enum:
            - Self-Service
            - Call Center
        recipient_type:
          title: Recipient Type
          description: Who is receiving the notification/what type of person is in the recipients list. Can be either Claimant or Leave Administrator.
          type: string
          example: Leave Administrator
          enum:
            - Claimant
            - Leave Administrator
        recipients:
          type: array
          description: Who to send the notification to.
          items:
            $ref: "#/components/schemas/NotificationRecipient"
        claimant_info:
          $ref: "#/components/schemas/NotificationClaimant"

      required:
        - absence_case_id
        - trigger
        - source
        - recipient_type
        - recipients
        - claimant_info
        - fein
        - organization_name

    VerificationRequest:
      type: object
      properties:
        employer_id:
          type: string
          format: uuid
          example: 5f91c12b-4d49-4eb0-b5d9-7fa0ce13eb32
        withholding_amount:
          type: number
          example: 100
        withholding_quarter:
          type: string
          format: date
          example: "1970-06-01"
      required:
        - employer_id
        - withholding_amount
        - withholding_quarter

    SsnItin:
      type: string
      example: "000-00-0000"
      pattern: '^[\d|\*]{3}-[\d|\*]{2}-\d{4}$'

    MaskedSsnItin:
      type: string
      example: "***-**-1234"
      pattern: '^\*{3}-\*{2}-\d{4}$'

    Fein:
      type: string
      example: "00-0000000"
      pattern: '^\d{2}-\d{7}$'

    MassId:
      type: string
      example: "S99988801"
      pattern: '^(\d{9}|S(\d{8}|A\d{7})|(\*{9}))$'

    RoutingNbr:
      type: string
      example: "031111111"
      pattern: '^((0[0-9])|(1[0-2])|(2[1-9])|(3[0-2])|(6[1-9])|(7[0-2])|80)([0-9]{7})$|(\*{9})$'

    Uuid:
      type: string
      example: "009fa369-291b-403f-a85a-15e938c26f2f"
      format: uuid

    Date:
      type: string
      example: '1970-01-01'
      format: date

    MaskedDate:
      type: string
      example: '****-01-01'
      pattern: '\*\*\*\*-[0-9]{2}-[0-9]{2}'

    DateOrMaskedDate:
      type: string
      example: '1970-01-01'
      format: maskable_date

    DayOfWeek:
      type: string
      enum:
        - Sunday
        - Monday
        - Tuesday
        - Wednesday
        - Thursday
        - Friday
        - Saturday

    Phone:
      type: object
      properties:
        int_code:
          type: string
          example: "1"
          pattern: "^[0-9]{1,3}"
          nullable: true
        phone_number:
          type: string
          example: "224-705-2345"
          pattern: '^([0-9]|\*){3}\-([0-9]|\*){3}\-[0-9]{4}$'
          nullable: true
        phone_type:
          type: string
          nullable: true
          enum:
            - Cell
            - Fax
            - Phone

    MaskedPhone:
      type: object
      properties:
        int_code:
          type: string
          example: "1"
          pattern: "^[0-9]{1,3}"
        phone_number:
          type: string
          example: "***-***-1234"
          pattern: '^\*{3}\-\*{3}\-[0-9]{4}$'
        phone_type:
          type: string
          enum:
            - Cell
            - Fax
            - Phone
    CaringLeaveMetadata:
      type: object
      properties:
        family_member_first_name:
          type: string
          example: "Jane"
          nullable: true
        family_member_middle_name:
          type: string
          example: "Alice"
          nullable: true
        family_member_last_name:
          type: string
          example: "Doe"
          nullable: true
        family_member_date_of_birth:
          $ref: "#/components/schemas/DateOrMaskedDate"
          nullable: true
        relationship_to_caregiver:
          type: string
          nullable: true
          enum:
            - Parent
            - Child
            - Grandparent
            - Grandchild
            - Other Family Member
            - Service Member
            - Inlaw
            - Sibling - Brother/Sister
            - Other
            - Spouse<|MERGE_RESOLUTION|>--- conflicted
+++ resolved
@@ -53,8 +53,14 @@
       tags:
         - Admin
       summary: Send email to an User to convert to employer
-<<<<<<< HEAD
-      operationId: massgov.pfml.api.users.users_convert
+      operationId: massgov.pfml.api.users.users_convert_employer_email
+      parameters:
+        - name: user_id
+          in: path
+          schema:
+            type: string
+          description: ID of User to update
+          required: true
       responses:
         "200":
           description: A successful request returns a 200 status code and a user object.
@@ -71,9 +77,6 @@
         - Admin
       summary: Sends email to User with instructions to convert from employer to claimant
       operationId: massgov.pfml.api.users.users_convert_claimant_email
-=======
-      operationId: massgov.pfml.api.users.users_convert_employer_email
->>>>>>> e5ef9f94
       parameters:
         - name: user_id
           in: path
