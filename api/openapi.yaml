openapi: 3.0.3
info:
  title: Paid Leave API
  description: An API for managing leave within Massachusetts Paid Family and Medical Leave.
  version: "2022-01-06"

servers:
  - url: /v1
    description: Development server

security:
  - jwt: [] # JWT authentication option

paths:
  /status:
    get:
      security:
        - {} # no authentication option
      tags:
        - Test Endpoints
      summary: Get the API status
      operationId: massgov.pfml.api.status.status_get
      responses:
        "200":
          description: A successful request returns a 200 status code and a user object.
          content:
            application/json:
              schema:
                $ref: "#/components/schemas/SuccessfulResponse"
        "503":
          $ref: "#/components/responses/ServiceUnavailableError"

  /flags:
    get:
      security:
        - {} # no authentication option
      tags:
        - Feature Flags
      summary: Get feature flags
      operationId: massgov.pfml.api.flags.flags_get
      responses:
        "200":
          description: A successful request returns a 200 status code and list of flags.
          content:
            application/json:
              schema:
                $ref: "#/components/schemas/FlagsResponse"
        "503":
          $ref: "#/components/responses/ServiceUnavailableError"
  /flags/{name}:
    get:
      security:
        - {} # no authentication option
      tags:
        - Feature Flags
      summary: Get a feature flag
      operationId: massgov.pfml.api.flags.flag_get
      parameters:
        - name: name
          in: path
          schema:
            type: string
          description: Name of the flag to get
          required: true
      responses:
        "200":
          description: A successful request returns a 200 status code and one flag.
          content:
            application/json:
              schema:
                $ref: "#/components/schemas/Flag"
        "503":
          $ref: "#/components/responses/ServiceUnavailableError"
  /users:
    post:
      security:
        - {} # no authentication option
      tags:
        - Users
      summary: Create a User account
      operationId: massgov.pfml.api.users.users_post
      responses:
        "201":
          description: User account was created.
          content:
            application/json:
              schema:
                $ref: "#/components/schemas/UserResponse"
        "400":
          $ref: "#/components/responses/BadRequest"
      requestBody:
        content:
          application/json:
            schema:
              $ref: "#/components/schemas/UserCreateRequest"

  /roles:
    delete:
      tags:
        - Roles
        - Users
      summary: Remove a role from a user
      operationId: massgov.pfml.api.roles.roles_users_delete
      responses:
        "200":
          description: Role deleted without issue
          content:
            application/json:
              schema:
                $ref: "#/components/schemas/SuccessfulResponse"
        "400":
          $ref: "#/components/responses/BadRequest"
        "404":
          $ref: "#/components/responses/NotFound"
      requestBody:
        $ref: "#/components/requestBodies/RoleUserDeleteRequest"

  /users/{user_id}/convert_employer:
    post:
      tags:
        - Users
      summary: Convert a User account to an employer role
      operationId: massgov.pfml.api.users.users_convert_employer
      parameters:
        - name: user_id
          in: path
          schema:
            type: string
          description: ID of User to update
          required: true
      responses:
        "201":
          description: User converted without errors
          content:
            application/json:
              schema:
                $ref: "#/components/schemas/UserResponse"
        "400":
          $ref: "#/components/responses/BadRequest"
        "404":
          $ref: "#/components/responses/NotFound"
      requestBody:
        $ref: '#/components/requestBodies/EmployerAddFeinRequestBody'

  /users/{user_id}:
    get:
      tags:
        - Users
      summary: Retrieve a User account
      operationId: massgov.pfml.api.users.users_get
      parameters:
        - name: user_id
          in: path
          schema:
            type: string
            format: uuid
          description: ID of User to update
          required: true
      responses:
        "200":
          description: A successful request returns a 200 status code and a user object.
          content:
            application/json:
              schema:
                $ref: "#/components/schemas/UserResponse"
        "404":
          $ref: "#/components/responses/NotFound"
    patch:
      tags:
        - Users
      summary: Update a User account
      operationId: massgov.pfml.api.users.users_patch
      parameters:
        - name: user_id
          in: path
          schema:
            type: string
          description: ID of User to update
          required: true
      responses:
        "200":
          description: A successful request returns a 200 status code and a user object.
          content:
            application/json:
              schema:
                $ref: "#/components/schemas/UserResponse"
        "404":
          $ref: "#/components/responses/NotFound"
      requestBody:
        $ref: "#/components/requestBodies/UserUpdateRequest"

  /users/current:
    get:
      tags:
        - Users
      summary: >
        Retrieve the User account corresponding to the currently authenticated
        user
      operationId: massgov.pfml.api.users.users_current_get
      responses:
        "200":
          description: A successful request returns a 200 status code and a user object.
          content:
            application/json:
              schema:
                $ref: "#/components/schemas/UserResponse"

  /employees/{employee_id}:
    get:
      security:
        - jwt: []
        - oauth2: []
          agent-id: []
      tags:
        - Employees
      summary: Retrieve an Employee record
      operationId: massgov.pfml.api.employees.employees_get
      parameters:
        - name: employee_id
          in: path
          schema:
            type: string
          description: ID of Employee to retrieve
          required: true
      responses:
        "200":
          description: A successful request returns a 200 status code and an employee object.
          content:
            application/json:
              schema:
                allOf:
                  - $ref: "#/components/schemas/SuccessfulResponse"
                  - properties:
                      data:
                        $ref: "#/components/schemas/EmployeeResponse"
        "404":
          description: An unsuccessful request returns a 404 status code for employees that are not found.
          content:
            application/json:
              schema:
                $ref: "#/components/schemas/EmployeeErrorResponse"
    patch:
      tags:
        - Employees
      summary: Update an Employee record, for mutable properties
      operationId: massgov.pfml.api.employees.employees_patch
      parameters:
        - name: employee_id
          in: path
          schema:
            type: string
          description: ID of Employee to update
          required: true
      responses:
        "200":
          description: A successful response returns a 200 status code and an employee object.
          content:
            application/json:
              schema:
                allOf:
                  - $ref: "#/components/schemas/SuccessfulResponse"
                  - properties:
                      data:
                        $ref: "#/components/schemas/EmployeeResponse"
        "404":
          $ref: "#/components/responses/NotFound"
      requestBody:
        $ref: "#/components/requestBodies/EmployeeUpdateRequest"

  /employees/search:
    post:
      security:
        - jwt: []
        - oauth2: []
          agent-id: []
      tags:
        - Employees
      summary: Lookup an Employee by SSN/ITIN and name
      operationId: massgov.pfml.api.employees.employees_search
      responses:
        "200":
          description: A successful response returns a 200 status code and an employee object.
          content:
            application/json:
              schema:
                allOf:
                  - $ref: "#/components/schemas/SuccessfulResponse"
                  - properties:
                      data:
                        $ref: "#/components/schemas/EmployeeResponse"
        "404":
          $ref: "#/components/responses/NotFound"
      requestBody:
        $ref: "#/components/requestBodies/EmployeeSearchRequest"

  /employers/add:
    post:
      tags:
        - Employers
      summary: Add an FEIN to the logged in Leave Administrator
      operationId: massgov.pfml.api.employers.employer_add_fein
      requestBody:
        $ref: '#/components/requestBodies/EmployerAddFeinRequestBody'
      responses:
        "201":
          description: FEIN added without errors
          content:
            application/json:
              schema:
                allOf:
                  - $ref: "#/components/schemas/SuccessfulResponse"
                  - properties:
                      data:
                        $ref: "#/components/schemas/EmployerResponse"
        "400":
          $ref: "#/components/responses/BadRequest"
        "402":
          description: No verification data for FEIN
          content:
            application/json:
              schema:
                allOf:
                  - $ref: "#/components/schemas/ErrorResponse"
        "409":
          description: Duplicate employer for user
          content:
            application/json:
              schema:
                allOf:
                  - $ref: "#/components/schemas/ErrorResponse"
        "503":
          description: Error while adding FEIN
          content:
            application/json:
              schema:
                allOf:
                  - $ref: "#/components/schemas/ErrorResponse"

  /employers/withholding/{employer_id}:
    get:
      summary: Retrieves the last withholding date for the FEIN specified
      operationId: massgov.pfml.api.employers.employer_get_most_recent_withholding_dates
      tags:
        - Employers
      parameters:
        - name: employer_id
          in: path
          schema:
            type: string
            format: uuid
            example: "009fa369-291b-403f-a85a-15e938c26f2f"
          description: "ID of the employer"
          required: true
      responses:
        "200":
          description: A successful request returns a 200 status code.
          content:
            application/json:
              schema:
                allOf:
                  - $ref: '#/components/schemas/SuccessfulResponse'
                  - properties:
                      data:
                        $ref: "#/components/schemas/WithholdingResponse"
        "400":
          description: An unsuccessful request returns a 400 status code if one or more errors occurred.
          content:
            application/json:
              schema:
                $ref: "#/components/schemas/ErrorResponse"

  /claims/{fineos_absence_id}:
    get:
      summary: Retrieve a claim for a specified absence ID
      operationId: massgov.pfml.api.claims.get_claim
      tags:
        - Claims
      parameters:
        - name: fineos_absence_id
          in: path
          schema:
            type: string
            example: "NTN-00-ABS-00"
          description: "FINEOS absence ID of the claim data to be retrieved"
          required: true
      responses:
        "200":
          description: The claim information.
          content:
            application/json:
              schema:
                allOf:
                  - $ref: '#/components/schemas/SuccessfulResponse'
                  - properties:
                      data:
                        $ref: "#/components/schemas/DetailedClaimResponse"
        "400":
          description: An unsuccessful request returns a 400 status code if one or more errors occurred.
          content:
            application/json:
              schema:
                $ref: "#/components/schemas/ErrorResponse"

  /claims:
    get:
      security:
        - jwt: []
        - oauth2: []
          agent-id: []
      summary: Retrieve claims
      operationId: massgov.pfml.api.claims.get_claims
      tags:
        - Claims
      parameters:
        - $ref: "#/components/parameters/pageSize"
        - $ref: "#/components/parameters/pageOffset"
        - $ref: "#/components/parameters/orderBy"
        - $ref: "#/components/parameters/orderDirection"
        - name: employer_id
          in: query
          schema:
            type: string
            format: uuid
          description: ID of Employer to query claims for
          required: false
        - name: employee_id
          in: query
          schema:
            type: array
            items:
                type: string
                format: uuid
          description: ID(s) of Employee to query claims for
          required: false
          explode: false
        - name: "claim_status"
          in: query
          schema:
            type: string
            pattern: '[a-zA-Z0-9 ,]+'
          description: >
            claim status used to filter the request,
            single claim status or a comma seperated list of claim status (i.e claim_status="Approved,Closed"),
            the valid status are "Approved", "Closed", "Completed", "Declined", "Open requirement" and "Pending - no action".
          required: false
        - name: "search"
          in: query
          schema:
            type: string
          description: >
            A search string used to filter the request that,
            when provided, is used in a fuzzy search against the claims'
            Absence Case IDs, in addition to the employees' first, middle, and last names.
            When the string is empty, it is ignored.
          required: false
        - name: "allow_hrd"
          in: query
          schema:
            type: boolean
          description: A temporary boolean value used to allow smoke testers to see HRD dashboard
          required: false
        - name: "is_reviewable"
          in: query
          schema:
            type: string
            enum: ["yes", "no"]
          description: A string value used to check whether or not to filter claims where a review is requested for a leave admin.
        - name: "request_decision"
          in: query
          schema:
            type: string
            enum: ["approved", "denied", "withdrawn", "pending", "cancelled"]
          description: > 
            request decision used in filtering, request_decision is a status associated with an absence_period
          required: false
      responses:
        "200":
          description: The claim information.
          content:
            application/json:
              schema:
                allOf:
                  - $ref: '#/components/schemas/SuccessfulResponse'
                  - properties:
                      data:
                        $ref: "#/components/schemas/ClaimsResponse"
        "400":
          description: An unsuccessful request returns a 400 status code if one or more errors occurred.
          content:
            application/json:
              schema:
                $ref: "#/components/schemas/ErrorResponse"

  /payments:
    get:
      summary: Retrieve payments with status for a specified absence ID
      operationId: massgov.pfml.api.payments.get_payments
      tags:
        - Claims
      parameters:
        - name: absence_case_id
          in: query
          schema:
            type: string
            example: "NTN-00-ABS-00"
          description: "FINEOS absence ID of the claim associated with payment data to be retrieved"
          required: true
      responses:
        "200":
          description: The payments for this absence case.
          content:
            application/json:
              schema:
                allOf:
                  - $ref: '#/components/schemas/SuccessfulResponse'
                  - properties:
                      data:
                        $ref: '#/components/schemas/PaymentsResponse'

  /employers/claims/{fineos_absence_id}/documents/{fineos_document_id}:
    get:
      summary: Retrieve a FINEOS documents for a specified absence ID and document ID
      operationId: massgov.pfml.api.claims.employer_document_download
      tags:
        - Claims
      parameters:
        - name: fineos_absence_id
          in: path
          schema:
            type: string
            example: "NTN-00-ABS-00"
          description: "FINEOS absence ID of the claim data to be retrieved"
          required: true
        - name: fineos_document_id
          in: path
          schema:
            type: string
            example: "1111"
          description: "FINEOS document ID pertaining to the claim that will be retrieved"
          required: true
      responses:
        "200":
          description: The document stream.
          content:
            application/octet-stream:
              schema:
                type: string
                format: binary
        "400":
          description: An unsuccessful request returns a 400 status code if one or more errors occurred.
          content:
            application/json:
              schema:
                $ref: "#/components/schemas/ErrorResponse"

  /employers/claims/{fineos_absence_id}/documents:
    get:
      summary: Retrieve a list of FINEOS documents for a specified absence ID
      operationId: massgov.pfml.api.claims.employer_get_claim_documents
      tags:
        - Claims
      parameters:
        - name: fineos_absence_id
          in: path
          schema:
            type: string
            example: "NTN-00-ABS-00"
          description: "FINEOS absence ID of the claim data to be retrieved"
          required: true
      responses:
        "200":
          description: A successful request returns a 200 status code.
          content:
            application/json:
              schema:
                allOf:
                  - $ref: '#/components/schemas/SuccessfulResponse'
                  - properties:
                      data:
                        $ref: "#/components/schemas/ClaimDocumentResponse"
        "400":
          description: An unsuccessful request returns a 400 status code if one or more errors occurred.
          content:
            application/json:
              schema:
                $ref: "#/components/schemas/ErrorResponse"

  /employers/claims/{fineos_absence_id}/review:
    get:
      summary: Retrieve FINEOS claim review data for a specified absence ID
      operationId: massgov.pfml.api.claims.employer_get_claim_review
      tags:
        - Claims
      parameters:
        - name: fineos_absence_id
          in: path
          schema:
            type: string
            example: "NTN-00-ABS-00"
          description: "FINEOS absence ID of the claim data to be retrieved"
          required: true
      responses:
        "200":
          description: A successful request returns a 200 status code.
          content:
            application/json:
              schema:
                allOf:
                  - $ref: '#/components/schemas/SuccessfulResponse'
                  - properties:
                      data:
                        $ref: "#/components/schemas/ClaimReviewResponse"
        "400":
          description: An unsuccessful request returns a 400 status code if one or more errors occurred.
          content:
            application/json:
              schema:
                $ref: "#/components/schemas/ErrorResponse"
        "404":
          $ref: "#/components/responses/NotFound"
    patch:
      tags:
        - Claims
      summary: Save review claim from leave admin
      operationId: massgov.pfml.api.claims.employer_update_claim_review
      parameters:
        - name: fineos_absence_id
          in: path
          schema:
            type: string
            example: "NTN-00-ABS-00"
          description: ID of absence to update
          required: true
      responses:
        "200":
          description: A successful request returns a 200 status code and a claim object.
          content:
            application/json:
              schema:
                allOf:
                  - $ref: "#/components/schemas/SuccessfulResponse"
                  - properties:
                      data:
                        $ref: "#/components/schemas/UpdateClaimReviewResponse"
        "404":
          $ref: "#/components/responses/NotFound"
      requestBody:
        $ref: "#/components/requestBodies/EmployerClaimRequestBody"

  /applications:
    post:
      tags:
        - Applications
      summary: Create an Application
      operationId: massgov.pfml.api.applications.applications_start
      responses:
        "200":
          $ref: "#/components/responses/ApplicationCreatedResponse"
        "400":
          $ref: "#/components/responses/BadRequest"

    get:
      tags:
        - Applications
      summary: Retrieve all Applications for the specified user
      operationId: massgov.pfml.api.applications.applications_get
      responses:
        "200":
          $ref: "#/components/responses/ApplicationSearchResponse"

  /applications/{application_id}:
    get:
      tags:
        - Applications
      summary: Retrieve an Application identified by the application id
      operationId: massgov.pfml.api.applications.application_get
      parameters:
        - name: application_id
          in: path
          schema:
            type: string
            format: uuid
          description: ID of Application to retrieve
          required: true
      responses:
        "200":
          $ref: "#/components/responses/ApplicationResponse"
        "404":
          $ref: "#/components/responses/NotFound"

    patch:
      tags:
        - Applications
      summary: Update an Application
      description: >
        Supports partial update of an Application record.

        Note that array property updates are not partial, after processing the
        PATCH, the Application state will contain only the values of the array
        in the request.

        The behavior generally follows RFC 7396.

        It is expected clients will call this endpoint multiple times and with
        incomplete data as individual pieces of information is collected from
        the user. The API will review the data provided and return any pertinent
        warnings or errors.
      operationId: massgov.pfml.api.applications.applications_update
      parameters:
        - name: application_id
          in: path
          schema:
            type: string
            format: uuid
          description: ID of Application to update
          required: true
      responses:
        "200":
          description: Application updated without errors.
          content:
            application/json:
              schema:
                allOf:
                  - $ref: "#/components/schemas/SuccessfulResponse"
                  - properties:
                      data:
                        $ref: "#/components/schemas/ApplicationResponse"
        "400":
          description: An unsuccessful request returns a 400 status code if one or more errors occured, described in the error response.
          content:
            application/json:
              schema:
                $ref: "#/components/schemas/ErrorResponse"
      requestBody:
        $ref: "#/components/requestBodies/ApplicationRequestBody"

  /applications/import:
    post:
      tags:
        - Applications
      summary: >
        Creates a new application in the PFML database from a FINEOS application that was created through the
        contact center.
      operationId: massgov.pfml.api.applications.applications_import
      responses:
        "201":
          $ref: "#/components/responses/ApplicationImportedResponse"
        "400":
          $ref: "#/components/responses/BadRequest"
        "404":
          description: Application with requested absence_case_id was not found.
          content:
            application/json:
              schema:
                $ref: "#/components/schemas/ErrorResponse"
        "503":
          description: Application could not be completed in Claims Processing System.
          content:
            application/json:
              schema:
                allOf:
                  - $ref: "#/components/schemas/ErrorResponse"
                  - properties:
                      data:
                        $ref: "#/components/schemas/ApplicationResponse"
      requestBody:
        $ref: '#/components/requestBodies/ApplicationImportRequestBody'


  /applications/{application_id}/submit_application:
    post:
      tags:
        - Applications
      summary: >
        Submit the first part of the application to the Claims Processing System.
      operationId: massgov.pfml.api.applications.applications_submit
      parameters:
        - name: application_id
          in: path
          schema:
            type: string
            format: uuid
          description: ID of Application to submit
          required: true
      responses:
        "201":
          description: Application submitted without errors.
          content:
            application/json:
              schema:
                allOf:
                  - $ref: "#/components/schemas/SuccessfulResponse"
                  - properties:
                      data:
                        $ref: "#/components/schemas/ApplicationResponse"
        "400":
          $ref: "#/components/responses/BadRequest"
        "503":
          description: Application could not be submitted to Claims Processing System.
          content:
            application/json:
              schema:
                allOf:
                  - $ref: "#/components/schemas/ErrorResponse"
                  - properties:
                      data:
                        $ref: "#/components/schemas/ApplicationResponse"

  /applications/{application_id}/complete_application:
    post:
      tags:
        - Applications
      summary: >
        Complete intake of an application in the Claims Processing System.
      operationId: massgov.pfml.api.applications.applications_complete
      parameters:
        - name: application_id
          in: path
          schema:
            type: string
            format: uuid
          description: ID of Application to submit
          required: true
      responses:
        "201":
          description: Application completed without errors.
          content:
            application/json:
              schema:
                allOf:
                  - $ref: "#/components/schemas/SuccessfulResponse"
                  - properties:
                      data:
                        $ref: "#/components/schemas/ApplicationResponse"
        "400":
          $ref: "#/components/responses/BadRequest"
        "503":
          description: Application could not be completed in Claims Processing System.
          content:
            application/json:
              schema:
                allOf:
                  - $ref: "#/components/schemas/ErrorResponse"
                  - properties:
                      data:
                        $ref: "#/components/schemas/ApplicationResponse"

  /applications/{application_id}/documents/{document_id}:
    get:
      summary: Download an application (case) document by id.
      operationId: massgov.pfml.api.applications.document_download
      tags:
        - Applications
      parameters:
        - name: application_id
          in: path
          schema:
            type: string
            format: uuid
            example: 5f91c12b-4d49-4eb0-b5d9-7fa0ce13eb32
          description: ID of Application the document is associated with
          required: true
        - name: document_id
          in: path
          schema:
            type: string
            example: "4074"
          description: The fineos document id
          required: true
      responses:
        "200":
          description: The document stream.
          content:
            application/octet-stream:
              schema:
                type: string
                format: binary
        "400":
          description: An unsuccessful request returns a 400 status code if one or more errors occurred.
          content:
            application/json:
              schema:
                $ref: "#/components/schemas/ErrorResponse"

  /applications/{application_id}/documents:
    get:
      summary: Get list of documents for a case
      operationId: massgov.pfml.api.applications.documents_get
      tags:
        - Applications
        - Documents
      parameters:
        - name: application_id
          in: path
          schema:
            type: string
            format: uuid
            example: 5f91c12b-4d49-4eb0-b5d9-7fa0ce13eb32
          description: ID of Application to update
          required: true
      responses:
        "200":
          description: A successful request returns a 200 status code.
          content:
            application/json:
              schema:
                allOf:
                  - $ref: '#/components/schemas/SuccessfulResponse'
                  - properties:
                      data:
                        type: array
                        items:
                          $ref: "#/components/schemas/DocumentResponse"
        "400":
          description: An unsuccessful request returns a 400 status code if one or more errors occurred.
          content:
            application/json:
              schema:
                $ref: "#/components/schemas/ErrorResponse"
    post:
      summary: Upload Document
      operationId: massgov.pfml.api.applications.document_upload
      tags:
        - Applications
        - Documents
      parameters:
        - name: application_id
          in: path
          schema:
            type: string
            format: uuid
            example: 5f91c12b-4d49-4eb0-b5d9-7fa0ce13eb32
          description: ID of Application to update
          required: true
      requestBody:
        content:
          multipart/form-data:
            schema:
              $ref: '#/components/schemas/DocumentUploadRequest'
            encoding:
              file:
                contentType: application/pdf, image/jpeg, image/png, image/tiff, image/heic
      responses:
        "200":
          description: A successful request returns a 200 status code.
          content:
            application/json:
              schema:
                allOf:
                  - $ref: '#/components/schemas/SuccessfulResponse'
                  - properties:
                      data:
                        $ref: "#/components/schemas/DocumentResponse"
        "400":
          description: An unsuccessful request returns a 400 status code if one or more errors occurred.
          content:
            application/json:
              schema:
                $ref: "#/components/schemas/ErrorResponse"

  /applications/{application_id}/submit_payment_preference:
    post:
      summary: Submit Payment Preference
      operationId: massgov.pfml.api.applications.payment_preference_submit
      tags:
        - Applications
        - PaymentPreference
      parameters:
        - name: application_id
          in: path
          schema:
            type: string
            format: uuid
            example: 5f91c12b-4d49-4eb0-b5d9-7fa0ce13eb32
          description: ID of Application to update
          required: true
      requestBody:
        $ref: '#/components/requestBodies/PaymentPreferenceRequestBody'
      responses:
        "201":
          description: Successful payment submission returns a 201 status code.
          content:
            application/json:
              schema:
                allOf:
                  - $ref: '#/components/schemas/SuccessfulResponse'
                  - properties:
                      data:
                        $ref: '#/components/schemas/ApplicationResponse'
        "400":
          description: Invalid payment preference when attempting to submit to FINEOS.
          content:
            application/json:
              schema:
                $ref: "#/components/schemas/ErrorResponse"
        "404":
          description: Application with requested application_id was not found.
          content:
            application/json:
              schema:
                $ref: "#/components/schemas/ErrorResponse"
        "503":
          description: Payment preference failed to save.
          content:
            application/json:
              schema:
                $ref: "#/components/schemas/ErrorResponse"

  /applications/{application_id}/submit_tax_withholding_preference:
    post:
      summary: Submit Tax Withholding Preference
      operationId: massgov.pfml.api.applications.submit_tax_withholding_preference
      tags:
        - Applications
        - TaxPreference
      parameters:
        - name: application_id
          in: path
          schema:
            type: string
            format: uuid
            example: 5f91c12b-4d49-4eb0-b5d9-7fa0ce13eb32
          description: ID of the application to update
          required: true
      requestBody:
        $ref: "#/components/requestBodies/TaxWithholdingPreferenceRequestBody"
      responses:
        "201":
          description: Successful submission of tax withholding preference returns a 201
          content:
            application/json:
              schema:
                allOf:
                  - $ref: '#/components/schemas/SuccessfulResponse'
                  - properties:
                      data:
                        $ref: '#/components/schemas/ApplicationResponse'
        "400":
          description: Error when attempting to submit tax withholding preference to FINEOS
          content:
            application/json:
              schema:
                $ref: "#/components/schemas/ErrorResponse"
        "404":
          description: Application with requested application_id was not found
          content:
            application/json:
              schema:
                $ref: "#/components/schemas/ErrorResponse"
        "503":
          description: Tax withholding preference failed to save.
          content:
            application/json:
              schema:
                $ref: "#/components/schemas/ErrorResponse"

  /financial-eligibility:
    post:
      security:
        - oauth2: []
      tags:
        - Financial Eligibility
      summary: Retrieve financial eligibility by SSN/ITIN, FEIN, leave start date, application submitted date and employment status.
      operationId: massgov.pfml.api.eligibility.handler.eligibility_post
      responses:
        "200":
          description: a successful response returns a 200 status code a financial_eligibility object.
          content:
            application/json:
              schema:
                allOf:
                  - $ref: "#/components/schemas/SuccessfulResponse"
                  - properties:
                      data:
                        $ref: "#/components/schemas/EligibilityResponse"
                example:
                  meta:
                    method: "POST"
                    resource: "/financial-eligibility"
                  status_code: 200
                  message: "success"
                  data:
                    financially_eligible: true
                    description: "Financially eligible"
                    total_wages: 55000
                    state_average_weekly_wage: 1431
                    unemployment_minimum: 5100
                    employer_average_weekly_wage: 1500
        "400":
          $ref: "#/components/responses/BadRequest"
      requestBody:
        $ref: "#/components/requestBodies/EligibilityRequest"

  /rmv-check:
    post:
      security:
        - oauth2: []
      tags:
        - ID Proofing
      summary: Perform lookup and data matching for information on RMV-issued IDs
      operationId: massgov.pfml.api.rmv_check.rmv_check_post
      requestBody:
        required: true
        content:
          application/json:
            schema:
              $ref: "#/components/schemas/RMVCheckRequest"
      responses:
        "200":
          description: Summary of the check
          content:
            application/json:
              schema:
                allOf:
                  - $ref: "#/components/schemas/SuccessfulResponse"
                  - properties:
                      data:
                        $ref: "#/components/schemas/RMVCheckResponse"
                example:
                  meta:
                    method: "POST"
                    resource: "/rmv-check"
                  status_code: 200
                  message: "success"
                  data:
                    verified: true
                    description: Verification check passed.
        "400":
          $ref: "#/components/responses/BadRequest"
        default:
          $ref: "#/components/responses/UnexpectedError"

  /notifications:
    post:
      security:
        - oauth2: []
      tags:
        - Notifications
      summary: >
        Send a notification that a document is available for a claimant to either the claimant or leave administrator.
      operationId: massgov.pfml.api.notifications.notifications_post
      responses:
        "201":
          description: a successful response returns a 201 status code and asynchronously starts the notification process.
          content:
            application/json:
              schema:
                allOf:
                  - $ref: "#/components/schemas/SuccessfulResponse"
                example:
                  meta:
                    method: "POST"
                    resource: "/notifications"
                  status_code: 201
                  message: "success"
        "400":
          $ref: "#/components/responses/BadRequest"
        "503":
          description: todo
          content:
            application/json:
              schema:
                $ref: "#/components/schemas/ErrorResponse"
      requestBody:
        $ref: "#/components/requestBodies/NotificationRequest"

  /employers/verifications:
    post:
      tags:
        - Verifications
      summary: >
        Check to see if user should be verified and create verification record
      operationId: massgov.pfml.api.verifications.verifications
      responses:
        "201":
          description: Checks verification data, and if valid, creates a verification record for a leave admin
          content:
            application/json:
              schema:
                $ref: "#/components/schemas/UserResponse"
        "400":
          $ref: "#/components/responses/BadRequest"
      requestBody:
        $ref: "#/components/requestBodies/VerificationRequest"

  /admin/authorize:
    get:
      security:
        - {} # no authentication required
      tags:
        - Admin
      summary: Returns azure ad authentication url to initiate user auth code flow
      operationId: massgov.pfml.api.admin.admin_authorization_url
      responses:
        "200":
          description: Initiated authentication code flow
          content:
            application/json:
              schema:
                $ref: "#/components/schemas/AuthURIResponse"

  /admin/token:
    post:
      security:
        - {} # no authentication required
      tags:
        - Admin
      summary: Trade an authentication code for an access token
      operationId: massgov.pfml.api.admin.admin_token
      requestBody:
        $ref: "#/components/requestBodies/AdminTokenRequest"
      responses:
        "200":
          $ref: "#/components/responses/AdminTokenResponse"
        "401":
          $ref: "#/components/responses/BadRequest"
        "404":
          $ref: "#/components/responses/NotFound"

  /admin/login:
    get:
      security:
        - jwt: []
      tags:
        - Admin
      summary: Login as admin user
      operationId: massgov.pfml.api.admin.admin_login
      responses:
        "200":
          description: Successfully logged in as admin account!
          content:
            application/json:
              schema:
                $ref: "#/components/schemas/AdminUserResponse"
        "400":
          $ref: "#/components/responses/Unauthorized"
        "401":
          $ref: "#/components/responses/BadRequest"
        "404":
          $ref: "#/components/responses/NotFound"

  /admin/logout:
    get:
      security:
        - {} # no authentication required
      tags:
        - Admin
      summary: Logout admin user
      operationId: massgov.pfml.api.admin.admin_logout
      responses:
        "200":
          description: Retrieved logout url
          content: 
            application/json:
              schema:
                $ref: "#/components/schemas/AdminLogoutResponse"

  /admin/users:
    get:
      tags:
        - Admin
        - Users
      summary: Retrieve all user accounts
      operationId: massgov.pfml.api.admin.admin_users_get
      parameters:
        - $ref: "#/components/parameters/pageSize"
        - $ref: "#/components/parameters/pageOffset"
        - name: email_address
          in: query
          schema:
            type: string
          description: A partial email address, will be used as a wildcard.
          required: false
      responses:
        "200":
          description: A successful request returns a 200 status code and user objects.
          content:
            application/json:
              schema:
                type: array
                items:
                  $ref: "#/components/schemas/UserResponse"
        "401":
          $ref: "#/components/responses/BadRequest"
        "404":
          $ref: "#/components/responses/NotFound"

  /admin/flags/{name}:
<<<<<<< HEAD
    post:
=======
    patch:
>>>>>>> 31002b54
      tags:
        - Admin
        - Feature Flags
      summary: Update a feature flag
<<<<<<< HEAD
      operationId: massgov.pfml.api.admin.admin_flags_post
=======
      operationId: massgov.pfml.api.admin.admin_flags_patch
>>>>>>> 31002b54
      parameters:
        - name: name
          in: path
          schema:
            type: string
          description: Name of flag to update
          required: true
      responses:
        "200":
          description: A successful request returns a 200 status code and a user object.
          content:
            application/json:
              schema:
                $ref: "#/components/schemas/SuccessfulResponse"
        "404":
          $ref: "#/components/responses/NotFound"
      requestBody:
        $ref: "#/components/requestBodies/FlagUpdateRequest"

<<<<<<< HEAD
  /admin/flags/logs/{name}:
=======
  /admin/flag-logs/{name}:
>>>>>>> 31002b54
    get:
      tags:
        - Admin
        - Feature Flags
      summary: Get feature flags
<<<<<<< HEAD
      operationId: massgov.pfml.api.admin.admin_flag_get_logs
=======
      operationId: massgov.pfml.api.admin.admin_get_flag_logs
>>>>>>> 31002b54
      parameters:
        - name: name
          in: path
          schema:
            type: string
          description: Name of the flag to get
          required: true
      responses:
        "200":
          description: A successful request returns a 200 status code and list of flag logs.
          content:
            application/json:
              schema:
<<<<<<< HEAD
                $ref: "#/components/schemas/FlagLogsResponse"
=======
                $ref: "#/components/schemas/FlagWithLogsResponse"
>>>>>>> 31002b54
        "503":
          $ref: "#/components/responses/ServiceUnavailableError"

tags:
  - name: Test Endpoints
  - name: Roles
  - name: Users
  - name: Employees
  - name: Employers
  - name: Claims
  - name: Applications
  - name: Financial Eligibility
  - name: ID Proofing
  - name: Notifications
  - name: Feature Flags
  - name: Admin

components:
  securitySchemes:
    jwt:
      type: http
      scheme: bearer
      bearerFormat: JWT
      x-bearerInfoFunc: massgov.pfml.api.authentication.decode_jwt
    oauth2:
      type: oauth2
      x-tokenInfoFunc: massgov.pfml.api.authentication.decode_jwt
      flows:
        clientCredentials:
          tokenUrl: /api/v1/oauth2/token
          scopes: {}
    agent-id:
      type: apiKey
      in: header
      name: Mass-PFML-Agent-ID
      description: |
        Some clients are required to provide a non-empty value for this header in order to authenticate.

        The value should be a stable, unique identifier for the entity/actor/agent driving the interaction with the Paid Leave API.

        The typical case will be when the client is another system, making calls to the Paid Leave API on behalf of a user in that other system, the header value should then be some identifier for that individual user (not the client).
  parameters:
    pageSize:
      name: "page_size"
      in: query
      required: false
      schema:
        type: integer
        format: int32
        minimum: 1
        default: 25
    pageOffset:
      name: "page_offset"
      in: query
      required: false
      schema:
        type: integer
        format: int32
        minimum: 1
        default: 1
    orderBy:
      name: "order_by"
      in: query
      required: false
      schema:
        type: string
        default: "created_at"
        enum: ["fineos_absence_status", "created_at", "employee"]
    orderDirection:
      name: "order_direction"
      in: query
      required: false
      schema:
        type: string
        default: "descending"
        enum: ["ascending", "descending"]

  requestBodies:
    AdminTokenRequest:
      content:
        application/json:
          schema:
            $ref: "#/components/schemas/AdminTokenRequest"
      required: true
    RoleUserDeleteRequest:
      content:
        application/json:
          schema:
            $ref: "#/components/schemas/RoleUserDeleteRequest"
      required: true
    UserUpdateRequest:
      content:
        application/json:
          schema:
            $ref: "#/components/schemas/UserUpdateRequest"
      required: true
    EmployeeSearchRequest:
      content:
        application/json:
          schema:
            $ref: "#/components/schemas/EmployeeSearchRequest"
      required: true
    EmployeeUpdateRequest:
      content:
        application/json:
          schema:
            $ref: "#/components/schemas/EmployeeUpdateRequest"
      required: true
    EmployerClaimRequestBody:
      content:
        application/json:
          schema:
            $ref: "#/components/schemas/EmployerClaimRequestBody"
      required: true
    ApplicationRequestBody:
      content:
        application/json:
          schema:
            $ref: "#/components/schemas/ApplicationRequestBody"
      required: true
    ApplicationImportRequestBody:
      content:
        application/json:
          schema:
            $ref: "#/components/schemas/ApplicationImportRequestBody"
    EligibilityRequest:
      content:
        application/json:
          schema:
            $ref: "#/components/schemas/EligibilityRequest"
      required: true
    FlagUpdateRequest:
      content:
        application/json:
          schema:
            $ref: "#/components/schemas/Flag"
      required: true
    NotificationRequest:
      content:
        application/json:
          schema:
            $ref: "#/components/schemas/NotificationRequest"
      required: true
    VerificationRequest:
      content:
        application/json:
          schema:
            $ref: "#/components/schemas/VerificationRequest"
      required: true
    PaymentPreferenceRequestBody:
      content:
        application/json:
          schema:
            $ref: "#/components/schemas/PaymentPreferenceRequestBody"
      required: true
    TaxWithholdingPreferenceRequestBody:
      content:
        application/json:
          schema:
            $ref: "#/components/schemas/TaxWithholdingPreferenceRequestBody"
    EmployerAddFeinRequestBody:
      content:
        application/json:
          schema:
            $ref: "#/components/schemas/EmployerAddFeinRequestBody"

  responses:
    AdminTokenResponse:
      description: User has successfully logged into microsoft account
      content:
        application/json:
          schema:
            $ref: "#/components/schemas/AdminTokenResponse"
    ApplicationResponse:
      description: Application found
      content:
        application/json:
          schema:
            $ref: "#/components/schemas/ApplicationResponse"
    ApplicationCreatedResponse:
      description: A new application successfully created
      content:
        application/json:
          schema:
            allOf:
              - $ref: "#/components/schemas/SuccessfulResponse"
              - properties:
                  data:
                    $ref: "#/components/schemas/ApplicationResponse"
    ApplicationImportedResponse:
      description: Application successfully imported
      content:
        application/json:
          schema:
            allOf:
              - $ref: "#/components/schemas/SuccessfulResponse"
              - properties:
                  data:
                    $ref: "#/components/schemas/ApplicationResponse"
    ApplicationSearchResponse:
      description: Search successful
      content:
        application/json:
          schema:
            allOf:
              - $ref: "#/components/schemas/SuccessfulResponse"
              - properties:
                  data:
                    $ref: "#/components/schemas/ApplicationSearchResults"
    NotFound:
      description: The specified resource was not found
      content:
        application/json:
          schema:
            $ref: "#/components/schemas/ErrorResponse"
    Unauthorized:
      description: Unauthorized
      content:
        application/json:
          schema:
            $ref: "#/components/schemas/ErrorResponse"
    BadRequest:
      description: There was a problem with your request
      content:
        application/json:
          schema:
            $ref: "#/components/schemas/ErrorResponse"
    ValidationError:
      description: Error validating the object
      content:
        application/json:
          schema:
            $ref: "#/components/schemas/ErrorResponse"
    ServiceUnavailableError:
      description: The service is not available
      content:
        application/json:
          schema:
            $ref: "#/components/schemas/ErrorResponse"
    UnexpectedError:
      description: Unexpected error
      content:
        application/json:
          schema:
            $ref: "#/components/schemas/ErrorResponse"

  schemas:
    AuthURIResponse:
      type: object
      properties:
        auth_uri:
          type: string
        claims_challenge:
          type: string
          nullable: true
        code_verifier:
          type: string
        nonce:
          type: string
        redirect_uri:
          type: string
        scope:
          type: array
          items:
            type: string
        state:
          type: string

    AdminLogoutResponse:
      type: object
      properties:
        logout_uri:
          type: string

    AuthCodeResponse:
      type: object
      properties:
        code:
          type: string
        session_state:
          type: string
        state:
          type: string

    AdminTokenRequest:
      type: object
      properties:
        auth_uri_res:
          $ref: "#/components/schemas/AuthURIResponse"
        auth_code_res:
          $ref: "#/components/schemas/AuthCodeResponse"

    AdminTokenResponse:
      type: object
      properties:
        access_token:
          type: string
        refresh_token:
          type: string
        id_token:
          type: string

    SuccessfulResponse:
      type: object
      properties:
        status_code:
          type: integer
        message:
          type: string
        meta:
          $ref: "#/components/schemas/Meta"
        data:
          oneOf:
            - type: array
            - type: object
        warnings:
          type: array
          items:
            $ref: "#/components/schemas/ValidationErrorDetail"
      required: ["status_code"]
      additionalProperties: false

    ErrorResponse:
      type: object
      properties:
        status_code:
          type: integer
        message:
          type: string
        meta:
          $ref: "#/components/schemas/Meta"
        data:
          oneOf:
            - type: array
            - type: object
        warnings:
          type: array
          items:
            $ref: "#/components/schemas/ValidationErrorDetail"
        errors:
          type: array
          items:
            $ref: "#/components/schemas/ValidationErrorDetail"
      required: ["status_code", "errors"]
      additionalProperties: false

    Meta:
      type: object
      properties:
        resource:
          type: string
        method:
          type: string
        query:
          type: object
        paging:
          type: object
          properties:
            page_offset:
              type: integer
            page_size:
              type: integer
            total_records:
              type: integer
            total_pages:
              type: integer
            order_by:
              type: string
            order_direction:
              type: string
      required: ["resource", "method"]
      additionalProperties: false

    ValidationErrorDetail:
      type: object
      properties:
        type:
          example: "required"
          type: string
        message:
          example: "leave_details.reason is required."
          description: "Somewhat user-friendly description of the error. May contain PII."
          type: string
        rule:
          description: >
            Usage varies depending on the source of the validation error. OpenAPI validation
            errors will set this to the expected value behavior (i.e the max length, or pattern).
          oneOf:
            - type: string
            - type: number
            - type: integer
            - type: boolean
            - type: array
            - type: object
          nullable: true
        field:
          description: "Field path, when the error is associated with a specific field."
          example: "leave_details.reason"
          nullable: true
          type: string
      additionalProperties: false

    Address:
      type: object
      properties:
        city:
          type: string
          nullable: true
          maxLength: 40 # FINEOS requirement
          example: "Springfield"
        line_1:
          type: string
          nullable: true
          maxLength: 40 # FINEOS requirement
          example: "742 Evergreen Terrace"
        line_2:
          type: string
          nullable: true
          maxLength: 40 # FINEOS requirement
          example: ""
        state:
          type: string
          nullable: true
          maxLength: 40 # FINEOS requirement
          example: "MA"
        zip:
          type: string
          nullable: true
          pattern: '^[0-9]{5}((?:-[0-9]{4})?|(?:-\*{4})?)$'
          example: "12345"

    Flag:
      type: object
      properties:
        start:
          type: string
          nullable: true
          format: date-time
          example: "2020-06-26T01:02:03.967736+00:00"
        end:
          type: string
          nullable: true
          format: date-time
          example: "2020-06-26T01:02:03.967736+00:00"
        name:
          type: string
          example: "maintenance"
          readOnly: true
<<<<<<< HEAD
        updated_at:
          type: string
          nullable: true
          format: date-time
          example: "2020-06-26T01:02:03.967736+00:00"
=======
>>>>>>> 31002b54
        options:
          type: object
          example:
            page_routes:
             - "/applications/*"
             - "/employers/*"
        enabled:
          type: boolean
          example: false
      additionalProperties: false

<<<<<<< HEAD
    FlagLog:
=======
    FlagWithLog:
>>>>>>> 31002b54
      allOf:
        - $ref: "#/components/schemas/Flag"
        - type: object
          properties:
<<<<<<< HEAD
            family_name:
              type: string
              example: "Doe"
              readOnly: true
            given_name:
              type: string
              example: "John"
              readOnly: true
            created_at:
=======
            first_name:
              type: string
              example: "John"
              readOnly: true
            last_name:
              type: string
              example: "Doe"
              readOnly: true
            updated_at:
>>>>>>> 31002b54
              type: string
              nullable: false
              format: date-time
              example: "2020-06-26T01:02:03.967736+00:00"
              readOnly: true
          additionalProperties: false

<<<<<<< HEAD
    FlagLogsResponse:
      type: array
      items:
        $ref: "#/components/schemas/FlagLog"
=======
    FlagWithLogsResponse:
      type: array
      items:
        $ref: "#/components/schemas/FlagWithLog"
>>>>>>> 31002b54


    FlagsResponse:
      type: array
      items:
        $ref: "#/components/schemas/Flag"

    UserResponse:
      type: object
      properties:
        user_id:
          type: string
          example: "009fa369-291b-403f-a85a-15e938c26f2f"
        auth_id:
          type: string
          format: uuid
          example: "00000000-291b-403f-a85a-15e938c26f2f"
        email_address:
          type: string
          format: email
          example: "janedoe@example.com"
        application_names:
          type: array
          items:
            type: object
            additionalProperties: false
            properties:
              first_name:
                type: string
                example: "Jane"
                nullable: true
              middle_name:
                type: string
                example: "Emily"
                nullable: true
              last_name:
                type: string
                example: "Doe"
                nullable: true
        mfa_delivery_preference:
          type: string
          enum:
            - SMS
            - Opt Out
          nullable: true
          example: "SMS"
        mfa_phone_number:
          $ref: "#/components/schemas/MaskedPhone"
          nullable: true
        consented_to_data_sharing:
          type: boolean
          example: false
        roles:
          type: array
          items:
            $ref: "#/components/schemas/RoleResponse"
        user_leave_administrators:
          type: array
          items:
            $ref: "#/components/schemas/UserLeaveAdminResponse"

    AdminUserResponse:
      type: object
      properties:
        sub_id:
          type: string
          example: "QfbsFWS4NTwEUFQKUCmwipIyJiZOxxKBLGSQC0tNFAB"
        first_name:
          type: string
          example: "Jane"
        last_name:
          type: string
          example: "Doe"
        email_address:
          type: string
          format: email
          example: "janedoe@example.com"
        groups:
          type: array
          items:
            type: string
        permissions:
          type: array
          items:
            type: string

    RoleResponse:
      type: object
      additionalProperties: false
      properties:
        role_id:
          type: integer
        role_description:
          type: string

    UserLeaveAdminResponse:
      type: object
      additionalProperties: false
      properties:
        employer_id:
          type: string
          format: uuid
          example: "009fa369-291b-403f-a85a-15e938c26f2f"
        employer_fein:
          type: string
          example: "41-9904348"
        employer_dba:
          type: string
          example: "The Super Store"
          nullable: true
        has_fineos_registration:
          type: boolean
        verified:
          type: boolean

    UserCreateRequest:
      type: object
      properties:
        email_address:
          type: string
          nullable: true
          format: email
          example: foo@example.com
        password:
          type: string
          nullable: true
          example: N~4Hq3>amXJ$
        role:
          type: object
          properties:
            role_description:
              description: Type of user account to be created
              type: string
              enum:
                - Claimant
                - Employer
              example: Employer
        user_leave_administrator:
          type: object
          nullable: true
          properties:
            employer_fein:
              $ref: "#/components/schemas/Fein"
              nullable: true

    RoleUserDeleteRequest:
      type: object
      additionalProperties: false
      properties:
        role:
          type: object
          additionalProperties: false
          properties:
            role_description:
              type: string
          required: ["role_description"]
        user_id:
          type: string
          format: uuid
          example: "fabd09ed-0ea9-4091-843e-2e37d2c61482"
      required: ["role", "user_id"]

    UserUpdateRequest:
      type: object
      additionalProperties: false
      properties:
        consented_to_data_sharing:
          type: boolean
          nullable: false
          example: true
        mfa_delivery_preference:
          type: string
          enum:
            - SMS
            - Opt Out
          nullable: true
          example: "SMS"
        mfa_phone_number:
          $ref: "#/components/schemas/Phone"

    EmployeeUpdateRequest:
      type: object
      properties:
        first_name:
          type: string
          example: "Jane"
          nullable: false
          minLength: 1
        middle_name:
          type: string
          example: "Alice"
          nullable: false
          minLength: 1
        last_name:
          type: string
          example: "Doe"
          nullable: false
          minLength: 1
        email_address:
          type: string
          format: email
          example: "j.a.doe@gmail.com"
          nullable: false
          minLength: 1

    EmployeeSearchRequest:
      type: object
      properties:
        first_name:
          type: string
          example: "Jane"
        middle_name:
          type: string
          example: "Alice"
        last_name:
          type: string
          example: "Doe"
        tax_identifier_last4:
          type: string
          example: "1234"
      required: ["first_name", "last_name", "tax_identifier_last4"]

    EmployeeErrorResponse:
      type: object

    EmployeeResponse:
      type: object
      properties:
        employee_id:
          type: string
          format: uuid
          example: "009fa369-291b-403f-a85a-15e938c26a7b"
        first_name:
          type: string
          example: "Jane"
        middle_name:
          type: string
          nullable: true
          example: "Alice"
        other_name:
          type: string
          nullable: true
          example: "Marie"
        email_address:
          type: string
          format: email
          nullable: true
          example: "jdoe@gmail.com"
        last_name:
          type: string
          example: "Doe"
        phone_numbers:
          type: array
          items:
            nullable: true
            $ref: "#/components/schemas/Phone"
        tax_identifier_last4:
          type: string
          nullable: true
          example: "1234"
        tax_identifier:
          $ref: "#/components/schemas/SsnItin"
          nullable: true
        fineos_customer_number:
          type: string
          nullable: true
          example: "1111111"
        mass_id_number:
          nullable: true
          $ref: "#/components/schemas/MassId"
        date_of_birth:
          nullable: true
          $ref: "#/components/schemas/MaskedDate"
      required: ["employee_id"]

    EmployeeBasicResponse:
      type: object
      properties:
        employee_id:
          type: string
          format: uuid
          example: "009fa369-291b-403f-a85a-15e938c26a7b"
        first_name:
          type: string
          example: "Jane"
        middle_name:
          type: string
          nullable: true
          example: "Alice"
        last_name:
          type: string
          example: "Doe"
        other_name:
          type: string
          nullable: true
          example: "Marie"
      required: ["employee_id"]

    EmployerClaimRequestBody:
      type: object
      properties:
        uses_second_eform_version:
          type: boolean
        employer_benefits:
          type: array
          items:
            $ref: "#/components/schemas/EmployerBenefit"
          maxItems: 10
        concurrent_leave:
          $ref: "#/components/schemas/ConcurrentLeave"
          nullable: true
        previous_leaves:
          type: array
          items:
            $ref: "#/components/schemas/PreviousLeave"
          maxItems: 16
        has_amendments:
          type: boolean
        hours_worked_per_week:
          type: number
          nullable: true
          example: 40.5
        employer_decision:
          type: string
          enum:
            - Approve
            - Deny
            - Requires More Information
        fraud:
          type: string
          enum:
            - "Yes"
            - "No"
        comment:
          type: string
          maxLength: 9999
        leave_reason:
          type: string
          nullable: true
          example: Care for a Family Member
        believe_relationship_accurate:
          type: string
          nullable: true
          enum:
            - "Yes"
            - "No"
            - "Unknown"
        relationship_inaccurate_reason:
          type: string
          nullable: true
          maxLength: 9999
          example: Their reported info doesn't match my records
      additionalProperties: false
      required:
        - employer_benefits
        - previous_leaves
        - hours_worked_per_week

    UpdateClaimReviewResponse:
      type: object
      properties:
        claim_id:
          type: string
      additionalProperties: false
      required:
        - claim_id

    ClaimReviewResponse:
      type: object
      properties:
        concurrent_leave:
          $ref: "#/components/schemas/ConcurrentLeave"
          nullable: true
        date_of_birth:
          $ref: "#/components/schemas/MaskedDate"
        employer_benefits:
          type: array
          items:
            $ref: "#/components/schemas/EmployerBenefit"
        employer_dba:
          type: string
          nullable: true
        employer_id:
          type: string
          format: uuid
        employer_fein:
          $ref: "#/components/schemas/Fein"
        fineos_absence_id:
          type: string
          example: "NTN-111-ABS-01"
        first_name:
          type: string
        hours_worked_per_week:
          type: string
        last_name:
          type: string
        leave_details:
          $ref: "#/components/schemas/EmployerLeaveDetails"
        status:
          type: string
        middle_name:
          type: string
        uses_second_eform_version:
          type: boolean
        previous_leaves:
          type: array
          items:
            $ref: "#/components/schemas/PreviousLeave"
        residential_address:
          $ref: "#/components/schemas/Address"
        tax_identifier:
          $ref: "#/components/schemas/MaskedSsnItin"
        absence_periods:
          type: array
          items:
            $ref: "#/components/schemas/AbsencePeriodResponse"
        managed_requirements:
          type: array
          items:
            $ref: "#/components/schemas/ManagedRequirementResponse"
      additionalProperties: false
      required:
        - employer_benefits
        - employer_dba
        - employer_fein
        - employer_id
        - fineos_absence_id
        - leave_details
        - previous_leaves
        - residential_address
        - status
        - uses_second_eform_version
        - absence_periods

    ConcurrentLeave:
      type: object
      properties:
        concurrent_leave_id:
          type: string
          format: uuid
          example: "2a340cf8-6d2a-4f82-a075-73588d003f8f"
          nullable: true
        is_for_current_employer:
          type: boolean
          nullable: true
          example: true
        leave_end_date:
          $ref: "#/components/schemas/Date"
          nullable: true
        leave_start_date:
          $ref: "#/components/schemas/Date"
          nullable: true

    PreviousLeave:
      type: object
      properties:
        previous_leave_id:
          type: string
          format: uuid
          example: "2a340cf8-6d2a-4f82-a075-73588d003f8f"
          nullable: true
        is_for_current_employer:
          type: boolean
          nullable: true
          example: true
        leave_end_date:
          $ref: "#/components/schemas/Date"
          nullable: true
        leave_start_date:
          $ref: "#/components/schemas/Date"
          nullable: true
        leave_reason:
          type: string
          nullable: true
          enum:
            - Pregnancy
            - Caring for a family member with a serious health condition
            - Bonding with my child after birth or placement
            - Caring for a family member who serves in the armed forces
            - Managing family affairs while a family member is on active duty in the armed forces
            - Unknown
            - An illness or injury
        worked_per_week_minutes:
          type: integer
          nullable: true
          minimum: 0
        leave_minutes:
          type: integer
          nullable: true
          minimum: 0
        type:
          type: string
          nullable: true
          enum:
            - other_reason
            - same_reason

    ApplicationRequestBody:
      allOf:
        - type: object
          properties:
            organization_unit_selection:
              type: string
              nullable: true
              enum:
                - not_listed
                - not_selected
            organization_unit_id:
              type: string
              format: uuid
              example: "2f0f58a0-fcad-465b-b474-ee6c961cd6e3"
              nullable: true
            application_nickname:
              type: string
              nullable: true
              example: "My bonding leave request"
            tax_identifier:
              $ref: "#/components/schemas/SsnItin"
              nullable: true
            employer_fein:
              $ref: "#/components/schemas/Fein"
              nullable: true
            hours_worked_per_week:
              type: number
              nullable: true
              example: 40.5
            first_name:
              type: string
              nullable: true
              maxLength: 50
              example: "John"
            middle_name:
              type: string
              nullable: true
              maxLength: 50
              example: "Jake"
            last_name:
              type: string
              nullable: true
              maxLength: 50
              example: "Doe"
            date_of_birth:
              $ref: "#/components/schemas/DateOrMaskedDate"
              nullable: true
            has_mailing_address:
              type: boolean
              nullable: true
              example: false
            mailing_address:
              $ref: "#/components/schemas/Address"
              nullable: true
            residential_address:
              $ref: "#/components/schemas/Address"
              nullable: true
            has_continuous_leave_periods:
              type: boolean
              nullable: true
              example: true
            has_employer_benefits:
              type: boolean
              nullable: true
              example: true
            has_intermittent_leave_periods:
              type: boolean
              nullable: true
              example: true
            has_other_incomes:
              type: boolean
              nullable: true
              example: true
            has_reduced_schedule_leave_periods:
              type: boolean
              nullable: true
              example: true
            has_state_id:
              type: boolean
              nullable: true
              example: true
            mass_id:
              $ref: "#/components/schemas/MassId"
              nullable: true
            employment_status:
              type: string
              nullable: true
              enum:
                - Employed
                - Unemployed
                - Self-Employed
              example: "Employed"
            occupation:
              type: string
              nullable: true
              enum:
                - Sales Clerk
                - Administrative
                - Engineer
                - Health Care
              example: "Sales Clerk"
            gender:
              type: string
              nullable: true
              enum:
                - Woman
                - Man
                - Non-binary
                - Gender not listed
                - Prefer not to answer
            leave_details:
              $ref: "#/components/schemas/ApplicationLeaveDetails"
            work_pattern:
              $ref: "#/components/schemas/WorkPattern"
              nullable: true
            employer_benefits:
              nullable: true
              type: array
              items:
                $ref: "#/components/schemas/EmployerBenefit"
              maxItems: 6
            other_incomes:
              nullable: true
              type: array
              items:
                $ref: "#/components/schemas/OtherIncome"
              maxItems: 6
            phone:
              $ref: "#/components/schemas/Phone"
            has_previous_leaves_other_reason:
              type: boolean
              nullable: true
            has_previous_leaves_same_reason:
              type: boolean
              nullable: true
            has_concurrent_leave:
              type: boolean
              nullable: true
            previous_leaves_other_reason:
              nullable: true
              type: array
              items:
                $ref: "#/components/schemas/PreviousLeave"
              maxItems: 6
            previous_leaves_same_reason:
              nullable: true
              type: array
              items:
                $ref: "#/components/schemas/PreviousLeave"
              maxItems: 6
            concurrent_leave:
              $ref: "#/components/schemas/ConcurrentLeave"
              nullable: true
        - type: object
          properties:
            tax_identifier:
              nullable: true
            employer_fein:
              nullable: true
            date_of_birth:
              nullable: true
            mass_id:
              nullable: true

    ApplicationImportRequestBody:
      type: object
      properties:
        absence_case_id:
          type: string
          example: "NTN-111-ABS-01"
          nullable: true
        tax_identifier:
          $ref: "#/components/schemas/SsnItin"
          nullable: true

    ApplicationResponse:
      type: object
      properties:
        application_nickname:
          type: string
          example: "My bonding leave request"
          nullable: true
        organization_unit_id:
          type: string
          format: uuid
          example: "2f0f58a0-fcad-465b-b474-ee6c961cd6e3"
          nullable: true
        application_id:
          type: string
          format: uuid
          example: "2a340cf8-6d2a-4f82-a075-73588d003f8f"
        fineos_absence_id:
          type: string
          example: "NTN-111-ABS-01"
        tax_identifier:
          $ref: "#/components/schemas/MaskedSsnItin"
          nullable: true
        employer_id:
          type: string
          format: uuid
          example: "2f0f58a0-fcad-465b-b474-ee6c961cd6e3"
          nullable: true
        employer_fein:
          type: string
          nullable: true
          example: "41-9904348"
        first_name:
          type: string
          example: "John"
          nullable: true
        middle_name:
          type: string
          example: "Jake"
          nullable: true
        last_name:
          type: string
          example: "Doe"
          nullable: true
        date_of_birth:
          nullable: true
          $ref: "#/components/schemas/MaskedDate"
        has_continuous_leave_periods:
          type: boolean
          nullable: true
          example: true
        has_employer_benefits:
          type: boolean
          nullable: true
          example: true
        has_intermittent_leave_periods:
          type: boolean
          nullable: true
          example: true
        has_reduced_schedule_leave_periods:
          type: boolean
          nullable: true
          example: true
        has_other_incomes:
          type: boolean
          nullable: true
          example: true
        has_submitted_payment_preference:
          type: boolean
          nullable: true
          example: true
        has_state_id:
          type: boolean
          nullable: true
          example: true
        has_mailing_address:
          type: boolean
          nullable: true
          example: false
        mailing_address:
          $ref: "#/components/schemas/Address"
          nullable: true
        residential_address:
          $ref: "#/components/schemas/Address"
          nullable: true
        mass_id:
          type: string
          nullable: true
          example: "*********"
        employment_status:
          type: string
          enum:
            - Employed
            - Unemployed
            - Self-Employed
          example: "Employed"
          nullable: true
        occupation:
          type: string
          enum:
            - Sales Clerk
            - Administrative
            - Engineer
            - Health Care
          example: "Sales Clerk"
          nullable: true
        employee_organization_units:
          type: array
          items:
            $ref: "#/components/schemas/OrganizationUnit"
        employer_organization_units:
          type: array
          items:
            $ref: "#/components/schemas/OrganizationUnit"
        organization_unit:
          nullable: true
          allOf:
            - $ref: "#/components/schemas/OrganizationUnit"
        organization_unit_selection:
          type: string
          nullable: true
          enum:
            - not_listed
            - not_selected
        gender:
          type: string
          nullable: true
          enum:
            - Woman
            - Man
            - Non-binary
            - Gender not listed
            - Prefer not to answer
        hours_worked_per_week:
          type: number
          nullable: true
          example: 40.5
        leave_details:
          $ref: "#/components/schemas/ApplicationLeaveDetails"
          nullable: true
        payment_preference:
          type: object
          items:
            $ref: "#/components/schemas/PaymentPreference"
          nullable: true
        work_pattern:
          $ref: "#/components/schemas/WorkPattern"
          nullable: true
        employer_benefits:
          type: array
          items:
            $ref: "#/components/schemas/EmployerBenefit"
          nullable: true
        other_incomes:
          type: array
          items:
            $ref: "#/components/schemas/OtherIncome"
          nullable: true
        imported_from_fineos_at:
          type: string
          format: date-time
          nullable: true
          example: "2020-06-26T01:02:03.967736+00:00"
        updated_at:
          type: string
          format: date-time
          example: "2020-06-26T01:02:03.967736+00:00"
        updated_time:
          type: string
          format: date-time
          description: |
            This field is deprecated. Please use `updated_at`.
          example: "2020-06-26T01:02:03.967736+00:00"
        status:
          type: string
          description: |
            The current application status.

            * `Started` - is started and in progress.
            * `Submitted` - is successfully stored in the claims processing system.
            * `Completed` - is marked complete and has been submitted by the user.
          enum:
            - Started
            - Submitted
            - Completed
          example: "Started"
        phone:
          $ref: "#/components/schemas/MaskedPhone"
        has_previous_leaves_other_reason:
          type: boolean
          nullable: true
        has_previous_leaves_same_reason:
          type: boolean
          nullable: true
        has_concurrent_leave:
          type: boolean
          nullable: true
        previous_leaves_other_reason:
          type: array
          items:
            $ref: "#/components/schemas/PreviousLeave"
        previous_leaves_same_reason:
          type: array
          items:
            $ref: "#/components/schemas/PreviousLeave"
        concurrent_leave:
          $ref: "#/components/schemas/ConcurrentLeave"
          nullable: true
        is_withholding_tax:
          type: boolean
          nullable: true

    DocumentUploadRequest:
      type: object
      properties:
        document_type:
          type: string
          enum:
            - Passport
            - Driver's License Mass
            - Driver's License Other State
            - Identification Proof
            - State managed Paid Leave Confirmation
            - Approval Notice
            - Request for More information
            - Denial Notice
            - Own serious health condition form
            - Pregnancy/Maternity form
            - Child bonding evidence form
            - Care for a family member form
            - Military exigency form
            - Pending Application Withdrawn
            - Appeal Acknowledgment
            - Maximum Weekly Benefit Change Notice
            - Benefit Amount Change Notice
            - Leave Allotment Change Notice
            - Approved Time Cancelled
            - Change Request Approved
            - Change Request Denied
            - Certification Form # Only used when Claimant Portal uploads certification docs
          example: "Passport"
        name:
          type: string
          example: "passport.png"
        description:
          type: string
          example: "Jane Smith Passport"
        mark_evidence_received:
          type: boolean
          example: false
        file:
          type: string
          format: binary
          nullable: false
      required:
        - document_type
        - file
      additionalProperties: false

    WithholdingResponse:
      type: object
      properties:
        filing_period:
          format: date
          example: "1970-06-01"

    ManagedRequirementResponse:
      type: object
      properties:
        follow_up_date:
          format: date
          example: "1970-06-01"
        responded_at:
          format: date
          example: "1970-06-01"
        status:
          type: string
          nullable: true
        category:
          type: string
          nullable: true
        type:
          type: string
          nullable: true
        created_at:
          format: date
    AbsencePeriodResponse:
      type: object
      properties:
        absence_period_start_date:
          type: string
          format: date
          example: "2021-06-01"
        absence_period_end_date:
          type: string
          format: date
          example: "2021-06-08"
        reason:
          type: string
          enum:
            - Care for a Family Member
            - Pregnancy/Maternity
            - Child Bonding
            - Serious Health Condition - Employ
          example: "Child Bonding"
        reason_qualifier_one:
          type: string
          enum:
            - Newborn
            - Adoption
            - Foster Care
          example: "Newborn"
        reason_qualifier_two:
          type: string
        period_type:
          type: string
          enum:
            - Continuous
            - Intermittent
            - Reduced Schedule
          example: "Continuous"
        request_decision:
          type: string
          enum:
            - Pending
            - Approved
            - Denied
            - Withdrawn
          example: "Approved"
        fineos_leave_request_id:
          type: integer
          example: 1234


    DetailedClaimResponse:
      type: object
      properties:
        employer:
          $ref: "#/components/schemas/EmployerResponse"
        employee:
          $ref: "#/components/schemas/EmployeeBasicResponse"
        application_id:
          type: string
          format: uuid
          example: "fdc23456-c8fa-48bf-89a1-5c7c6a3af164"
        fineos_absence_id:
          format: string
          example: "NTN-01-ABS-01"
        fineos_notification_id:
          format: string
          example: "NTN-01"
        created_at:
          format: date
        absence_periods:
            type: array
            items:
              $ref: "#/components/schemas/AbsencePeriodResponse"
        outstanding_evidence:
          type: object
          properties:
            employee_evidence:
              type: array
              items:
                $ref: "#/components/schemas/EvidenceStatusDetail"
            employer_evidence:
              type: array
              items:
                $ref: "#/components/schemas/EvidenceStatusDetail"
        has_paid_payments:
          type: boolean
          example: false

    ClaimResponse:
      type: object
      properties:
        employer:
          $ref: "#/components/schemas/EmployerResponse"
        employee:
          $ref: "#/components/schemas/EmployeeBasicResponse"
        fineos_absence_id:
          format: string
          example: "NTN-01-ABS-01"
        fineos_notification_id:
          format: string
          example: "NTN-01"
        absence_period_start_date:
          format: date
          example: "1970-06-01"
        absence_period_end_date:
          format: date
          example: "1970-06-01"
        claim_status:
          description: "Absence case status"
          format: string
          example: "Approved"
        claim_type_description:
          format: string
          example: "Medical Leave"
        organization_unit_id:
          type: string
          format: uuid
          example: "2f0f58a0-fcad-465b-b474-ee6c961cd6e3"
        created_at:
          format: date
        managed_requirements:
            type: array
            items:
              $ref: "#/components/schemas/ManagedRequirementResponse"
        absence_periods:
            type: array
            items:
              $ref: "#/components/schemas/AbsencePeriodResponse"
        has_paid_payments:
          type: boolean
          example: false

    ClaimsResponse:
      type: array
      items:
        $ref: "#/components/schemas/ClaimResponse"

    PaymentsResponse:
      type: object
      properties:
        absence_case_id:
          format: string
          example: "NTN-01-ABS-01"
        payments:
          type: array
          items:
            $ref: "#/components/schemas/PaymentResponse"

    PaymentResponse:
      type: object
      properties:
        payment_id:
          type: string
          format: uuid
          nullable: true
        period_start_date:
          format: date
          example: "1970-06-01"
        period_end_date:
          format: date
          example: "1970-06-01"
        amount:
          type: number
          nullable: true
          example: 750.25
        sent_to_bank_date:
          format: date
          example: "1970-06-01"
          nullable: true
          type: string
        payment_method:
            type: string
            enum:
              - Elec Funds Transfer
              - Check
              - Debit
            nullable: true
            example: "Elec Funds Transfer"
        expected_send_date_start:
          format: date
          type: string
          nullable: true
          example: "1970-06-01"
        expected_send_date_end:
          format: date
          type: string
          nullable: true
          example: "1970-06-01"
        cancellation_date:
          format: date
          type: string
          nullable: true
          example: "2021-01-01"
        status:
          type: string
          enum:
            - Sent to bank
            - Pending
            - Cancelled
            - Delayed
          example: "Delayed"

    EvidenceStatusDetail:
      type: object
      properties:
        document_name:
          type: string
          example: "Document Name"
        is_document_received:
          type: boolean
          example: true

    EmployerResponse:
      type: object
      properties:
        employer_id:
          type: string
          format: uuid
          example: "fabd09ed-0ea9-4091-843e-2e37d2c61482"
        employer_fein:
          type: string
          example: "12-3456789"
        employer_dba:
          type: string
          nullable: true

    ClaimDocumentResponse:
      type: object
      properties:
        created_at:
          format: date
          type: string
          example: "1970-06-01"
          nullable: true
        document_type:
          type: string
          enum:
            - State managed Paid Leave Confirmation
            - Approval Notice
            - Request for More information
            - Denial Notice
            - Employer Response Additional Documentation
            - Own serious health condition form
            - Pregnancy/Maternity form
            - Child bonding evidence form
            - Care for a family member form
            - Military exigency form
            - Pending Application Withdrawn
            - Appeal Acknowledgment
            - Maximum Weekly Benefit Change Notice
            - Benefit Amount Change Notice
            - Leave Allotment Change Notice
            - Approved Time Cancelled
            - Change Request Approved
            - Change Request Denied
          example: "Denial Notice"
        content_type:
          type: string
          example: "image/png"
          nullable: true
        fineos_document_id:
          type: string
          example: "1234"
        name:
          type: string
          example: "passport.png"
          nullable: true
        description:
          type: string
          example: "Jane Smith Passport"
          nullable: true
      required:
        - created_at
        - document_type
        - content_type
        - fineos_document_id
        - name
        - description
      additionalProperties: false

    DocumentResponse:
      type: object
      properties:
        user_id:
          type: string
          format: uuid
          example: "fabd09ed-0ea9-4091-843e-2e37d2c61482"
        application_id:
          type: string
          format: uuid
          example: "fdc23456-c8fa-48bf-89a1-5c7c6a3af164"
        created_at:
          format: date
          example: "1970-06-01"
        document_type:
          type: string
          enum:
            - Passport
            - Driver's License Mass
            - Driver's License Other State
            - Identification Proof
            - State managed Paid Leave Confirmation
            - Own serious health condition form
            - Pregnancy/Maternity form
            - Child bonding evidence form
            - Care for a family member form
            - Military exigency form
            - Pending Application Withdrawn
            - Appeal Acknowledgment
            - Maximum Weekly Benefit Change Notice
            - Benefit Amount Change Notice
            - Leave Allotment Change Notice
            - Approved Time Cancelled
            - Change Request Approved
            - Change Request Denied
          example: "Passport"
        content_type:
          type: string
          example: "image/png"
        fineos_document_id:
          type: string
          example: "1234"
        name:
          type: string
          example: "passport.png"
        description:
          type: string
          example: "Jane Smith Passport"
      required:
        - user_id
        - application_id
        - created_at
        - document_type
        - content_type
        - fineos_document_id
        - name
        - description
      additionalProperties: false

    PaymentPreferenceRequestBody:
      type: object
      properties:
        payment_preference:
          nullable: false
          $ref: "#/components/schemas/PaymentPreference"

    TaxWithholdingPreferenceRequestBody:
      type: object
      properties:
        is_withholding_tax:
          type: boolean
          nullable: true

    EmployerAddFeinRequestBody:
      type: object
      properties:
        employer_fein:
          $ref: "#/components/schemas/Fein"
          nullable: true

    EligibilityRequest:
      type: object
      properties:
        tax_identifier:
          nullable: false
          required: true
          $ref: "#/components/schemas/SsnItin"
        employer_fein:
          nullable: false
          $ref: "#/components/schemas/Fein"
        leave_start_date:
          nullable: false
          $ref: "#/components/schemas/Date"
        application_submitted_date:
          nullable: false
          $ref: "#/components/schemas/Date"
        employment_status:
          type: string
          enum:
            - Employed
            - Unemployed
            - Self-Employed
            - Unknown
            - Retired
          example: "Employed"
          nullable: false
      required:
        - tax_identifier
        - employer_fein
        - leave_start_date
        - application_submitted_date
        - employment_status

    EligibilityResponse:
      type: object
      properties:
        financially_eligible:
          type: boolean
          example: false
        description:
          type: string
          example: "Claimant wages under minimum"
        total_wages:
          type: number
          example: 75000
          nullable: true
        state_average_weekly_wage:
          type: integer
          example: 1431
          nullable: true
        unemployment_minimum:
          type: integer
          example: 5100
          nullable: true
        employer_average_weekly_wage:
          type: number
          example: 1500
          nullable: true
      required:
        - financially_eligible
        - description

    EmployerLeaveDetails:
      type: object
      properties:
        reason:
          type: string
          nullable: true
        continuous_leave_periods:
          $ref: "#/components/schemas/EmployerContinuousLeavePeriods"
        intermittent_leave_periods:
          $ref: "#/components/schemas/EmployerIntermittentLeavePeriods"
        reduced_schedule_leave_periods:
          $ref: "#/components/schemas/EmployerReducedScheduleLeavePeriods"

    EmployerContinuousLeavePeriods:
      type: object
      properties:
        start_date:
          $ref: "#/components/schemas/Date"
        end_date:
          $ref: "#/components/schemas/Date"

    EmployerIntermittentLeavePeriods:
      type: object
      properties:
        start_date:
          $ref: "#/components/schemas/Date"
        end_date:
          $ref: "#/components/schemas/Date"
        frequency:
          type: integer
          nullable: true
          example: 4
        frequency_interval:
          type: integer
          nullable: true
          example: 2
        frequency_interval_basis:
          type: string
          nullable: true
          enum:
            - Days
            - Weeks
            - Months
          example: "Weeks"
        duration:
          type: integer
          nullable: true
          example: 2
        duration_basis:
          type: string
          nullable: true
          enum:
            - Minutes
            - Hours
            - Days
          example: "Days"

    EmployerReducedScheduleLeavePeriods:
      type: object
      properties:
        start_date:
          $ref: "#/components/schemas/Date"
        end_date:
          $ref: "#/components/schemas/Date"


    ApplicationLeaveDetails:
      type: object
      description:
        Remove existing leave periods by including the key of the relevant type of leave period
        and an empty array or null value.
      properties:
        reason:
          type: string
          nullable: true
          enum:
            - Pregnancy/Maternity
            - Child Bonding
            - Serious Health Condition - Employee
            - Care for a Family Member
          example: "Child Bonding"
        reason_qualifier:
          type: string
          nullable: true
          enum:
            - Newborn
            - Adoption
            - Foster Care
          example: "Newborn"
        reduced_schedule_leave_periods:
          type: array
          nullable: true
          items:
            $ref: "#/components/schemas/ReducedScheduleLeavePeriods"
        continuous_leave_periods:
          type: array
          nullable: true
          items:
            $ref: "#/components/schemas/ContinuousLeavePeriods"
        intermittent_leave_periods:
          type: array
          nullable: true
          items:
            $ref: "#/components/schemas/IntermittentLeavePeriods"
        caring_leave_metadata:
          $ref: "#/components/schemas/CaringLeaveMetadata"
        pregnant_or_recent_birth:
          type: boolean
          nullable: true
          example: true
        child_birth_date:
          nullable: true
          $ref: "#/components/schemas/DateOrMaskedDate"
        child_placement_date:
          nullable: true
          $ref: "#/components/schemas/DateOrMaskedDate"
        has_future_child_date:
          type: boolean
          nullable: true
          example: true
        employer_notified:
          type: boolean
          nullable: true
          example: true
        employer_notification_date:
          nullable: true
          $ref: "#/components/schemas/Date"
        employer_notification_method:
          type: string
          nullable: true
          enum:
            - In Writing
            - In Person
            - By Telephone
            - Other
          example: "In Writing"

    ReducedScheduleLeavePeriods:
      type: object
      properties:
        leave_period_id:
          type: string
          format: uuid
          nullable: true
        start_date:
          nullable: true
          $ref: "#/components/schemas/Date"
        end_date:
          nullable: true
          $ref: "#/components/schemas/Date"
        thursday_off_minutes:
          type: integer
          minimum: 0
          nullable: true
          example: 90
        friday_off_minutes:
          type: integer
          minimum: 0
          nullable: true
          example: 90
        saturday_off_minutes:
          type: integer
          minimum: 0
          nullable: true
          example: 90
        sunday_off_minutes:
          type: integer
          minimum: 0
          nullable: true
          example: 90
        monday_off_minutes:
          type: integer
          minimum: 0
          nullable: true
          example: 90
        tuesday_off_minutes:
          type: integer
          minimum: 0
          nullable: true
          example: 90
        wednesday_off_minutes:
          type: integer
          minimum: 0
          nullable: true
          example: 90

    ContinuousLeavePeriods:
      type: object
      properties:
        leave_period_id:
          type: string
          format: uuid
          nullable: true
        start_date:
          nullable: true
          $ref: "#/components/schemas/Date"
        end_date:
          nullable: true
          $ref: "#/components/schemas/Date"
        last_day_worked:
          nullable: true
          $ref: "#/components/schemas/Date"
        expected_return_to_work_date:
          nullable: true
          $ref: "#/components/schemas/Date"
        start_date_full_day:
          type: boolean
          nullable: true
          example: true
        start_date_off_hours:
          type: integer
          nullable: true
          example: 0
        start_date_off_minutes:
          type: integer
          nullable: true
          example: 0
        end_date_off_hours:
          type: integer
          nullable: true
          example: 0
        end_date_off_minutes:
          type: integer
          nullable: true
          example: 0
        end_date_full_day:
          type: boolean
          nullable: true
          example: true

    IntermittentLeavePeriods:
      type: object
      properties:
        leave_period_id:
          type: string
          format: uuid
          nullable: true
        start_date:
          nullable: true
          $ref: "#/components/schemas/Date"
        end_date:
          nullable: true
          $ref: "#/components/schemas/Date"
        frequency:
          type: integer
          nullable: true
          example: 4
        frequency_interval:
          type: integer
          nullable: true
          example: 2
        frequency_interval_basis:
          type: string
          nullable: true
          enum:
            - Days
            - Weeks
            - Months
          example: "Weeks"
        duration:
          type: integer
          nullable: true
          example: 2
        duration_basis:
          type: string
          nullable: true
          enum:
            - Minutes
            - Hours
            - Days
          example: "Days"

    PaymentPreference:
      type: object
      properties:
        payment_method:
          type: string
          nullable: true
          enum:
            - Elec Funds Transfer
            - Check
            - Debit
          example: "Elec Funds Transfer"
        account_number:
          type: string
          nullable: true
          minLength: 6
          maxLength: 17
          example: "1234567"
        routing_number:
          nullable: true
          $ref: "#/components/schemas/RoutingNbr"
        bank_account_type:
          type: string
          nullable: true
          enum:
            - Checking
            - Savings
          example: "Checking"

    WorkPattern:
      type: object
      properties:
        work_pattern_type:
          type: string
          enum:
            - Fixed
            - Rotating
            - Variable
          nullable: true
        work_week_starts:
          $ref: "#/components/schemas/DayOfWeek"
          nullable: true
        pattern_start_date:
          $ref: "#/components/schemas/Date"
          nullable: true
        work_pattern_days:
          type: array
          maxItems: 7
          items:
            $ref: "#/components/schemas/WorkPatternDay"
          nullable: true

    WorkPatternDay:
      type: object
      properties:
        day_of_week:
          $ref: "#/components/schemas/DayOfWeek"
        week_number:
          type: integer
          minimum: 1
          maximum: 4
        minutes:
          type: integer
          minimum: 0
          nullable: true

    EmployerBenefit:
      type: object
      properties:
        employer_benefit_id:
          type: string
          format: uuid
          nullable: true
        benefit_start_date:
          $ref: "#/components/schemas/Date"
          nullable: true
        benefit_end_date:
          $ref: "#/components/schemas/Date"
          nullable: true
        benefit_amount_dollars:
          type: number
          nullable: true
          example: 400
        benefit_amount_frequency:
          type: string
          nullable: true
          enum:
            - Per Day
            - Per Week
            - Per Month
            - In Total
            - Unknown
          example: "Per Month"
        benefit_type:
          type: string
          nullable: true
          enum:
            - Accrued paid leave
            - Short-term disability insurance
            - Permanent disability insurance
            - Family or medical leave insurance
            - Unknown
        is_full_salary_continuous:
          type: boolean
          nullable: true


    OtherIncome:
      type: object
      properties:
        other_income_id:
          type: string
          format: uuid
          nullable: true
        income_start_date:
          $ref: "#/components/schemas/Date"
          nullable: true
        income_end_date:
          $ref: "#/components/schemas/Date"
          nullable: true
        income_amount_dollars:
          type: number
          nullable: true
          example: 700
        income_amount_frequency:
          type: string
          nullable: true
          enum:
            - Per Day
            - Per Week
            - Per Month
            - In Total
          example: "Per Month"
        income_type:
          type: string
          nullable: true
          enum:
            - Workers Compensation
            - Unemployment Insurance
            - SSDI
            - Disability benefits under Gov't retirement plan
            - Jones Act benefits
            - Railroad Retirement benefits
            - Earnings from another employment/self-employment
          example: "SSDI"

    ApplicationSearchResults:
      type: array
      items:
        $ref: "#/components/schemas/ApplicationResponse"

    RMVCheckRequest:
      allOf:
        - type: object
          additionalProperties: false
          properties:
            absence_case_id:
              title: Absence Case ID
              description:
                FINEOS ID for the case the check is being performed for.
              type: string
            date_of_birth:
              $ref: "#/components/schemas/Date"
            first_name:
              title: First Name
              description:
                This must match _exactly_ with what is on record with the RMV to
                be verified. This might be relevant because the RMV uses a
                restricted character set of `[a-zA-Z \-']` for names.
              type: string
              example: Jane
            last_name:
              title: Last Name
              description:
                This must match _exactly_ with what is on record with the RMV to
                be verified. This might be relevant because the RMV uses a
                restricted character set of `[a-zA-Z \-']` for names.
              type: string
              example: Doe
            mass_id_number:
              $ref: "#/components/schemas/MassId"
            residential_address_city:
              title: Residential Address - City
              type: string
              example: Boston
            residential_address_line_1:
              title: Residential Address - Line 1
              type: string
              example: 123 Main St.
            residential_address_line_2:
              title: Residential Address - Line 2
              type: string
              nullable: true
              example: Apt. 123
            residential_address_zip_code:
              title: Residential Address - Zip Code
              description:
                Accepts ZIP and ZIP+4 formats. Only first five characters are
                relevant for check.
              type: string
              pattern: ^\d{5}(-\d{4})?$
              example: "12345"
            ssn_last_4:
              title: SSN Last 4
              description:
                Last four characters of a Social Security Number.
              type: string
              pattern: ^\d{4}$
              example: "9999"
          required:
            - first_name
            - last_name
            - date_of_birth
            - ssn_last_4
            - mass_id_number
            - residential_address_line_1
            - residential_address_city
            - residential_address_zip_code
            - absence_case_id
        - type: object
          properties:
            mass_id_number:
              title: Massachusetts-issued ID number
              description: The ID number of a Mass ID or Massachusetts driver's license.

    RMVCheckResponse:
      type: object
      properties:
        verified:
          title: Verified
          description: Indicates if all data points were successfully verified.
          type: boolean
        description:
          title: Description
          description: Human-readable description of the verification result.
          type: string
      required:
        - verified
        - description

    NotificationRecipient:
      type: object
      properties:
        first_name:
          type: string
          example: "Jane"
          description: "Required if and only if recipient_type is Claimant"
        last_name:
          type: string
          example: "Doe"
          description: "Required if and only if recipient_type is Claimant"
        full_name:
          type: string
          example: "Jane Doe"
          description: "Required if and only if recipient_type is Leave Administrator"
        contact_id:
          type: string
          example: "11"
          description: "The contact ID of the recipient, only required if recipient type is a Leave Adminstrator"
        email_address:
          type: string
          format: email
          example: "j.a.doe@gmail.com"
          nullable: false
          minLength: 1


    NotificationClaimant:
      type: object
      properties:
        first_name:
          type: string
          example: "John"
          nullable: false
          minLength: 1
        last_name:
          type: string
          example: "Smith"
          nullable: false
          minLength: 1
        date_of_birth:
          $ref: "#/components/schemas/Date"
          nullable: false
        customer_id:
          type: string
          example: "1234"
          nullable: false

    NotificationRequest:
      type: object
      properties:
        absence_case_id:
          title: Absence Case ID
          description: FINEOS ID for the case the notification is related to.
          type: string
          example: NTN-111-ABS-01
          minLength: 1
        fein:
          type: string
          example: "41-9904348"
        organization_name:
          type: string
          example: "Wayne Enterprises"
        document_type:
          title: Document Type
          description: The type of document that is available to view.
          type: string
          example: Legal Notice
        trigger:
          title: Trigger
          description: The claim state that triggered the notification.
          type: string
          example: claim.approved
        source:
          title: Source
          description: The source of the claim application. Can be either Self-Service or Call Center.
          type: string
          example: Self-Service
          enum:
            - Self-Service
            - Call Center
        recipient_type:
          title: Recipient Type
          description: Who is receiving the notification/what type of person is in the recipients list. Can be either Claimant or Leave Administrator.
          type: string
          example: Leave Administrator
          enum:
            - Claimant
            - Leave Administrator
        recipients:
          type: array
          description: Who to send the notification to.
          items:
            $ref: "#/components/schemas/NotificationRecipient"
        claimant_info:
          $ref: "#/components/schemas/NotificationClaimant"

      required:
        - absence_case_id
        - trigger
        - source
        - recipient_type
        - recipients
        - claimant_info
        - fein
        - organization_name

    VerificationRequest:
      type: object
      properties:
        employer_id:
          type: string
          format: uuid
          example: 5f91c12b-4d49-4eb0-b5d9-7fa0ce13eb32
        withholding_amount:
          type: number
          example: 100
        withholding_quarter:
          type: string
          format: date
          example: "1970-06-01"
      required:
        - employer_id
        - withholding_amount
        - withholding_quarter

    OrganizationUnit:
      type: object
      properties:
        organization_unit_id:
          type: string
          format: uuid
          example: "2f0f58a0-fcad-465b-b474-ee6c961cd6e3"
        name:
          type: string
          example: "Sales"
      required:
        - organization_unit_id
        - name

    SsnItin:
      type: string
      example: "000-00-0000"
      pattern: '^[\d|\*]{3}-[\d|\*]{2}-\d{4}$'

    MaskedSsnItin:
      type: string
      example: "***-**-1234"
      pattern: '^\*{3}-\*{2}-\d{4}$'

    Fein:
      type: string
      example: "00-0000000"
      pattern: '^\d{2}-\d{7}$'

    MassId:
      type: string
      example: "S99988801"
      pattern: '^(\d{9}|S(\d{8}|A\d{7})|(\*{9}))$'

    RoutingNbr:
      type: string
      example: "031111111"
      pattern: '^((0[0-9])|(1[0-2])|(2[1-9])|(3[0-2])|(6[1-9])|(7[0-2])|80)([0-9]{7})$|(\*{9})$'

    Date:
      type: string
      example: '1970-01-01'
      format: date

    MaskedDate:
      type: string
      example: '****-01-01'
      pattern: '\*\*\*\*-[0-9]{2}-[0-9]{2}'

    DateOrMaskedDate:
      type: string
      example: '1970-01-01'
      format: maskable_date

    DayOfWeek:
      type: string
      enum:
        - Sunday
        - Monday
        - Tuesday
        - Wednesday
        - Thursday
        - Friday
        - Saturday

    Phone:
      type: object
      properties:
        int_code:
          type: string
          example: "1"
          pattern: "^[0-9]{1,3}"
          nullable: true
        phone_number:
          type: string
          example: "224-705-2345"
          pattern: '^([0-9]|\*){3}\-([0-9]|\*){3}\-[0-9]{4}$'
          nullable: true
        phone_type:
          type: string
          nullable: true
          enum:
            - Cell
            - Fax
            - Phone

    MaskedPhone:
      type: object
      properties:
        int_code:
          type: string
          example: "1"
          pattern: "^[0-9]{1,3}"
        phone_number:
          type: string
          example: "***-***-1234"
          pattern: '^\*{3}\-\*{3}\-[0-9]{4}$'
        phone_type:
          type: string
          enum:
            - Cell
            - Fax
            - Phone

    CaringLeaveMetadata:
      type: object
      properties:
        family_member_first_name:
          type: string
          example: "Jane"
          nullable: true
        family_member_middle_name:
          type: string
          example: "Alice"
          nullable: true
        family_member_last_name:
          type: string
          example: "Doe"
          nullable: true
        family_member_date_of_birth:
          $ref: "#/components/schemas/DateOrMaskedDate"
          nullable: true
        relationship_to_caregiver:
          type: string
          nullable: true
          enum:
            - Parent
            - Child
            - Grandparent
            - Grandchild
            - Other Family Member
            - Service Member
            - Inlaw
            - Sibling - Brother/Sister
            - Other
            - Spouse<|MERGE_RESOLUTION|>--- conflicted
+++ resolved
@@ -1286,20 +1286,12 @@
           $ref: "#/components/responses/NotFound"
 
   /admin/flags/{name}:
-<<<<<<< HEAD
-    post:
-=======
     patch:
->>>>>>> 31002b54
       tags:
         - Admin
         - Feature Flags
       summary: Update a feature flag
-<<<<<<< HEAD
-      operationId: massgov.pfml.api.admin.admin_flags_post
-=======
       operationId: massgov.pfml.api.admin.admin_flags_patch
->>>>>>> 31002b54
       parameters:
         - name: name
           in: path
@@ -1319,21 +1311,13 @@
       requestBody:
         $ref: "#/components/requestBodies/FlagUpdateRequest"
 
-<<<<<<< HEAD
-  /admin/flags/logs/{name}:
-=======
   /admin/flag-logs/{name}:
->>>>>>> 31002b54
     get:
       tags:
         - Admin
         - Feature Flags
       summary: Get feature flags
-<<<<<<< HEAD
-      operationId: massgov.pfml.api.admin.admin_flag_get_logs
-=======
       operationId: massgov.pfml.api.admin.admin_get_flag_logs
->>>>>>> 31002b54
       parameters:
         - name: name
           in: path
@@ -1347,11 +1331,7 @@
           content:
             application/json:
               schema:
-<<<<<<< HEAD
-                $ref: "#/components/schemas/FlagLogsResponse"
-=======
                 $ref: "#/components/schemas/FlagWithLogsResponse"
->>>>>>> 31002b54
         "503":
           $ref: "#/components/responses/ServiceUnavailableError"
 
@@ -1800,14 +1780,6 @@
           type: string
           example: "maintenance"
           readOnly: true
-<<<<<<< HEAD
-        updated_at:
-          type: string
-          nullable: true
-          format: date-time
-          example: "2020-06-26T01:02:03.967736+00:00"
-=======
->>>>>>> 31002b54
         options:
           type: object
           example:
@@ -1819,26 +1791,11 @@
           example: false
       additionalProperties: false
 
-<<<<<<< HEAD
-    FlagLog:
-=======
     FlagWithLog:
->>>>>>> 31002b54
       allOf:
         - $ref: "#/components/schemas/Flag"
         - type: object
           properties:
-<<<<<<< HEAD
-            family_name:
-              type: string
-              example: "Doe"
-              readOnly: true
-            given_name:
-              type: string
-              example: "John"
-              readOnly: true
-            created_at:
-=======
             first_name:
               type: string
               example: "John"
@@ -1848,7 +1805,6 @@
               example: "Doe"
               readOnly: true
             updated_at:
->>>>>>> 31002b54
               type: string
               nullable: false
               format: date-time
@@ -1856,17 +1812,10 @@
               readOnly: true
           additionalProperties: false
 
-<<<<<<< HEAD
-    FlagLogsResponse:
-      type: array
-      items:
-        $ref: "#/components/schemas/FlagLog"
-=======
     FlagWithLogsResponse:
       type: array
       items:
         $ref: "#/components/schemas/FlagWithLog"
->>>>>>> 31002b54
 
 
     FlagsResponse:
