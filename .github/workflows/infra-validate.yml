# Run linting and validation for terraform configs.
#
name: Infra CI Validation

on:
  # This workflow only needs to run on pull requests, since all infra is automatically deployed to the
  # test environment when merged to the main branch.
  pull_request: 
    paths:
      - infra/**
      - .github/workflows/infra-validate.yml

env:
  working-dir: ./infra
<<<<<<< HEAD
  tf-version: 0.14.7

jobs:
  tf-format:
    name: "tf format check"
    runs-on: ubuntu-latest
    steps:
      - uses: actions/checkout@v2

      - name: tf-format-check
        uses: hashicorp/terraform-github-actions@master
        with:
          tf_actions_version: ${{ env.tf-version }}
          tf_actions_subcommand: "fmt"
          tf_actions_working_dir: ${{ env.working-dir }}
          tf_actions_comment: false
=======
  tf-version-monitoring: 0.14.7
  tf-version-default: 0.14.7
  deploys_channel: "C01HEAJPE76" #mass-pfml-deploys-shared
  workflow_self_link: "https://github.com/${{ github.repository }}/actions/runs/${{ github.run_id }}"

jobs:
#  tf-format:
#    name: "tf format check"
#    runs-on: ubuntu-latest
#    steps:
#      - uses: actions/checkout@v2
#
#      - name: tf-format-check
#        uses: hashicorp/terraform-github-actions@master
#        with:
#          tf_actions_version: ${{ env[format('{0}-{1}', 'tf-version', matrix.component)] || env.tf-version-default }}
#          tf_actions_subcommand: "fmt"
#          tf_actions_working_dir: ${{ env.working-dir }}
#          tf_actions_comment: false
>>>>>>> e5fb6978

  tf-validate:
    name: "tf validate"
    runs-on: ubuntu-latest

    env:
      baseref: ${{ github['base_ref'] }}
      TF_CLI_ARGS: '-lock-timeout=120s'

    # Run a job for each combination of a component and environment.
    # e.g. portal/test, portal/stage, env-shared/test, env-shared/stage
    strategy:
      fail-fast: false
      matrix:
        component: ["portal", "api", "env-shared", "ecs-tasks"]
        environment: ["test", "stage", "prod", "performance", "training", "uat", "breakfix", "cps-preview"]
        include:
        - component: "pfml-aws"
        - component: "monitoring"

    steps:
      - uses: actions/checkout@v2

      - name: "Fetch status of remote ref"
        run: |
          git fetch --no-tags --prune --depth=1 origin +refs/heads/${{ env.baseref }}:refs/remotes/origin/${{ env.baseref }}
      
      - name: "Determine root module folder"
        id: determine-root-module-folder
        run: |
          if [ -z "${{ matrix.environment }}" ]; then
            tf_dir=${{ env.working-dir }}/${{ matrix.component }}
          else
            tf_dir=${{ env.working-dir }}/${{ matrix.component }}/environments/${{ matrix.environment }}
          fi

          echo "::set-output name=folder::${tf_dir}"

      - name: "Detect terraform changes"
        id: check-for-changes
        run: ./bin/github-actions/detect-terraform-changes.sh "${{ steps.determine-root-module-folder.outputs.folder }}" origin/${{ env.baseref }}

      - name: Configure AWS Credentials
        if: steps.check-for-changes.outputs.has-changes == 'true'
        uses: aws-actions/configure-aws-credentials@v1
        with:
          aws-access-key-id: ${{ secrets.PFML_AWS_ACCESS_KEY_ID }}
          aws-secret-access-key: ${{ secrets.PFML_AWS_SECRET_ACCESS_KEY }}
          aws-region: us-east-1
          role-to-assume: ci-run-deploys
          role-duration-seconds: 3600

      - name: tf-init
        if: steps.check-for-changes.outputs.has-changes == 'true'
        uses: hashicorp/terraform-github-actions@master
        with:
          tf_actions_version: ${{ env.tf-version }}
          tf_actions_subcommand: "init"
          tf_actions_working_dir: ${{ steps.determine-root-module-folder.outputs.folder }}
          tf_actions_comment: false

      - name: tf-plan
        if: steps.check-for-changes.outputs.has-changes == 'true'
        uses: hashicorp/terraform-github-actions@master
        with:
          tf_actions_version: ${{ env.tf-version }}
          tf_actions_subcommand: "plan"
          tf_actions_working_dir: ${{ steps.determine-root-module-folder.outputs.folder }}
          tf_actions_comment: false<|MERGE_RESOLUTION|>--- conflicted
+++ resolved
@@ -12,24 +12,6 @@
 
 env:
   working-dir: ./infra
-<<<<<<< HEAD
-  tf-version: 0.14.7
-
-jobs:
-  tf-format:
-    name: "tf format check"
-    runs-on: ubuntu-latest
-    steps:
-      - uses: actions/checkout@v2
-
-      - name: tf-format-check
-        uses: hashicorp/terraform-github-actions@master
-        with:
-          tf_actions_version: ${{ env.tf-version }}
-          tf_actions_subcommand: "fmt"
-          tf_actions_working_dir: ${{ env.working-dir }}
-          tf_actions_comment: false
-=======
   tf-version-monitoring: 0.14.7
   tf-version-default: 0.14.7
   deploys_channel: "C01HEAJPE76" #mass-pfml-deploys-shared
@@ -49,7 +31,6 @@
 #          tf_actions_subcommand: "fmt"
 #          tf_actions_working_dir: ${{ env.working-dir }}
 #          tf_actions_comment: false
->>>>>>> e5fb6978
 
   tf-validate:
     name: "tf validate"
