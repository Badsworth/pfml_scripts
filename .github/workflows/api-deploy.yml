--- conflicted
+++ resolved
@@ -412,48 +412,45 @@
       TF_VAR_service_docker_tag: ${{ needs.update-the-deploy-branch.outputs.commit_hash }}
 
     steps:
-      # - uses: actions/checkout@v2
-      #   with:
-      #     ref: ${{ needs.update-the-deploy-branch.outputs.commit_hash }}
-
-      - name: exit zero
-        run: exit 0
-
-      # - name: Configure AWS Credentials
-      #   uses: aws-actions/configure-aws-credentials@v1
-      #   with:
-      #     aws-access-key-id: ${{ secrets.PFML_AWS_ACCESS_KEY_ID }}
-      #     aws-secret-access-key: ${{ secrets.PFML_AWS_SECRET_ACCESS_KEY }}
-      #     aws-region: us-east-1
-      #     role-to-assume: ci-run-deploys
-      #     role-duration-seconds: 3600
-
-      # - uses: hashicorp/setup-terraform@v1.2.1
-      #   with:
-      #     terraform_version: 0.14.7
-      #     terraform_wrapper: false
-
-      # - name: Terraform Init
-      #   id: terraform_init
-      #   run: terraform init
-      #   working-directory: ${{ env.terraform-ecs-tasks-dir }}/${{ needs.deploy-info.outputs.api-env }}
-
-      # - name: Terraform Plan with new docker image
-      #   id: terraform_plan
-      #   run: terraform plan -out=plan.tfplan
-      #   working-directory: ${{ env.terraform-ecs-tasks-dir }}/${{ needs.deploy-info.outputs.api-env }}
-
-      # - name: Terraform Apply from execution plan
-      #   id: terraform_apply
-      #   run: terraform apply plan.tfplan
-      #   working-directory: ${{ env.terraform-ecs-tasks-dir }}/${{ needs.deploy-info.outputs.api-env }}
-
-      # - name: Start migration ECS task
-        # run: make ecr-login && ../bin/run-ecs-task/run-task.sh ${{ needs.deploy-info.outputs.api-env }} db-migrate-up
-        # working-directory: ${{ env.working-dir }}
-        # env:
-        #   # Clear out the invalid timeout setting when the run-task script runs terraform output.
-        #   TF_CLI_ARGS: ''
+      - uses: actions/checkout@v2
+        with:
+          ref: ${{ needs.update-the-deploy-branch.outputs.commit_hash }}
+
+      - name: Configure AWS Credentials
+        uses: aws-actions/configure-aws-credentials@v1
+        with:
+          aws-access-key-id: ${{ secrets.PFML_AWS_ACCESS_KEY_ID }}
+          aws-secret-access-key: ${{ secrets.PFML_AWS_SECRET_ACCESS_KEY }}
+          aws-region: us-east-1
+          role-to-assume: ci-run-deploys
+          role-duration-seconds: 3600
+
+      - uses: hashicorp/setup-terraform@v1.2.1
+        with:
+          terraform_version: 0.14.7
+          terraform_wrapper: false
+
+      - name: Terraform Init
+        id: terraform_init
+        run: terraform init
+        working-directory: ${{ env.terraform-ecs-tasks-dir }}/${{ needs.deploy-info.outputs.api-env }}
+
+      - name: Terraform Plan with new docker image
+        id: terraform_plan
+        run: terraform plan -out=plan.tfplan
+        working-directory: ${{ env.terraform-ecs-tasks-dir }}/${{ needs.deploy-info.outputs.api-env }}
+
+      - name: Terraform Apply from execution plan
+        id: terraform_apply
+        run: terraform apply plan.tfplan
+        working-directory: ${{ env.terraform-ecs-tasks-dir }}/${{ needs.deploy-info.outputs.api-env }}
+
+      - name: Start migration ECS task
+        run: make ecr-login && ../bin/run-ecs-task/run-task.sh ${{ needs.deploy-info.outputs.api-env }} db-migrate-up
+        working-directory: ${{ env.working-dir }}
+        env:
+          # Clear out the invalid timeout setting when the run-task script runs terraform output.
+          TF_CLI_ARGS: ''
 
   api-create-db-users:
     name: Create/update database users
@@ -464,38 +461,35 @@
       TF_VAR_service_docker_tag: ${{ needs.update-the-deploy-branch.outputs.commit_hash }}
 
     steps:
-      # - uses: actions/checkout@v2
-      #   with:
-      #     ref: ${{ needs.update-the-deploy-branch.outputs.commit_hash }}
-
-      - name: exit zero
-        run: exit 0
-
-      # - name: Configure AWS Credentials
-      #   uses: aws-actions/configure-aws-credentials@v1
-      #   with:
-      #     aws-access-key-id: ${{ secrets.PFML_AWS_ACCESS_KEY_ID }}
-      #     aws-secret-access-key: ${{ secrets.PFML_AWS_SECRET_ACCESS_KEY }}
-      #     aws-region: us-east-1
-      #     role-to-assume: ci-run-deploys
-      #     role-duration-seconds: 3600
-
-      # - uses: hashicorp/setup-terraform@v1.2.1
-      #   with:
-      #     terraform_version: 0.14.7
-      #     terraform_wrapper: false
-
-      # - name: Terraform Init
-      #   id: terraform_init
-      #   run: terraform init
-      #   working-directory: ${{ env.terraform-ecs-tasks-dir }}/${{ needs.deploy-info.outputs.api-env }}
-
-      # - name: Start DB user create ECS task
-        # run: make ecr-login && ../bin/run-ecs-task/run-task.sh ${{ needs.deploy-info.outputs.api-env }} db-admin-create-db-users
-        # working-directory: ${{ env.working-dir }}
-        # env:
-        #   # Clear out the invalid timeout setting when the run-task script runs terraform output.
-        #   TF_CLI_ARGS: ''
+      - uses: actions/checkout@v2
+        with:
+          ref: ${{ needs.update-the-deploy-branch.outputs.commit_hash }}
+
+      - name: Configure AWS Credentials
+        uses: aws-actions/configure-aws-credentials@v1
+        with:
+          aws-access-key-id: ${{ secrets.PFML_AWS_ACCESS_KEY_ID }}
+          aws-secret-access-key: ${{ secrets.PFML_AWS_SECRET_ACCESS_KEY }}
+          aws-region: us-east-1
+          role-to-assume: ci-run-deploys
+          role-duration-seconds: 3600
+
+      - uses: hashicorp/setup-terraform@v1.2.1
+        with:
+          terraform_version: 0.14.7
+          terraform_wrapper: false
+
+      - name: Terraform Init
+        id: terraform_init
+        run: terraform init
+        working-directory: ${{ env.terraform-ecs-tasks-dir }}/${{ needs.deploy-info.outputs.api-env }}
+
+      - name: Start DB user create ECS task
+        run: make ecr-login && ../bin/run-ecs-task/run-task.sh ${{ needs.deploy-info.outputs.api-env }} db-admin-create-db-users
+        working-directory: ${{ env.working-dir }}
+        env:
+          # Clear out the invalid timeout setting when the run-task script runs terraform output.
+          TF_CLI_ARGS: ''
 
   api-release:
     name: Release
@@ -510,87 +504,35 @@
       TF_VAR_release_version: ${{ github.event.inputs.version || 'main' }}
 
     steps:
-      # - uses: actions/checkout@v2
-      #   with:
-      #     ref: ${{ needs.update-the-deploy-branch.outputs.commit_hash }}
+      - uses: actions/checkout@v2
+        with:
+          ref: ${{ needs.update-the-deploy-branch.outputs.commit_hash }}
         
-      - name: exit zero
-        run: exit 0 
-
-      # - name: Configure AWS Credentials
-      #   uses: aws-actions/configure-aws-credentials@v1
-      #   with:
-      #     aws-access-key-id: ${{ secrets.PFML_AWS_ACCESS_KEY_ID }}
-      #     aws-secret-access-key: ${{ secrets.PFML_AWS_SECRET_ACCESS_KEY }}
-      #     aws-region: us-east-1
-      #     role-to-assume: ci-run-deploys
-      #     role-duration-seconds: 3600
-
-      # - uses: hashicorp/setup-terraform@v1.2.1
-      #   with:
-      #     terraform_version: ${{ env.terraform-version }}
-      #     terraform_wrapper: false
-
-      # - name: Terraform Init
-      #   id: terraform_init
-      #   run: terraform init
-      #   working-directory: ${{ env.terraform-api-dir }}/${{ needs.deploy-info.outputs.api-env }}
-
-      # # Temporary step to ensure the existing RDS log group gets imported into the state.
-      # # This is necessary to prevent terraform from running into a duplicate-log-group error.
+      - name: Configure AWS Credentials
+        uses: aws-actions/configure-aws-credentials@v1
+        with:
+          aws-access-key-id: ${{ secrets.PFML_AWS_ACCESS_KEY_ID }}
+          aws-secret-access-key: ${{ secrets.PFML_AWS_SECRET_ACCESS_KEY }}
+          aws-region: us-east-1
+          role-to-assume: ci-run-deploys
+          role-duration-seconds: 3600
+
+      - uses: hashicorp/setup-terraform@v1.2.1
+        with:
+          terraform_version: ${{ env.terraform-version }}
+          terraform_wrapper: false
+
+      - name: Terraform Init
+        id: terraform_init
+        run: terraform init
+        working-directory: ${{ env.terraform-api-dir }}/${{ needs.deploy-info.outputs.api-env }}
+
+      # Temporary step to ensure the existing RDS log group gets imported into the state.
+      # This is necessary to prevent terraform from running into a duplicate-log-group error.
       # #
       # # (TODO: Remove in INFRA-386 after rollout)
-      # - name: (temp) Fix RDS log group state
+      - name: (temp) Fix RDS log group state
         # Clear out global lock timeout for "terraform state show""
-<<<<<<< HEAD
-        # env:
-        #   TF_CLI_ARGS: ''
-        # run: |
-        #   needs_new=$(git grep aws/rds/instance/massgov-pfml-.*/postgresql ../../template/rds.tf || true)
-        #   is_new=$(terraform state show module.api.aws_cloudwatch_log_group.postgresql | { grep massgov-pfml- || true; })
-
-        #   if [[ -z "$needs_new" ]] && ! [[ -z "$is_new" ]]; then
-        #     echo "Importing old format massgov_pfml_"
-        #     prefix=massgov_pfml_
-        #   elif ! [[ -z "$needs_new" ]] && [[ -z "$is_new" ]]; then
-        #     echo "Importing new format massgov-pfml-"
-        #     prefix=massgov-pfml-
-        #   else
-        #     echo "No imports needed."
-        #   fi
-
-        #   if ! [ -z $prefix ]; then
-        #     terraform state rm -lock-timeout=120s module.api.aws_cloudwatch_log_group.postgresql
-        #     terraform import -lock-timeout=120s \
-        #       module.api.aws_cloudwatch_log_group.postgresql \
-        #       /aws/rds/instance/${prefix}${{ needs.deploy-info.outputs.api-env }}/postgresql
-        #   fi
-        # working-directory: ${{ env.terraform-api-dir }}/${{ needs.deploy-info.outputs.api-env }}
-
-      # - name: Terraform Plan with new docker image
-      #   id: terraform_plan
-      #   run: terraform plan -out=plan.tfplan
-      #   working-directory: ${{ env.terraform-api-dir }}/${{ needs.deploy-info.outputs.api-env }}
-
-      # - name: Terraform Apply from execution plan
-      #   id: terraform_apply
-      #   run: terraform apply plan.tfplan
-      #   working-directory: ${{ env.terraform-api-dir }}/${{ needs.deploy-info.outputs.api-env }}
-
-      # - name: Wait for stable ECS service
-      #   env:
-      #     # Clear out the invalid timeout args for terraform output
-      #     TF_CLI_ARGS: ''
-      #   run: |
-      #     CLUSTER_ID=$(terraform output ecs_cluster_arn | sed s/\"//g | cut -d/ -f2)
-      #     SVC_ID=$(terraform output ecs_service_id | sed s/\"//g | cut -d/ -f2)
-
-      #     # Wait for ECS service to be stable, and run it twice to allow for
-      #     # abnormally long deploys (up to 20 minutes.)
-      #     (aws ecs wait services-stable --cluster $CLUSTER_ID --services $SVC_ID ||
-      #      aws ecs wait services-stable --cluster $CLUSTER_ID --services $SVC_ID)
-      #   working-directory: ${{ env.terraform-api-dir }}/${{ needs.deploy-info.outputs.api-env }}
-=======
         env:
           TF_CLI_ARGS: ''
         run: |
@@ -664,7 +606,6 @@
           fi
 
         working-directory: ${{ env.terraform-api-dir }}/${{ needs.deploy-info.outputs.api-env }}
->>>>>>> a370a07b
 
   update-newrelic:
     name: Update New Relic
@@ -708,62 +649,58 @@
     needs: [update-the-deploy-branch, api-db-migrate-up, deploy-info]
 
     steps:
-      # - uses: actions/checkout@v2
-      #   with:
-      #     ref: ${{ needs.update-the-deploy-branch.outputs.commit_hash }}
-
-      - name: exit zero
-        run: exit 0
-  
-
-      # - name: Configure AWS Credentials
-      #   uses: aws-actions/configure-aws-credentials@v1
-      #   with:
-      #     aws-access-key-id: ${{ secrets.PFML_AWS_ACCESS_KEY_ID }}
-      #     aws-secret-access-key: ${{ secrets.PFML_AWS_SECRET_ACCESS_KEY }}
-      #     aws-region: us-east-1
-      #     role-to-assume: ci-run-deploys
-      #     role-duration-seconds: 3600
-
-      # - name: Terraform Init
-      #   id: terraform_init
-      #   uses: hashicorp/terraform-github-actions@master
-      #   with:
-      #     tf_actions_version: ${{ env.terraform-version }}
-      #     tf_actions_subcommand: init
-      #     tf_actions_comment: false
-      #     tf_actions_working_dir: ${{ env.terraform-env-shared-dir }}/${{ needs.deploy-info.outputs.api-env }}
-
-      # - name: Terraform Plan with new docker image
-      #   id: terraform_plan
-      #   uses: hashicorp/terraform-github-actions@master
-      #   with:
-      #     tf_actions_version: ${{ env.terraform-version }}
-      #     tf_actions_subcommand: plan
-      #     tf_actions_comment: false
-      #     tf_actions_working_dir: ${{ env.terraform-env-shared-dir }}/${{ needs.deploy-info.outputs.api-env }}
-      #     args: "-out=plan.tfplan"
-
-      # - name: Terraform Apply from execution plan
-      #   id: terraform_apply
-      #   uses: hashicorp/terraform-github-actions@master
-      #   with:
-      #     tf_actions_version: ${{ env.terraform-version }}
-      #     tf_actions_subcommand: apply
-      #     tf_actions_comment: false
-      #     tf_actions_working_dir: ${{ env.terraform-env-shared-dir }}/${{ needs.deploy-info.outputs.api-env }}
-      #     args: "plan.tfplan"
-
-      # - name: Terraform Output
-        # id: terraform_output
-        # uses: hashicorp/terraform-github-actions@master
-        # with:
-        #   tf_actions_version: ${{ env.terraform-version }}
-        #   tf_actions_subcommand: output
-        #   tf_actions_working_dir: ${{ env.terraform-env-shared-dir }}/${{ needs.deploy-info.outputs.api-env }}
-        # env:
-        # # Clear out the CLI args for terraform output
-        #   TF_CLI_ARGS: ''
+      - uses: actions/checkout@v2
+        with:
+          ref: ${{ needs.update-the-deploy-branch.outputs.commit_hash }}
+
+      - name: Configure AWS Credentials
+        uses: aws-actions/configure-aws-credentials@v1
+        with:
+          aws-access-key-id: ${{ secrets.PFML_AWS_ACCESS_KEY_ID }}
+          aws-secret-access-key: ${{ secrets.PFML_AWS_SECRET_ACCESS_KEY }}
+          aws-region: us-east-1
+          role-to-assume: ci-run-deploys
+          role-duration-seconds: 3600
+
+      - name: Terraform Init
+        id: terraform_init
+        uses: hashicorp/terraform-github-actions@master
+        with:
+          tf_actions_version: ${{ env.terraform-version }}
+          tf_actions_subcommand: init
+          tf_actions_comment: false
+          tf_actions_working_dir: ${{ env.terraform-env-shared-dir }}/${{ needs.deploy-info.outputs.api-env }}
+
+      - name: Terraform Plan with new docker image
+        id: terraform_plan
+        uses: hashicorp/terraform-github-actions@master
+        with:
+          tf_actions_version: ${{ env.terraform-version }}
+          tf_actions_subcommand: plan
+          tf_actions_comment: false
+          tf_actions_working_dir: ${{ env.terraform-env-shared-dir }}/${{ needs.deploy-info.outputs.api-env }}
+          args: "-out=plan.tfplan"
+
+      - name: Terraform Apply from execution plan
+        id: terraform_apply
+        uses: hashicorp/terraform-github-actions@master
+        with:
+          tf_actions_version: ${{ env.terraform-version }}
+          tf_actions_subcommand: apply
+          tf_actions_comment: false
+          tf_actions_working_dir: ${{ env.terraform-env-shared-dir }}/${{ needs.deploy-info.outputs.api-env }}
+          args: "plan.tfplan"
+
+      - name: Terraform Output
+        id: terraform_output
+        uses: hashicorp/terraform-github-actions@master
+        with:
+          tf_actions_version: ${{ env.terraform-version }}
+          tf_actions_subcommand: output
+          tf_actions_working_dir: ${{ env.terraform-env-shared-dir }}/${{ needs.deploy-info.outputs.api-env }}
+        env:
+        # Clear out the CLI args for terraform output
+          TF_CLI_ARGS: ''
 
   postdeploy-info:
     name: Finalize deployment state
