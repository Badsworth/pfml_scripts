--- conflicted
+++ resolved
@@ -98,13 +98,6 @@
 
     v = git_utils.to_semver(recent_tag)
     version_name = git_utils.from_semver(v.bump_patch(), args.app)
-<<<<<<< HEAD
-=======
- 
-    git_utils.branch_from_release(args.release_version, f"origin/deploy/{args.app}/prod")
-    git_utils.tag_and_push(args.release_version, version_name)
-    git_utils.cherrypick(args.git_commits) # assumes these are coming from main
->>>>>>> 68bb47eb
 
     logger.info(f"Updated verison number: {version_name}, BRANCH: {args.release_version}")
 
