from scripted_releases import git_utils
import semver
import logging

logger = logging.getLogger(__name__)


def start(args):
    # increments minor release number
    logger.info(f"Running 'start-release'...")
    logger.debug(f"Args: {repr(args)}")

    # getting the proper tags/branches for the release
    git_utils.fetch_remotes()
    recent_tag = git_utils.most_recent_tag(args.app)

    v = git_utils.to_semver(recent_tag)  # convert tag to semver object
    version_name = git_utils.from_semver(v.bump_minor(), args.app)
    branch_name = "release/" + version_name

    # making sure the tag has the proper release candidate flag
    tag_name = version_name + "-rc1"
    git_utils.create_branch(branch_name)

    # add -rc before tagging and pushing branch
    git_utils.tag_branch(branch_name, tag_name)


def update(args):
    logger.info(f"Running 'update-release'...")
    logger.debug(f"Args: {repr(args)}")

    # guardrails will have vetted args.release_version
    # guardrails will have vetted args.git_commits

    # autonomous flow:
    #   fetch_remotes()
    #   get most recent tag for args.app, convert to semver
    #   check out the branch at args.release_version
    #       NB: will the check-out break everything if the release branch lacks this code?
    #       NB: save a pointer to the old HEAD of args.release_version in case of error
    #   for each git commit in args.git_commits:
    #       cherry-pick that commit onto the branch at args.release_version
    #       if merge conflicts or any other Git error, STOP. Hard reset to the saved pointer and exit 1.
    #   once all commits cherry-picked:
    #       increment semver 'prerelease' version by one
    #       tag new HEAD of args.release_version with incremented semver
    #       push (force-push?) updated branch to origin


def finalize(args):
    logger.info(f"Running 'finalize-release'...")
    logger.debug(f"Args: {repr(args)}")


def hotfix(args):
<<<<<<< HEAD
    logger.info(f"Running 'hotfix'...")
    logger.debug(f"Args: {repr(args)}")


def major(args):
    logger.info(f"Running 'major-release'...")
    logger.debug(f"Args: {repr(args)}")
=======
    logger.info(f"Running 'hotfix'; args: {repr(args)}")


def major(args):
    # API ONLY!!! Increments major release number
    logger.info(f"Running 'major-release'; args: {repr(args)}")

    if args.app != 'api':
        raise NotImplementedError("This task is for API releases only")
    else:
        # getting the proper tags/branches for the release
        git_utils.fetch_remotes()
        recent_tag = git_utils.most_recent_tag(args.app)

        v = git_utils.to_semver(recent_tag)  # convert tag to semver object
        version_name = git_utils.from_semver(v.bump_major(), args.app)
        branch_name = "release/" + version_name

        # making sure the tag has the proper release candidate flag
        tag_name = version_name + "-rc1"
        git_utils.create_branch(branch_name)

        # add -rc before tagging and pushing branch
        git_utils.tag_branch(branch_name, tag_name)
>>>>>>> ca5bbc7b
<|MERGE_RESOLUTION|>--- conflicted
+++ resolved
@@ -54,21 +54,14 @@
 
 
 def hotfix(args):
-<<<<<<< HEAD
     logger.info(f"Running 'hotfix'...")
     logger.debug(f"Args: {repr(args)}")
 
 
 def major(args):
-    logger.info(f"Running 'major-release'...")
-    logger.debug(f"Args: {repr(args)}")
-=======
-    logger.info(f"Running 'hotfix'; args: {repr(args)}")
-
-
-def major(args):
     # API ONLY!!! Increments major release number
     logger.info(f"Running 'major-release'; args: {repr(args)}")
+    logger.debug(f"Args: {repr(args)}")
 
     if args.app != 'api':
         raise NotImplementedError("This task is for API releases only")
@@ -86,5 +79,4 @@
         git_utils.create_branch(branch_name)
 
         # add -rc before tagging and pushing branch
-        git_utils.tag_branch(branch_name, tag_name)
->>>>>>> ca5bbc7b
+        git_utils.tag_branch(branch_name, tag_name)