from scripted_releases import git_utils
import git
import logging

logger = logging.getLogger(__name__)


def start(args):
    # increments minor release number
    logger.info(f"Running 'start-release'...")
    logger.debug(f"Args: {repr(args)}")

    # getting the proper tags/branches for the release
    git_utils.fetch_remotes()
    recent_tag = git_utils.most_recent_tag(args.app, args.release_version)

    v = git_utils.to_semver(recent_tag)  # convert tag to semver object
    version_name = git_utils.from_semver(v.bump_minor(), args.app)
    branch_name = "release/" + version_name

    # making sure the tag has the proper release candidate flag
    tag_name = version_name + "-rc1"
    git_utils.create_branch(branch_name)

    # add -rc before tagging and pushing branch
    git_utils.tag_and_push(branch_name, tag_name)


# Produces new release candidates from an arbitrary list of git commits, or an arbitrary source branch
def update(args):
    logger.info(f"Running 'update-release'...")
    logger.debug(f"Args: {repr(args)}")

    git_utils.fetch_remotes()
    original_branch = git_utils.current_branch()  # Save this to check it back out after work's done

    recent_tag = git_utils.most_recent_tag(args.app, args.release_version)
    v = git_utils.to_semver(recent_tag)

    if not git_utils.branch_exists(args.release_version):
        logger.error(f"Could not find the branch '{args.release_version}' on GitHub.")
        logger.error("Script cannot proceed and will now terminate.")
        return False

    if git_utils.is_finalized(args.release_version):
        logger.error(f"'{args.release_version}' can only take hotfixes.")
        logger.error("Try running this script again, but with the 'hotfix' task instead.")
        return False

    old_head = git_utils.head_of_branch(args.release_version)
    logger.info(f"HEAD of '{args.release_version}' on origin is '{old_head[0:9]}'")
    logger.info("Will save this HEAD and revert back to it if anything goes wrong.")

    try:
        git_utils.checkout(args.release_version)
        logger.info(f"Checked out '{args.release_version}'.")

        if args.git_commits:
            logger.info("Now cherry picking commits...")
            git_utils.cherrypick("-x", args.git_commits)
        else:
            logger.info(f"Now merging in {args.source_branch}...")
            git_utils.merge_in_branch(args.source_branch)

        logger.info("Done.")
        git_utils.tag_and_push(args.release_version, f"{args.app}/v{v.bump_prerelease()}")

    except git.exc.GitCommandError as e:
        # hard reset to old_head, and discard any tags or commits descended from old_head
        # also abort any in-process cherry pick; these leave dirty state if not cleaned up
        logger.warning(f"Ran into a problem: {e}")

        try:
            git_utils.cherrypick("--abort")  # not actually a "commit_hash", but a valid switch for `git cherry-pick`
            logger.warning("Cleaned up an in-process cherry-pick")
        except git.exc.GitCommandError as e2:
            logger.debug(f"No cherry-pick was in progress (or something else went wrong) - {e2}")

        logger.warning(f"Resetting '{args.release_version}' back to {old_head}.")
        git_utils.reset_head(old_head)
        return False
    finally:
        logger.warning(f"Task is finishing, will check out '{original_branch}' locally")
        git_utils.checkout(original_branch)


def finalize(args):
    logger.info(f"Running 'finalize-release'...")
    logger.debug(f"Args: {repr(args)}")


def hotfix(args): # production hotfix, args are a branch name and a list of commits
<<<<<<< HEAD
    logger.info(f"Running 'hotfix'; args: {repr(args)}")

    git_utils.fetch_remotes()
    recent_tag = git_utils.most_recent_tag(args.app)
    logger.info(f"Tag found: {recent_tag}")

    v = git_utils.to_semver(recent_tag)
    version_name = git_utils.from_semver(v.bump_patch(), args.app)

    logger.info(f"Updated verison number: {version_name}, BRANCH: {args.release_version}")

    logger.info(f"Tag {version_name} created on {args.release_version}")
    git_utils.tag_branch(branch_name=args.release_version, tag_name=version_name)

    logger.warn("If there is a merge conflict, it must be resolved manually.")
    try:
        git_utils.checkout(args.release_version)
        # if there are no commits provided, merge
        if not args.git_commits:
            logger.info(f"Merging {args.source_branch} into {args.release_version}")
            git_utils.merge_branch(args.source_branch)
            git_utils.push_branch(args.release_version)
        else:
            logger.info(f"Cherry-picking {args.git_commits} into {args.release_version}")
            git_utils.cherrypick("-x", args.git_commits)
    except git.exc.GitCommandError as e:
        logger.warning(f"Ran into a problem: {e}")
        logger.info("Shutting down")
        return False
    finally:
        logger.info("'Hotfix' task is finishing. Will checkout 'main' locally")
        git_utils.checkout_main() 
=======
    logger.info(f"Running 'hotfix'...")
    logger.debug(f"Args: {repr(args)}")

    git_utils.fetch_remotes()
    original_branch = git_utils.current_branch()  # Save this to check it back out after work's done

    recent_tag = git_utils.most_recent_tag(args.app, args.release_version)
    v = git_utils.to_semver(recent_tag)

    if not git_utils.branch_exists(args.release_version):
        logger.error(f"Could not find the branch '{args.release_version}' on GitHub.")
        logger.error("Script cannot proceed and will now terminate.")
        return False

    if not git_utils.is_finalized(args.release_version):
        logger.error(f"'{args.release_version}' can only take new RCs.")
        logger.error("Try running this script again, but with the 'update-release' task instead.")
        return False

    old_head = git_utils.head_of_branch(args.release_version)
    logger.info(f"HEAD of '{args.release_version}' on origin is '{old_head[0:9]}'")
    logger.info("Will save this HEAD and revert back to it if anything goes wrong.")

    logger.warn("If there is a merge conflict, it must be resolved manually.")
    try:
        git_utils.checkout(args.release_version)
        logger.info(f"Checked out '{args.release_version}'.")

        if args.git_commits:
            logger.info("Now cherry picking commits...")
            git_utils.cherrypick(args.git_commits)
        else:
            logger.info(f"Now merging in {args.source_branch}...")
            git_utils.merge_in_branch(args.source_branch)

        logger.info("Done.")
        git_utils.tag_and_push(args.release_version, f"{args.app}/v{v.bump_patch()}")

    except git.exc.GitCommandError as e:
        # hard reset to old_head, and discard any tags or commits descended from old_head
        # also abort any in-process cherry pick; these leave dirty state if not cleaned up
        logger.warning(f"Ran into a problem: {e}")

        try:
            git_utils.cherrypick("--abort")  # not actually a "commit_hash", but a valid switch for `git cherry-pick`
            logger.warning("Cleaned up an in-process cherry-pick")
        except git.exc.GitCommandError as e2:
            logger.debug(f"No cherry-pick was in progress (or something else went wrong) - {e2}")

        logger.warning(f"Resetting '{args.release_version}' back to {old_head}.")
        git_utils.reset_head(old_head)
        return False
    finally:
        logger.warning(f"Task is finishing, will check out '{original_branch}' locally")
        git_utils.checkout(original_branch)
>>>>>>> 8902c234

def major(args):
    # API ONLY!!! Increments major release number
    logger.info(f"Running 'major-release'...")
    logger.debug(f"Args: {repr(args)}")

    if args.app != 'api':
        raise NotImplementedError("This task is for API releases only")
    else:
        # getting the proper tags/branches for the release
        git_utils.fetch_remotes()
        recent_tag = git_utils.most_recent_tag(args.app, args.release_version)

        v = git_utils.to_semver(recent_tag)  # convert tag to semver object
        version_name = git_utils.from_semver(v.bump_major(), args.app)
        branch_name = "release/" + version_name

        # making sure the tag has the proper release candidate flag
        tag_name = version_name + "-rc1"
        git_utils.create_branch(branch_name)

        # add -rc before tagging and pushing branch
        git_utils.tag_and_push(branch_name, tag_name)<|MERGE_RESOLUTION|>--- conflicted
+++ resolved
@@ -90,40 +90,6 @@
 
 
 def hotfix(args): # production hotfix, args are a branch name and a list of commits
-<<<<<<< HEAD
-    logger.info(f"Running 'hotfix'; args: {repr(args)}")
-
-    git_utils.fetch_remotes()
-    recent_tag = git_utils.most_recent_tag(args.app)
-    logger.info(f"Tag found: {recent_tag}")
-
-    v = git_utils.to_semver(recent_tag)
-    version_name = git_utils.from_semver(v.bump_patch(), args.app)
-
-    logger.info(f"Updated verison number: {version_name}, BRANCH: {args.release_version}")
-
-    logger.info(f"Tag {version_name} created on {args.release_version}")
-    git_utils.tag_branch(branch_name=args.release_version, tag_name=version_name)
-
-    logger.warn("If there is a merge conflict, it must be resolved manually.")
-    try:
-        git_utils.checkout(args.release_version)
-        # if there are no commits provided, merge
-        if not args.git_commits:
-            logger.info(f"Merging {args.source_branch} into {args.release_version}")
-            git_utils.merge_branch(args.source_branch)
-            git_utils.push_branch(args.release_version)
-        else:
-            logger.info(f"Cherry-picking {args.git_commits} into {args.release_version}")
-            git_utils.cherrypick("-x", args.git_commits)
-    except git.exc.GitCommandError as e:
-        logger.warning(f"Ran into a problem: {e}")
-        logger.info("Shutting down")
-        return False
-    finally:
-        logger.info("'Hotfix' task is finishing. Will checkout 'main' locally")
-        git_utils.checkout_main() 
-=======
     logger.info(f"Running 'hotfix'...")
     logger.debug(f"Args: {repr(args)}")
 
@@ -150,6 +116,7 @@
     logger.warn("If there is a merge conflict, it must be resolved manually.")
     try:
         git_utils.checkout(args.release_version)
+
         logger.info(f"Checked out '{args.release_version}'.")
 
         if args.git_commits:
@@ -179,7 +146,7 @@
     finally:
         logger.warning(f"Task is finishing, will check out '{original_branch}' locally")
         git_utils.checkout(original_branch)
->>>>>>> 8902c234
+
 
 def major(args):
     # API ONLY!!! Increments major release number
