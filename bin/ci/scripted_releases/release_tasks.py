from scripted_releases import git_utils
import git
import logging

logger = logging.getLogger(__name__)


def start(args):
    # increments minor release number
    logger.info(f"Running 'start-release'...")
    logger.debug(f"Args: {repr(args)}")

    # getting the proper tags/branches for the release.
    # NB: most_recent_tag() will return incorrect results on main (compared to the correct result on a release branch)
    # ...but it will return a "correct enough" tag for the purposes of just bumping its minor version number.
    git_utils.fetch_remotes()
    recent_tag = git_utils.most_recent_tag(args.app, "main")

    v = git_utils.to_semver(recent_tag)  # convert tag to semver object
    version_name = git_utils.from_semver(v.bump_minor(), args.app)
    branch_name = "release/" + version_name

    # making sure the tag has the proper release candidate flag
    tag_name = version_name + "-rc1"
    git_utils.create_branch(branch_name)

    # add -rc before tagging and pushing branch
    git_utils.tag_and_push(branch_name, tag_name)


# ----------------------------------------------------------------------------------------------------
# Produces new release candidates from an arbitrary list of git commits, or an arbitrary source branch
def update(args):
    # TODO: is it safe to delete any local copy of args.release_version before making git changes?
    # TODO: vet safety and correctness of hotfix/update tasks when run across multiple computers
    logger.info(f"Running 'update-release'...")
    logger.debug(f"Args: {repr(args)}")

    git_utils.fetch_remotes()
    original_branch = git_utils.current_branch()  # Save this to check it back out after work's done

    recent_tag = git_utils.most_recent_tag(args.app, args.release_version)
    v = git_utils.to_semver(recent_tag)

    if not git_utils.branch_exists(args.release_version):
        logger.error(f"Could not find the branch '{args.release_version}' on GitHub.")
        logger.error("Script cannot proceed and will now terminate.")
        return False

    if git_utils.is_finalized(args.release_version):
        logger.error(f"'{args.release_version}' can only take hotfixes.")
        logger.error("Try running this script again, but with the 'hotfix' task instead.")
        return False

    old_head = git_utils.head_of_branch(args.release_version)
    logger.info(f"HEAD of '{args.release_version}' on origin is '{old_head[0:9]}'")
    logger.info("Will save this HEAD and revert back to it if anything goes wrong.")

    try:
        git_utils.checkout(args.release_version)
        logger.info(f"Checked out '{args.release_version}'.")

        if args.git_commits:
            logger.info("Now cherry picking commits...")
            git_utils.cherrypick("-x", args.git_commits)
        else:
            logger.info(f"Now merging in {args.source_branch}...")
            git_utils.merge_in_branch(args.source_branch)

        logger.info("Done.")
        git_utils.tag_and_push(args.release_version, f"{args.app}/v{v.bump_prerelease()}")

    except git.exc.GitCommandError as e:
        # hard reset to old_head, and discard any tags or commits descended from old_head
        # also abort any in-process cherry pick; these leave dirty state if not cleaned up
        logger.warning(f"Ran into a problem: {e}")

        try:
            git_utils.cherrypick("--abort")  # not actually a "commit_hash", but a valid switch for `git cherry-pick`
            logger.warning("Cleaned up an in-process cherry-pick")
        except git.exc.GitCommandError as e2:
            logger.debug(f"No cherry-pick was in progress (or something else went wrong) - {e2}")

        logger.warning(f"Resetting '{args.release_version}' back to {old_head}.")
        git_utils.reset_head(old_head)
        return False
    finally:
        logger.warning(f"Task is finishing, will check out '{original_branch}' locally")
        git_utils.checkout(original_branch)


# ----------------------------------------------------------------------------------------------------
def finalize(args):
<<<<<<< HEAD
    logger.info(f"Running 'finalize-release', args: {repr(args)}")
    # waiting on 545 and 543 for those utils to be merged
    if not git_utils.is_finalized(args.release_version):
        # git_utils.checkout(args.release_version)
        # git_utils.tag_and_push(figure out the needed tag)
        # git_utils.checkout(args.source_branch)
        pass
    else:
        raise NotImplementedError(f"The series: {args.release_version} has already been finalized")
=======
    logger.info(f"Running 'finalize-release'...")
    logger.debug(f"Args: {repr(args)}")


# ----------------------------------------------------------------------------------------------------
def hotfix(args):  # production hotfix, args are a branch name and a list of commits
    # TODO: is it safe to delete any local copy of args.release_version before making git changes?
    # TODO: vet safety and correctness of hotfix/update tasks when run across multiple computers
    logger.info(f"Running 'hotfix'...")
    logger.debug(f"Args: {repr(args)}")

    git_utils.fetch_remotes()
    original_branch = git_utils.current_branch()  # Save this to check it back out after work's done

    recent_tag = git_utils.most_recent_tag(args.app, args.release_version)
    v = git_utils.to_semver(recent_tag)

    if not git_utils.branch_exists(args.release_version):
        logger.error(f"Could not find the branch '{args.release_version}' on GitHub.")
        logger.error("Script cannot proceed and will now terminate.")
        return False

    if not git_utils.is_finalized(args.release_version):
        logger.error(f"'{args.release_version}' can only take new RCs.")
        logger.error("Try running this script again, but with the 'update-release' task instead.")
        return False

    old_head = git_utils.head_of_branch(args.release_version)
    logger.info(f"HEAD of '{args.release_version}' on origin is '{old_head[0:9]}'")
    logger.info("Will save this HEAD and revert back to it if anything goes wrong.")

    logger.warn("If there is a merge conflict, it must be resolved manually.")
    try:
        git_utils.checkout(args.release_version)

        logger.info(f"Checked out '{args.release_version}'.")

        if args.git_commits:
            logger.info("Now cherry picking commits...")
            git_utils.cherrypick("-x", args.git_commits)
        else:
            logger.info(f"Now merging in {args.source_branch}...")
            git_utils.merge_in_branch(args.source_branch)

        logger.info("Done.")
        git_utils.tag_and_push(args.release_version, f"{args.app}/v{v.bump_patch()}")

    except git.exc.GitCommandError as e:
        # hard reset to old_head, and discard any tags or commits descended from old_head
        # also abort any in-process cherry pick; these leave dirty state if not cleaned up
        logger.warning(f"Ran into a problem: {e}")
>>>>>>> 46aee107

        try:
            git_utils.cherrypick("--abort")
            logger.warning("Cleaned up an in-process cherry-pick")
        except git.exc.GitCommandError as e2:
            logger.debug(f"No cherry-pick was in progress (or something else went wrong) - {e2}")

        logger.warning(f"Resetting '{args.release_version}' back to {old_head}.")
        git_utils.reset_head(old_head)
        return False
    finally:
        logger.warning(f"Task is finishing, will check out '{original_branch}' locally")
        git_utils.checkout(original_branch)


# ----------------------------------------------------------------------------------------------------
def major(args):
    # API ONLY!!! Increments major release number
    logger.info(f"Running 'major-release'...")
    logger.debug(f"Args: {repr(args)}")

    if args.app != 'api':
        raise NotImplementedError("This task is for API releases only")
    else:
        # getting the proper tags/branches for the release
        # NB: most_recent_tag() returns incorrect results on main (compared to the correct result on a release branch)
        # ...but it will return a "correct enough" tag for the purposes of just bumping its minor version number.
        git_utils.fetch_remotes()
        recent_tag = git_utils.most_recent_tag(args.app, "main")

        v = git_utils.to_semver(recent_tag)  # convert tag to semver object
        version_name = git_utils.from_semver(v.bump_major(), args.app)
        branch_name = "release/" + version_name

        # making sure the tag has the proper release candidate flag
        tag_name = version_name + "-rc1"
        git_utils.create_branch(branch_name)

        # add -rc before tagging and pushing branch
        git_utils.tag_and_push(branch_name, tag_name)<|MERGE_RESOLUTION|>--- conflicted
+++ resolved
@@ -91,7 +91,6 @@
 
 # ----------------------------------------------------------------------------------------------------
 def finalize(args):
-<<<<<<< HEAD
     logger.info(f"Running 'finalize-release', args: {repr(args)}")
     # waiting on 545 and 543 for those utils to be merged
     if not git_utils.is_finalized(args.release_version):
@@ -101,7 +100,6 @@
         pass
     else:
         raise NotImplementedError(f"The series: {args.release_version} has already been finalized")
-=======
     logger.info(f"Running 'finalize-release'...")
     logger.debug(f"Args: {repr(args)}")
 
@@ -153,7 +151,6 @@
         # hard reset to old_head, and discard any tags or commits descended from old_head
         # also abort any in-process cherry pick; these leave dirty state if not cleaned up
         logger.warning(f"Ran into a problem: {e}")
->>>>>>> 46aee107
 
         try:
             git_utils.cherrypick("--abort")
