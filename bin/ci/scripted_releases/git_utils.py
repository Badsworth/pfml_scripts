# low level methods and processes for scripted releases here
from git import Repo
import os
from re import match
import semver
import logging

logger = logging.getLogger(__name__)

# create an instance of the Repo object
repo = Repo(os.path.join(os.path.dirname(__file__), "../../.."))
git = repo.git

rc_match = r".+-rc[0-9]+"
FORMAL_RELEASE_TAG_REGEX = r"(api|portal|foobar)\/v([0-9]+)\.([0-9]+)(\.{0,1}([0-9]+){0,1})$"

def fetch_remotes():
    # fetch remotes
    origin = repo.remotes.origin
    return origin.fetch()


def checkout_main():
    git.checkout("main")


def checkout(branch_name):
    git.checkout(branch_name)


def reset_head():
    git.reset("--hard", "HEAD")


def pull_main():
    git.pull("origin", "main")


def cherrypick(commit_hash):
    git.cherry_pick(commit_hash)


def merge_branch(branch_name):
    raise NotImplementedError


def create_branch(branch_name):
    fetch_remotes()
    git.branch(branch_name)
    git.push("-u", "origin", branch_name)
    logger.info(f"Branch '{branch_name}' created from origin/main")


<<<<<<< HEAD
def current_branch():
    return git.branch("--show-current")


def most_recent_tag(app, release_branch):
    t = git.describe("--tags", "--match", f"{app}/v*", "--abbrev=0", f"origin/{release_branch}")
=======
def branch_from_release(hotfix_branch, release_branch):
    fetch_remotes()
    git.checkout("-b" , hotfix_branch, release_branch)
    logger.info(f"Branch '{hotfix_branch}' created from {release_branch}")

def most_recent_tag(app):
    t = git.describe("--tags", "--match", f"{app}/v*", "--abbrev=0", "origin/main")
>>>>>>> 35801b5f
    sha = git.rev_parse(t)
    logger.info(f"Latest {app} tag on '{release_branch}' is '{t}' with commit SHA '{sha[0:9]}'")
    return t


def is_finalized(release_branch) -> bool:
    # hideous triple data munging: 'release/api/v2.23.0' --> 'api/v2.23.0' --> 'api/v2.23.*'
    release_branch_version_series: str = "/".join(release_branch.split("/")[1:])[:-1] + "*"
    logger.debug(f"Scanning for finalization status on '{release_branch_version_series}'")

    version_series_tags: list = git.tag("-l", release_branch_version_series).split("\n")
    logger.debug(f"Found these release tags: {version_series_tags}")

    formal_release_statuses = list(bool(match(FORMAL_RELEASE_TAG_REGEX, tag)) for tag in version_series_tags)
    logger.debug(f"Formal-release status of those tags: {tuple(zip(version_series_tags, formal_release_statuses))}")

    if any(formal_release_statuses):
        logger.info(f"The release series '{release_branch}' has already been finalized.")
        return True
    else:
        logger.info(f"The release series '{release_branch}' has not yet been finalized.")
        return False


def head_of_branch(branch_name):
    return git.rev_parse(f"origin/{branch_name}")


def tag_branch(branch_name, tag_name):
    fetch_remotes()
    git.tag(tag_name, branch_name)  # possible without checking out branch
    logger.info(f"Pushing tag '{tag_name}' to origin")
    git.push("origin", tag_name)


def branch_exists(branch_name: str) -> bool:
    return f"remotes/origin/{branch_name}" in git.branch("-a").split()


def to_semver(version_str: str) -> semver.VersionInfo:
    # for portal, update as minor.patch
    if version_str.startswith("portal/v"):
        # portal versions don't have a third number, which makes their versions invalid semver
        ver = "0." + version_str.split("portal/v")[-1]
        return semver.VersionInfo.parse(ver)
    elif version_str.startswith("api/v"):
        return semver.VersionInfo.parse(version_str.split("api/v")[-1])
    elif version_str.startswith("foobar/v"):
        return semver.VersionInfo.parse(version_str.split("foobar/v")[-1])
    else:
        raise ValueError(f"Unrecognized version string '{version_str}'")


def from_semver(sem_ver: semver.VersionInfo, app) -> str:
    if app == "portal":
        return "portal/v" + str(sem_ver).split("0.")[-1]
    elif app == "api":
        return "api/v" + str(sem_ver)
    elif app == "foobar":
        return "foobar/v" + str(sem_ver)
    else:
        raise ValueError("from_semver called with malformed app identifier; will now panic")<|MERGE_RESOLUTION|>--- conflicted
+++ resolved
@@ -13,6 +13,7 @@
 
 rc_match = r".+-rc[0-9]+"
 FORMAL_RELEASE_TAG_REGEX = r"(api|portal|foobar)\/v([0-9]+)\.([0-9]+)(\.{0,1}([0-9]+){0,1})$"
+
 
 def fetch_remotes():
     # fetch remotes
@@ -51,25 +52,21 @@
     logger.info(f"Branch '{branch_name}' created from origin/main")
 
 
-<<<<<<< HEAD
 def current_branch():
     return git.branch("--show-current")
 
 
 def most_recent_tag(app, release_branch):
     t = git.describe("--tags", "--match", f"{app}/v*", "--abbrev=0", f"origin/{release_branch}")
-=======
-def branch_from_release(hotfix_branch, release_branch):
-    fetch_remotes()
-    git.checkout("-b" , hotfix_branch, release_branch)
-    logger.info(f"Branch '{hotfix_branch}' created from {release_branch}")
-
-def most_recent_tag(app):
-    t = git.describe("--tags", "--match", f"{app}/v*", "--abbrev=0", "origin/main")
->>>>>>> 35801b5f
     sha = git.rev_parse(t)
     logger.info(f"Latest {app} tag on '{release_branch}' is '{t}' with commit SHA '{sha[0:9]}'")
     return t
+
+
+def branch_from_release(hotfix_branch, release_branch):
+    fetch_remotes()
+    git.checkout("-b", hotfix_branch, release_branch)
+    logger.info(f"Branch '{hotfix_branch}' created from {release_branch}")
 
 
 def is_finalized(release_branch) -> bool:
