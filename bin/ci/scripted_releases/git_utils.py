# low level methods and processes for scripted releases here
# TODO: this module could be made into a class and instantiated in release_tasks
from git import Repo
import os
from re import match
import semver
import logging

logger = logging.getLogger(__name__)

# create an instance of the Repo object
repo = Repo(os.path.join(os.path.dirname(__file__), "../../.."))
git = repo.git

rc_match = r".+-rc[0-9]+"
FORMAL_RELEASE_TAG_REGEX = r"(api|portal|foobar)\/v([0-9]+)\.([0-9]+)(\.{0,1}([0-9]+){0,1})$"


def fetch_remotes():
    # fetch remotes
    origin = repo.remotes.origin
    return origin.fetch()


def checkout_main():
    git.checkout("main")


def checkout(branch_name):
    git.checkout(branch_name)


def reset_head(head="HEAD"):
    git.reset("--hard", head)


def pull_main():
    git.pull("origin", "main")


def cherrypick(commit_hash):
    git.cherry_pick(commit_hash)


# Merges :param branch_to_merge into the currently checked-out branch.
def merge_in_branch(branch_to_merge):
    git.merge(branch_to_merge)


def create_branch(branch_name):
    fetch_remotes()
    git.branch(branch_name)
    git.push("-u", "origin", branch_name)
    logger.info(f"Branch '{branch_name}' created from origin/main")


<<<<<<< HEAD
=======
def current_branch():
    return git.branch("--show-current")


def most_recent_tag(app, release_branch):
    t = git.describe("--tags", "--match", f"{app}/v*", "--abbrev=0", f"origin/{release_branch}")
    sha = git.rev_parse(t)
    logger.info(f"Latest {app} tag on '{release_branch}' is '{t}' with commit SHA '{sha[0:9]}'")
    return t


def branch_from_release(hotfix_branch, release_branch):
    fetch_remotes()
    git.checkout("-b", hotfix_branch, release_branch)
    logger.info(f"Branch '{hotfix_branch}' created from {release_branch}")
>>>>>>> 68bb47eb


def is_finalized(release_branch) -> bool:
    # hideous triple data munging: 'release/api/v2.23.0' --> 'api/v2.23.0' --> 'api/v2.23.*'
    release_branch_version_series: str = "/".join(release_branch.split("/")[1:])[:-1] + "*"
    logger.debug(f"Scanning for finalization status on '{release_branch_version_series}'")

    version_series_tags: list = git.tag("-l", release_branch_version_series).split("\n")
    logger.debug(f"Found these release tags: {version_series_tags}")

    formal_release_statuses = list(bool(match(FORMAL_RELEASE_TAG_REGEX, tag)) for tag in version_series_tags)
    logger.debug(f"Formal-release status of those tags: {tuple(zip(version_series_tags, formal_release_statuses))}")

    if any(formal_release_statuses):
        logger.info(f"The release series '{release_branch}' has already been finalized.")
        return True
    else:
        logger.info(f"The release series '{release_branch}' has not yet been finalized.")
        return False


def head_of_branch(branch_name):
    return git.rev_parse(f"origin/{branch_name}")


def tag_and_push(branch_name, tag_name):
    fetch_remotes()
    git.tag(tag_name, branch_name)  # possible without checking out branch
    git.push("origin", tag_name)
    git.push("origin", branch_name)
    logger.info(f"Pushed tag '{tag_name}' and branch '{branch_name}' to GitHub.")


def branch_exists(branch_name: str) -> bool:
    return f"remotes/origin/{branch_name}" in git.branch("-a").split()


def to_semver(version_str: str) -> semver.VersionInfo:
    # for portal, update as minor.patch
    if version_str.startswith("portal/v"):
        # portal versions don't have a third number, which makes their versions invalid semver
        ver = "0." + version_str.split("portal/v")[-1]
        return semver.VersionInfo.parse(ver)
    elif version_str.startswith("api/v"):
        return semver.VersionInfo.parse(version_str.split("api/v")[-1])
    elif version_str.startswith("foobar/v"):
        return semver.VersionInfo.parse(version_str.split("foobar/v")[-1])
    else:
        raise ValueError(f"Unrecognized version string '{version_str}'")


def from_semver(sem_ver: semver.VersionInfo, app) -> str:
    if app == "portal":
        return "portal/v" + str(sem_ver).split("0.")[-1]
    elif app == "api":
        return "api/v" + str(sem_ver)
    elif app == "foobar":
        return "foobar/v" + str(sem_ver)
    else:
        raise ValueError("from_semver called with malformed app identifier; will now panic")<|MERGE_RESOLUTION|>--- conflicted
+++ resolved
@@ -54,8 +54,6 @@
     logger.info(f"Branch '{branch_name}' created from origin/main")
 
 
-<<<<<<< HEAD
-=======
 def current_branch():
     return git.branch("--show-current")
 
@@ -65,13 +63,6 @@
     sha = git.rev_parse(t)
     logger.info(f"Latest {app} tag on '{release_branch}' is '{t}' with commit SHA '{sha[0:9]}'")
     return t
-
-
-def branch_from_release(hotfix_branch, release_branch):
-    fetch_remotes()
-    git.checkout("-b", hotfix_branch, release_branch)
-    logger.info(f"Branch '{hotfix_branch}' created from {release_branch}")
->>>>>>> 68bb47eb
 
 
 def is_finalized(release_branch) -> bool:
