{
  "compilerOptions": {
    "target": "es5",
    "lib": ["dom", "dom.iterable", "esnext"],
    "allowJs": true,
    "skipLibCheck": true,
<<<<<<< HEAD
    "strict": false,
    "useUnknownInCatchVariables": true,
=======
    "strict": true,
    "strictPropertyInitialization": false,
>>>>>>> 11c27f78
    "forceConsistentCasingInFileNames": true,
    "noEmit": true,
    "esModuleInterop": true,
    "module": "esnext",
    "moduleResolution": "node",
    "resolveJsonModule": true,
    "isolatedModules": true,
    "jsx": "preserve"
  },
  "include": ["next-env.d.ts", "**/*.ts", "**/*.tsx"],
  "exclude": ["node_modules"]
}<|MERGE_RESOLUTION|>--- conflicted
+++ resolved
@@ -4,13 +4,8 @@
     "lib": ["dom", "dom.iterable", "esnext"],
     "allowJs": true,
     "skipLibCheck": true,
-<<<<<<< HEAD
-    "strict": false,
-    "useUnknownInCatchVariables": true,
-=======
     "strict": true,
     "strictPropertyInitialization": false,
->>>>>>> 11c27f78
     "forceConsistentCasingInFileNames": true,
     "noEmit": true,
     "esModuleInterop": true,
