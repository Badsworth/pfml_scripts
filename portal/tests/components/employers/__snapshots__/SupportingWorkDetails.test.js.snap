--- conflicted
+++ resolved
@@ -1,63 +1,5 @@
 // Jest Snapshot v1, https://goo.gl/fbAQLP
 
-<<<<<<< HEAD
-exports[`SupportingWorkDetails opens the AmendmentForm when the amend button is clicked 1`] = `
-<Fragment>
-  <ReviewHeading
-    level="2"
-  >
-    Supporting work details
-  </ReviewHeading>
-  <ReviewRow
-    action={
-      <AmendButton
-        onClick={[Function]}
-      />
-    }
-    label="Weekly hours worked"
-    level="3"
-  >
-    <p
-      className="margin-top-0"
-    >
-      30
-    </p>
-    <ConditionalContent
-      visible={true}
-    >
-      <AmendmentForm
-        className="bg-base-lightest border-base-lighter"
-        destroyButtonLabel="Cancel amendment"
-        onDestroy={[Function]}
-      >
-        <Heading
-          level="4"
-          size="3"
-        >
-          Amend weekly hours worked
-        </Heading>
-        <p>
-          This amendment will get saved when you submit your review.
-        </p>
-        <InputNumber
-          hint="If their schedule varies, tell us the average number of hours worked over the past 52 weeks."
-          label="On average, how many hours does the employee work each week?"
-          mask="hours"
-          name="hours_worked_per_week"
-          onChange={[Function]}
-          smallLabel={true}
-          value={30}
-          valueType="float"
-          width="small"
-        />
-      </AmendmentForm>
-    </ConditionalContent>
-  </ReviewRow>
-</Fragment>
-`;
-
-=======
->>>>>>> 0ab7811b
 exports[`SupportingWorkDetails renders the component with the AmendmentForm closed 1`] = `
 <Fragment>
   <ReviewHeading
@@ -112,11 +54,7 @@
           onChange={[Function]}
           smallLabel={true}
           value={30}
-<<<<<<< HEAD
-          valueType="float"
-=======
           valueType="integer"
->>>>>>> 0ab7811b
           width="small"
         />
       </AmendmentForm>
