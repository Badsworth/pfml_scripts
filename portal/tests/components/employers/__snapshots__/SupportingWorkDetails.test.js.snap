--- conflicted
+++ resolved
@@ -25,10 +25,19 @@
       visible={true}
     >
       <AmendmentForm
-        className="input-text-first-child"
+        className="bg-base-lightest border-base-lighter"
         destroyButtonLabel="Cancel amendment"
         onDestroy={[Function]}
       >
+        <Heading
+          level="4"
+          size="3"
+        >
+          Amend weekly hours worked
+        </Heading>
+        <p>
+          This amendment will get saved when you submit your review.
+        </p>
         <InputNumber
           hint="If their schedule varies, tell us the average number of hours worked over the past 52 weeks."
           label="On average, how many hours does the employee work each week?"
@@ -37,7 +46,7 @@
           onChange={[Function]}
           smallLabel={true}
           value={30}
-          valueType="integer"
+          valueType="float"
           width="small"
         />
       </AmendmentForm>
@@ -75,9 +84,6 @@
         destroyButtonLabel="Cancel amendment"
         onDestroy={[Function]}
       >
-<<<<<<< HEAD
-        <InputNumber
-=======
         <Heading
           level="4"
           size="3"
@@ -87,9 +93,7 @@
         <p>
           This amendment will get saved when you submit your review.
         </p>
-        <InputText
-          errorMsg={null}
->>>>>>> c4c57812
+        <InputNumber
           hint="If their schedule varies, tell us the average number of hours worked over the past 52 weeks."
           label="On average, how many hours does the employee work each week?"
           mask="hours"
@@ -97,7 +101,7 @@
           onChange={[Function]}
           smallLabel={true}
           value={30}
-          valueType="integer"
+          valueType="float"
           width="small"
         />
       </AmendmentForm>
