// TODO (PORTAL-1148) Update to use createMockClaim when ready
<<<<<<< HEAD
import { cleanup, screen } from "@testing-library/react";

=======
import AppErrorInfo from "../../../../src/models/AppErrorInfo";
>>>>>>> 1c8e57d5
import AppErrorInfoCollection from "../../../../src/models/AppErrorInfoCollection";
import ClaimDetail from "../../../../src/models/ClaimDetail";
import DocumentCollection from "../../../../src/models/DocumentCollection";
import { DocumentType } from "../../../../src/models/Document";
import LeaveReason from "../../../../src/models/LeaveReason";
import { Payments } from "../../../../src/pages/applications/status/payments";
import { createMockPayment } from "lib/mock-helpers/createMockPayment";
import dayjs from "dayjs";
import { mockRouter } from "next/router";
import { renderPage } from "../../../test-utils";
import routes from "../../../../src/routes";
<<<<<<< HEAD

=======
import { screen } from "@testing-library/react";
>>>>>>> 1c8e57d5
jest.mock("next/router");

mockRouter.asPath = routes.applications.status.payments;

const renderWithApprovalNotice = (
  appLogicHook,
  isRetroactive = true,
  approvalTime
) => {
  appLogicHook.appErrors = new AppErrorInfoCollection();
  appLogicHook.documents.loadAll = jest.fn();
  appLogicHook.documents.documents = new DocumentCollection([
    {
      application_id: "mock-application-id",
      content_type: "image/png",
      created_at: isRetroactive ? "2021-11-30" : approvalTime,
      document_type: DocumentType.approvalNotice,
      fineos_document_id: "fineos-id-7",
      name: "legal notice 3",
    },
  ]);
  appLogicHook.documents.hasLoadedClaimDocuments = () => true;
};

let goToSpy;

const setupHelper =
  (claimDetailAttrs, isRetroactive, approvalTime) => (appLogicHook) => {
    appLogicHook.claims.claimDetail =
      claimDetailAttrs && new ClaimDetail(claimDetailAttrs);
    appLogicHook.claims.loadClaimDetail = jest.fn();
    goToSpy = jest.spyOn(appLogicHook.portalFlow, "goTo");
    renderWithApprovalNotice(appLogicHook, isRetroactive, approvalTime);
  };

const defaultClaimDetail = {
  application_id: "mock-application-id",
  fineos_absence_id: "mock-absence-case-id",
  employer: { employer_fein: "12-1234567" },
  absence_periods: [
    {
      period_type: "Continuous",
      absence_period_start_date: "2021-10-21",
      absence_period_end_date: "2021-12-30",
      reason: "Child Bonding",
      request_decision: "Approved",
    },
  ],
  payments: [],
};
const approvalDate = {
  "approved after fourteenth claim date": dayjs(
    defaultClaimDetail.absence_periods[0].absence_period_start_date
  )
    .add(14, "day")
    .format("YYYY-MM-DD"),
  "approved before fourteenth claim date": dayjs(
    defaultClaimDetail.absence_periods[0].absence_period_start_date
  )
    .subtract(14, "day")
    .format("YYYY-MM-DD"),
  "with retroactive claim date": dayjs(
    defaultClaimDetail.absence_periods[0].absence_period_end_date
  )
    .add(14, "day")
    .format("YYYY-MM-DD"),
};

const props = {
  query: {
    absence_id: defaultClaimDetail.fineos_absence_id,
  },
};

describe("Payments", () => {
  it("redirects to status page if feature flag is not enabled and claim has loaded", () => {
    process.env.featureFlags = JSON.stringify({
      claimantShowPayments: false,
      claimantShowPaymentsPhaseTwo: false,
    });

    renderPage(
      Payments,
      {
        addCustomSetup: setupHelper({
          ...defaultClaimDetail,
        }),
      },
      props
    );

    expect(goToSpy).toHaveBeenCalledWith(routes.applications.status.claim, {
      absence_id: props.query.absence_id,
    });
  });

  it("renders the back button", () => {
    renderPage(
      Payments,
      { addCustomSetup: setupHelper(defaultClaimDetail) },
      props
    );

    const backButton = screen.getByRole("link", {
      name: /back to your applications/i,
    });

    expect(backButton).toBeInTheDocument();
  });

  it("displays info alert if claimant has bonding-newborn but not pregnancy claims", () => {
    renderPage(
      Payments,
      {
        addCustomSetup: setupHelper({
          ...defaultClaimDetail,
          absence_periods: [
            {
              period_type: "Reduced",
              reason: LeaveReason.bonding,
              request_decision: "Pending",
              reason_qualifier_one: "Newborn",
            },
          ],
        }),
      },
      props
    );

    expect(screen.getByRole("region")).toMatchSnapshot();
  });

  it("displays info alert if claimant has pregnancy but not bonding claims", () => {
    renderPage(
      Payments,
      {
        addCustomSetup: setupHelper({
          ...defaultClaimDetail,
          absence_periods: [
            {
              period_type: "Reduced",
              reason: LeaveReason.pregnancy,
              request_decision: "Approved",
            },
          ],
        }),
      },
      props
    );

    expect(screen.getByRole("region")).toMatchSnapshot();
  });

  it("does not display info alert if claimant has bonding AND pregnancy claims", () => {
    renderPage(
      Payments,
      {
        addCustomSetup: setupHelper({
          ...defaultClaimDetail,
          absence_periods: [
            {
              period_type: "Reduced",
              reason: LeaveReason.pregnancy,
              request_decision: "Approved",
            },
            {
              period_type: "Reduced",
              reason: LeaveReason.bonding,
              request_decision: "Approved",
            },
          ],
        }),
      },
      props
    );
    expect(screen.queryByRole("region")).not.toBeInTheDocument();
  });

  it("renders the `Your payments` intro content section", () => {
    renderPage(
      Payments,
      { addCustomSetup: setupHelper(defaultClaimDetail) },
      props
    );

    const section = screen.getByTestId("your-payments-intro");
    expect(section).toMatchSnapshot();
  });

  it("renders non-retroactive text if latest absence period date is not retroactive", () => {
    renderPage(
      Payments,
      {
        addCustomSetup: setupHelper({
          ...defaultClaimDetail,
          absence_periods: [
            ...defaultClaimDetail.absence_periods,
            {
              period_type: "Reduced",
              absence_period_start_date: "2022-10-21",
              absence_period_end_date: "2022-12-30",
              reason: "Child Bonding",
            },
          ],
        }),
      },
      props
    );

    expect(
      screen.queryByText(/receive one payment for your entire leave/)
    ).not.toBeInTheDocument();
    expect(
      screen.getByText(
        /expect to be paid weekly for the duration of your leave/
      )
    ).toBeInTheDocument();
  });

  it("renders retroactive text if latest absence period date is retroactive", () => {
    renderPage(
      Payments,
      {
        addCustomSetup: setupHelper({
          ...defaultClaimDetail,
          absence_periods: [
            {
              period_type: "Reduced",
              absence_period_start_date: "2021-07-21",
              absence_period_end_date: "2021-18-30",
              reason: "Child Bonding",
            },
            {
              period_type: "Reduced",
              absence_period_start_date: "2021-09-21",
              absence_period_end_date: "2021-10-30",
              reason: "Child Bonding",
            },
          ],
        }),
      },
      props
    );

    expect(
      screen.getByText(/receive one payment for your entire leave/)
    ).toBeInTheDocument();
  });

  it("renders the `changes to payments` section", () => {
    renderPage(
      Payments,
      { addCustomSetup: setupHelper(defaultClaimDetail) },
      props
    );

    const section = screen.getByTestId("changes-to-payments");
    expect(section).toMatchSnapshot();
  });

  it("renders the `help` section containing questions and feedback", () => {
    renderPage(
      Payments,
      { addCustomSetup: setupHelper(defaultClaimDetail) },
      props
    );

    const section = screen.getByTestId("helpSection");
    expect(section).toMatchSnapshot();

    const details = screen.getAllByText(/call the contact center at/i);
    expect(details.length).toBe(2);
  });

  it("renders the Payments table", () => {
    renderPage(
      Payments,
      {
        addCustomSetup: setupHelper({
          ...defaultClaimDetail,
          loadedPaymentsData: {
            absence_case_id: "fineos_id",
          },
          payments: [
            createMockPayment({ status: "Sent to bank" }, true),
            createMockPayment(
              { status: "Delayed", sent_to_bank_date: null },
              true
            ),
            createMockPayment(
              { status: "Pending", sent_to_bank_date: null },
              true
            ),
            createMockPayment({ status: "Sent to bank" }, true),
          ],
          appLogicHook: {
            claims: { loadClaimDetail: jest.fn() },
            appErrors: { items: [] },
          },
        }),
      },
      {
        ...props,
      }
    );

    const table = screen.getByRole("table");
    expect(table).toBeInTheDocument();
    expect(table.children.length).toBe(2);
    expect(table).toMatchSnapshot();
  });

<<<<<<< HEAD
  cleanup();
=======
  it("displays page not found alert if there's no absence case ID", () => {
    renderPage(
      Payments,
      {
        addCustomSetup: setupHelper(),
      },
      { query: {} }
    );

    const pageNotFoundHeading = screen.getByRole("heading", {
      name: /Page not found/,
    });
    expect(pageNotFoundHeading).toBeInTheDocument();
  });

  it("does not render payments if the is a 404 status", () => {
    const { container } = renderPage(
      Payments,
      {
        addCustomSetup: setupHelper(),
      },
      {
        query: { absence_id: "foo" },
        appLogic: {
          claims: {
            loadClaimDetail: jest.fn(),
            claimDetail: undefined,
            isLoadingClaimDetail: false,
          },
          appErrors: new AppErrorInfoCollection([
            new AppErrorInfo({
              meta: { application_id: "foo" },
              key: "AppErrorInfo1",
              message:
                "Sorry, we were unable to retrieve what you were looking for. Check that the link you are visiting is correct. If this continues to happen, please log out and try again.",
              name: "NotFoundError",
            }),
          ]),

          documents: {
            documents: null,
            loadAll: { loadAllClaimDocuments: jest.fn() },
          },
        },
      }
    );

    expect(screen.queryByText(/Payments/)).not.toBeInTheDocument();
    expect(container.firstChild).toMatchSnapshot();
  });

  it("omits estimated date content for intermittent leaves with no payments", () => {
    renderPage(
      Payments,
      {
        addCustomSetup: setupHelper({
          ...defaultClaimDetail,
          absence_periods: [
            {
              period_type: "Intermittent",
              absence_period_start_date: "2022-10-21",
              absence_period_end_date: "2022-12-30",
              reason: "Child Bonding",
            },
          ],
        }),
      },
      props
    );

    expect(
      screen.queryByText(/What does the estimated date mean/)
    ).not.toBeInTheDocument();
    expect(screen.getByTestId("your-payments-intro")).toMatchSnapshot();
  });

>>>>>>> 1c8e57d5
  // TODO(PORTAL-1482): remove test cases for checkback dates
  describe("Phase 2 Checkback date implementation", () => {
    beforeEach(() => {
      process.env.featureFlags = JSON.stringify({
        claimantShowPayments: false,
        claimantShowPaymentsPhaseTwo: true,
      });
    });

    it.each(Object.keys(approvalDate))(
      "renders intro text for continuous leaves %s ",
      (state) => {
        renderPage(
          Payments,
          {
            addCustomSetup: setupHelper(
              {
                ...defaultClaimDetail,
              },
              false,
              approvalDate[state]
            ),
          },
          props
        );
        const table = screen.getByRole("table");
        expect(table).toBeInTheDocument();
        expect(screen.getByTestId("your-payments-intro")).toMatchSnapshot();
      }
    );

    it.each(Object.keys(approvalDate))(
      "renders intro text for reduced schedule leaves %s ",
      (state) => {
        const reducedClaimDetail = {
          ...defaultClaimDetail,
          absence_periods: [
            {
              ...defaultClaimDetail.absence_periods[0],
              period_type: "Reduced Schedule",
            },
          ],
        };
        renderPage(
          Payments,
          {
            addCustomSetup: setupHelper(
              {
                ...reducedClaimDetail,
              },
              false,
              approvalDate[state]
            ),
          },
          props
        );
        expect(screen.getByTestId("your-payments-intro")).toMatchSnapshot();
        const table = screen.getByRole("table");
        expect(table).toBeInTheDocument();
      }
    );

    it.each(Object.keys(approvalDate))(
      "renders intro text for continous leaves %s if claim has reduced and continuous leaves",
      (state) => {
        const multipleClaimDetail = {
          ...defaultClaimDetail,
          absence_periods: [
            defaultClaimDetail.absence_periods[0],
            {
              ...defaultClaimDetail.absence_periods[0],
              period_type: "Reduced Schedule",
            },
          ],
        };
        renderPage(
          Payments,
          {
            addCustomSetup: setupHelper(
              {
                ...multipleClaimDetail,
              },
              false,
              approvalDate[state]
            ),
          },
          props
        );
        expect(screen.getByTestId("your-payments-intro")).toMatchSnapshot();
        const table = screen.getByRole("table");
        expect(table).toBeInTheDocument();
      }
    );

    it("does not render the Payments table when no payments are available and leave is intermittent", () => {
      renderPage(
        Payments,
        {
          addCustomSetup: setupHelper({
            ...defaultClaimDetail,
            absence_periods: [
              defaultClaimDetail.absence_periods[0],
              {
                ...defaultClaimDetail.absence_periods[0],
                period_type: "Intermittent",
              },
            ],
            loadedPaymentsData: {
              absence_case_id: "fineos_id",
            },
            appLogicHook: {
              claims: { loadClaimDetail: jest.fn() },
              appErrors: { items: [] },
            },
          }),
        },
        {
          ...props,
        }
      );

      expect(screen.getByTestId("your-payments-intro")).toMatchSnapshot();
      const table = screen.queryByRole("table");
      expect(table).not.toBeInTheDocument();
    });

    it("includes estimated date content for intermittent leaves with payments", () => {
      renderPage(
        Payments,
        {
          addCustomSetup: setupHelper({
            ...defaultClaimDetail,
            absence_periods: [
              {
                period_type: "Intermittent",
                absence_period_start_date: "2022-10-21",
                absence_period_end_date: "2022-12-30",
                reason: "Child Bonding",
              },
            ],
            has_paid_payments: true,
            payments: [createMockPayment({ status: "Sent to bank" }, true)],
          }),
        },
        props
      );

      expect(
        screen.getByText(/What does the estimated date mean/)
      ).toBeInTheDocument();
      expect(screen.getByTestId("your-payments-intro")).toMatchSnapshot();
    });
  });
});<|MERGE_RESOLUTION|>--- conflicted
+++ resolved
@@ -1,10 +1,7 @@
-// TODO (PORTAL-1148) Update to use createMockClaim when ready
-<<<<<<< HEAD
+
 import { cleanup, screen } from "@testing-library/react";
 
-=======
 import AppErrorInfo from "../../../../src/models/AppErrorInfo";
->>>>>>> 1c8e57d5
 import AppErrorInfoCollection from "../../../../src/models/AppErrorInfoCollection";
 import ClaimDetail from "../../../../src/models/ClaimDetail";
 import DocumentCollection from "../../../../src/models/DocumentCollection";
@@ -16,11 +13,8 @@
 import { mockRouter } from "next/router";
 import { renderPage } from "../../../test-utils";
 import routes from "../../../../src/routes";
-<<<<<<< HEAD
-
-=======
+
 import { screen } from "@testing-library/react";
->>>>>>> 1c8e57d5
 jest.mock("next/router");
 
 mockRouter.asPath = routes.applications.status.payments;
@@ -333,9 +327,8 @@
     expect(table).toMatchSnapshot();
   });
 
-<<<<<<< HEAD
   cleanup();
-=======
+  
   it("displays page not found alert if there's no absence case ID", () => {
     renderPage(
       Payments,
@@ -412,7 +405,6 @@
     expect(screen.getByTestId("your-payments-intro")).toMatchSnapshot();
   });
 
->>>>>>> 1c8e57d5
   // TODO(PORTAL-1482): remove test cases for checkback dates
   describe("Phase 2 Checkback date implementation", () => {
     beforeEach(() => {
