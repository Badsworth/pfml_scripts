--- conflicted
+++ resolved
@@ -338,8 +338,6 @@
 </div>
 `;
 
-<<<<<<< HEAD
-=======
 exports[`Payments does not render payments if the is a 404 status 1`] = `
 <a
   class="usa-button margin-bottom-5 usa-button--unstyled"
@@ -375,7 +373,6 @@
 </section>
 `;
 
->>>>>>> 1c8e57d5
 exports[`Payments renders the \`Your payments\` intro content section 1`] = `
 <section
   data-testid="your-payments-intro"
