import Claim, { ClaimEmployee, ClaimEmployer } from "../../../src/models/Claim";
import User, { UserLeaveAdministrator } from "../../../src/models/User";
import { renderWithAppLogic, simulateEvents, testHook } from "../../test-utils";
import ClaimCollection from "../../../src/models/ClaimCollection";
import Dashboard from "../../../src/pages/employers/dashboard";
import PaginationMeta from "../../../src/models/PaginationMeta";
import faker from "faker";
import { mockRouter } from "next/router";
import routes from "../../../src/routes";
import useAppLogic from "../../../src/hooks/useAppLogic";

function createUserLeaveAdministrator(attrs = {}) {
  return new UserLeaveAdministrator({
    employer_id: faker.datatype.uuid(),
    employer_dba: faker.company.companyName(),
    employer_fein: `${faker.finance.account(2)}-${faker.finance.account(7)}`,
    ...attrs,
  });
}

const verifiedUserLeaveAdministrator = createUserLeaveAdministrator({
  employer_dba: "Work Inc",
  employer_fein: "12-3456789",
  has_fineos_registration: true,
  has_verification_data: true,
  verified: true,
});

const verifiableUserLeaveAdministrator = createUserLeaveAdministrator({
  employer_dba: "Book Bindings 'R Us",
  has_fineos_registration: false,
  has_verification_data: true,
  verified: false,
});

const getClaims = (leaveAdmin) => {
  return [
    new Claim({
      created_at: "2021-01-15",
      employee: new ClaimEmployee({
        first_name: "Jane",
        middle_name: null,
        last_name: "Doe",
      }),
      employer: new ClaimEmployer({
        employer_dba: leaveAdmin.employer_dba,
        employer_fein: leaveAdmin.employer_fein,
        employer_id: leaveAdmin.employer_id,
      }),
      fineos_absence_id: "NTN-111-ABS-01",
      claim_status: "Approved",
    }),
  ];
};

const setup = ({
  activeFilters = {},
  claims = [],
  userAttrs = {},
  paginationMeta = {},
  query = {},
} = {}) => {
  let appLogic;
  // Need to set an accurate pathname so portalFlow can return the correct links to route to
  mockRouter.pathname = routes.employers.dashboard;

  testHook(() => {
    appLogic = useAppLogic();
    // Fulfill the needs of withClaims to simulate that the user can view the page,
    // and that a list of claims has been loaded
    appLogic.users.user = new User({
      consented_to_data_sharing: true,
      ...userAttrs,
    });
    appLogic.claims.activeFilters = activeFilters;
    appLogic.claims.claims = new ClaimCollection(claims);
    appLogic.claims.shouldLoadPage = jest.fn().mockReturnValue(false);
    appLogic.claims.paginationMeta = new PaginationMeta({
      page_offset: 1,
      page_size: 25,
      total_pages: 3,
      total_records: 75,
      order_by: "created_at",
      order_direction: "asc",
      ...paginationMeta,
    });
  });
  const updateQuerySpy = jest.spyOn(appLogic.portalFlow, "updateQuery");

  const { wrapper } = renderWithAppLogic(Dashboard, {
    props: { appLogic, query },
    userAttrs,
  });

  return {
    appLogic,
    updateQuerySpy,
    wrapper,
  };
};

describe("Employer dashboard", () => {
  it("renders the page with expected content and pagination components", () => {
    const { wrapper } = setup();

    // Take targeted snapshots of content elements to avoid snapshotting noisy props
    expect(wrapper.find("Title")).toMatchSnapshot();
    wrapper.find("p").forEach((el) => expect(el).toMatchSnapshot());
    wrapper
      .find("Trans")
      .forEach((trans) => expect(trans.dive()).toMatchSnapshot());

    expect(wrapper.find("Details")).toMatchSnapshot();
    expect(wrapper.find("PaginationSummary")).toMatchSnapshot();
    expect(wrapper.find("PaginationNavigation")).toMatchSnapshot();
  });

  it("renders a beta info alert if all employers are registered in FINEOS", () => {
    const { wrapper } = setup({
      userAttrs: {
        user_leave_administrators: [
          new UserLeaveAdministrator({
            employer_dba: "Work Inc",
            employer_fein: "12-3456789",
            employer_id: "mock-employer-id-1",
            has_fineos_registration: true,
            has_verification_data: true,
            verified: true,
          }),
        ],
      },
    });

    expect(
      wrapper.find("DashboardInfoAlert").dive().find("Alert").prop("heading")
    ).toMatchInlineSnapshot(
      `"We're making it easier to manage paid leave applications"`
    );
    expect(
      wrapper.find("DashboardInfoAlert").dive().find("Alert Trans").dive()
    ).toMatchSnapshot();
  });

  it("renders an alert about claim availability when some employers aren't registered in FINEOS yet", () => {
    const { wrapper } = setup({
      userAttrs: {
        user_leave_administrators: [
          new UserLeaveAdministrator({
            employer_dba: "Work Inc",
            employer_fein: "12-3456789",
            employer_id: "mock-employer-id-1",
            has_fineos_registration: false,
            has_verification_data: true,
            verified: true,
          }),
          new UserLeaveAdministrator({
            employer_dba: "Work Co",
            employer_fein: "00-3456789",
            employer_id: "mock-employer-id-2",
            has_fineos_registration: false,
            has_verification_data: true,
            verified: true,
          }),
        ],
      },
    });

    expect(
      wrapper.find("DashboardInfoAlert").dive().find("Alert").prop("heading")
    ).toMatchInlineSnapshot(
      `"Your applications are not accessible right now for: 12-3456789, 00-3456789"`
    );

    expect(
      wrapper.find("DashboardInfoAlert").dive().find("Alert Trans").dive()
    ).toMatchSnapshot();
  });

  it("renders a table of claims with links if employer is registered in FINEOS", () => {
    const claims = getClaims(verifiedUserLeaveAdministrator);
    const userAttrs = {
      // Set multiple employers so the table shows all possible columns
      user_leave_administrators: [
        verifiedUserLeaveAdministrator,
        verifiableUserLeaveAdministrator,
      ],
    };

    const { wrapper } = setup({ claims, userAttrs });

    expect(wrapper.find("ClaimTableRows").dive()).toMatchSnapshot();
    expect(wrapper.find("thead")).toMatchSnapshot();
  });

  it("renders claim rows without links if employer is not registered in FINEOS", () => {
    const verifiedButNotInFineos = {
      ...verifiableUserLeaveAdministrator,
      verified: true,
    };
    const claims = getClaims(verifiedButNotInFineos);

    const userAttrs = {
      user_leave_administrators: [verifiedButNotInFineos],
    };

    const { wrapper } = setup({ claims, userAttrs });

    expect(wrapper.find("ClaimTableRows").dive().find("a")).toHaveLength(0);
  });

  it("allows Claim.employee to be null", () => {
    let claims = getClaims(verifiedUserLeaveAdministrator);
    claims = claims.map((claim) => {
      claim.employee = null;
      return claim;
    });

    const { wrapper } = setup({
      claims,
      userAttrs: {
        user_leave_administrators: [verifiedUserLeaveAdministrator],
      },
    });

    expect(
      wrapper
        .find("ClaimTableRows")
        .dive()
        .find('[data-test="employee_name"] a')
        .text()
    ).toBe("--");
  });

  it("does not render Employer DBA when user has only one Employer associated", () => {
    const { wrapper: soloEmployerWrapper } = setup({
      userAttrs: {
        user_leave_administrators: [verifiedUserLeaveAdministrator],
      },
    });
    const { wrapper: multipleEmployerWrapper } = setup({
      userAttrs: {
        user_leave_administrators: [
          verifiedUserLeaveAdministrator,
          verifiableUserLeaveAdministrator,
        ],
      },
    });

    expect(soloEmployerWrapper.find("ClaimTableRows").prop("tableColumnKeys"))
      .toMatchInlineSnapshot(`
      Array [
        "employee_name",
        "fineos_absence_id",
        "employer_fein",
        "created_at",
        "status",
      ]
    `);
    expect(
      multipleEmployerWrapper.find("ClaimTableRows").prop("tableColumnKeys")
    ).toMatchInlineSnapshot(`
      Array [
        "employee_name",
        "fineos_absence_id",
        "employer_dba",
        "employer_fein",
        "created_at",
        "status",
      ]
    `);
  });

  it("renders a 'no results' message in the table, and no pagination components when no claims are present", () => {
    const { wrapper } = setup({
      userAttrs: {
        user_leave_administrators: [verifiedUserLeaveAdministrator],
      },
      paginationMeta: {
        total_records: 0,
        total_pages: 1,
      },
    });

    expect(wrapper.find("ClaimTableRows").dive()).toMatchSnapshot();
    expect(wrapper.find("PaginationSummary").exists()).toBe(false);
    expect(wrapper.find("PaginationNavigation").exists()).toBe(false);
  });

  it("renders only the pagination summary when only one page of claims exists", () => {
    const { wrapper } = setup({
      paginationMeta: {
        total_records: 25,
        total_pages: 1,
      },
    });

    expect(wrapper.find("PaginationSummary").exists()).toBe(true);
    expect(wrapper.find("PaginationNavigation").exists()).toBe(false);
  });

  it("changes the page_offset query param when a page navigation button is clicked", () => {
    const { updateQuerySpy, wrapper } = setup();
    const clickedPageOffset = "3";

    wrapper.find("PaginationNavigation").simulate("click", clickedPageOffset);

    expect(updateQuerySpy).toHaveBeenCalledWith({
      page_offset: clickedPageOffset,
    });
  });

  it("renders the banner if there are any unverified employers", () => {
    const { wrapper } = setup({
      userAttrs: {
        user_leave_administrators: [
          // Mix of verified and unverified
          verifiedUserLeaveAdministrator,
          verifiableUserLeaveAdministrator,
        ],
      },
    });
    expect(wrapper.find("Alert").exists()).toEqual(true);
  });

  it("renders instructions if there are no verified employers", () => {
    const { wrapper } = setup({
      userAttrs: {
        // No verified employers
        user_leave_administrators: [verifiableUserLeaveAdministrator],
      },
    });

    expect(
      wrapper.find("[data-test='verification-instructions-row'] Trans").dive()
    ).toMatchSnapshot();
  });

  it("does not render search section when no search feature flag is enabled", () => {
    const { wrapper } = setup();

    expect(wrapper.find("Search").dive().isEmptyRender()).toBe(true);
  });

  it("renders search section when feature flags are enabled", () => {
    process.env.featureFlags = {
      employerShowDashboardSearch: true,
    };

    const { wrapper } = setup({
      activeFilters: {
        search: "Initial search field value",
      },
    });

    expect(wrapper.find("Search").dive()).toMatchSnapshot();
  });

  it("updates search param when a search is performed", async () => {
    process.env.featureFlags = {
      employerShowDashboardSearch: true,
    };

    const { updateQuerySpy, wrapper } = setup();

    const search = wrapper.find("Search").dive();
    const { changeField, submitForm } = simulateEvents(search);

    changeField("search", "Bud Baxter");
    await submitForm();

    expect(updateQuerySpy).toHaveBeenCalledWith({
      page_offset: "1",
      search: "Bud Baxter",
    });
  });

  it("renders filters", () => {
    const { wrapper } = setup({
      userAttrs: {
        // Include multiple LA's so Employer filter shows
        user_leave_administrators: [
          createUserLeaveAdministrator({
            employer_dba: "Work Inc",
            employer_id: "mock-id-1",
            employer_fein: "11-3456789",
            verified: true,
          }),
          createUserLeaveAdministrator({
            employer_dba: "Acme",
            employer_id: "mock-id-2",
            employer_fein: "22-3456789",
            verified: true,
          }),
        ],
      },
    });

    expect(wrapper.find("Filters").dive()).toMatchSnapshot();
  });

  it("renders filters toggle button with expected label and aria attributes", () => {
    const user_leave_administrators = [
      createUserLeaveAdministrator({
        verified: true,
      }),
    ];

    const { wrapper: CollapsedWithoutFilters } = setup();
    const { wrapper: CollapsedWithFilters } = setup({
      activeFilters: {
        claim_status: "Pending",
        employer_id: user_leave_administrators[0].employer_id,
      },
      userAttrs: {
        // Include multiple LA's so Employer filter shows
        user_leave_administrators,
      },
    });
    const { wrapper: ExpandedWithoutFilters } = setup({
      query: {
        "show-filters": "true",
      },
    });

    const getButton = (w) =>
      w.find("Filters").dive().find("Button[aria-controls='filters']");

    expect(getButton(CollapsedWithFilters)).toMatchSnapshot();
    expect(getButton(CollapsedWithoutFilters)).toMatchSnapshot();
    expect(getButton(ExpandedWithoutFilters)).toMatchSnapshot();
  });

  it("sets initial filter form state from activeFilters prop", () => {
    // Include multiple LA's so Employer filter shows
    const user_leave_administrators = [
      createUserLeaveAdministrator({
        verified: true,
      }),
      createUserLeaveAdministrator({
        verified: true,
      }),
    ];

    const { wrapper } = setup({
      activeFilters: {
        claim_status: "Approved,Closed",
        employer_id: user_leave_administrators[0].employer_id,
      },
      userAttrs: {
        user_leave_administrators,
      },
    });

    const filters = wrapper.find("Filters").dive();

    expect(filters.find("Dropdown").prop("value")).toBe(
      user_leave_administrators[0].employer_id
    );
    expect(
      filters
        .find("InputChoiceGroup")
        .prop("choices")
        .map((choice) => choice.checked)
    ).toMatchInlineSnapshot(`
      Array [
        true,
        true,
        false,
        false,
      ]
    `);
  });

  it("shows filters section when show-filters query param is set", () => {
    const { wrapper: collapsedWrapper } = setup();
    const { wrapper: expandedWrapper } = setup({
      query: {
        "show-filters": "true",
      },
    });

    const getFiltersContainer = (w) =>
      w.find("Filters").dive().find("#filters");

    expect(getFiltersContainer(collapsedWrapper).prop("hidden")).toBe(true);
    expect(getFiltersContainer(expandedWrapper).prop("hidden")).toBe(false);
  });

  it("toggles show-filters param when toggle button is clicked", () => {
    const { updateQuerySpy, wrapper } = setup();
    const filters = wrapper.find("Filters").dive();
    const { click } = simulateEvents(filters);

    click("Button[aria-controls='filters']");

    expect(updateQuerySpy).toHaveBeenCalledWith({ "show-filters": "true" });
  });

  it("renders organizations filter when there are multiple verified organizations", () => {
    const { wrapper: wrapperWithOneVerifiedOrg } = setup({
      userAttrs: {
        user_leave_administrators: [
          createUserLeaveAdministrator({
            verified: false,
          }),
          createUserLeaveAdministrator({
            verified: true,
          }),
        ],
      },
    });

    const { wrapper: wrapperWithMultipleVerifiedOrgs } = setup({
      userAttrs: {
        user_leave_administrators: [
          createUserLeaveAdministrator({
            has_fineos_registration: false, // this employer should still show in the list
            verified: true,
          }),
          createUserLeaveAdministrator({
            has_fineos_registration: true,
            verified: true,
          }),
        ],
      },
    });

    const getEmployerFilterDropdown = (wrapper) =>
      wrapper.find("Filters").dive().find("Dropdown[name='employer_id']");

    expect(getEmployerFilterDropdown(wrapperWithOneVerifiedOrg).exists()).toBe(
      false
    );
    expect(
      getEmployerFilterDropdown(wrapperWithMultipleVerifiedOrgs).exists()
    ).toBe(true);
  });

  it("updates query params when user changes filter to Approved and Closed", async () => {
    expect.assertions();

    const user_leave_administrators = [
      createUserLeaveAdministrator({
        verified: true,
      }),
      createUserLeaveAdministrator({
        verified: true,
      }),
    ];

    const { updateQuerySpy, wrapper } = setup({
      userAttrs: {
        user_leave_administrators,
      },
      paginationMeta: {
        page_offset: 2,
      },
    });

    const filtersWrapper = wrapper.find("Filters").dive();
<<<<<<< HEAD
    const { changeField, changeCheckbox, submitForm } = simulateEvents(
=======
    const { changeField, changeRadioGroup, submitForm } = simulateEvents(
>>>>>>> 05fd530f
      filtersWrapper
    );

    changeCheckbox("claim_status", true, "Approved");
    changeCheckbox("claim_status", true, "Closed");
    changeField("employer_id", user_leave_administrators[0].employer_id);

    expect(filtersWrapper.find("Button[type='submit']").prop("disabled")).toBe(
      false
    );

    await submitForm();
    expect(updateQuerySpy).toHaveBeenCalledWith({
      claim_status: "Approved,Closed",
      employer_id: user_leave_administrators[0].employer_id,
      page_offset: "1",
    });
  });

  it("resets query params when user clicks Reset action", () => {
    const user_leave_administrators = [
      createUserLeaveAdministrator({
        verified: true,
      }),
      createUserLeaveAdministrator({
        verified: true,
      }),
    ];

    const { updateQuerySpy, wrapper } = setup({
      activeFilters: {
        claim_status: "Approved",
        employer_id: user_leave_administrators[0].employer_id,
      },
      userAttrs: {
        user_leave_administrators,
      },
      paginationMeta: {
        page_offset: 2,
      },
    });

    const filtersWrapper = wrapper.find("Filters").dive();
    const { click } = simulateEvents(filtersWrapper);

    click("Button[data-test='reset-filters']");

    expect(updateQuerySpy).toHaveBeenCalledWith({
      page_offset: "1",
    });
  });

  it("shows buttons for removing active filters", () => {
    const user_leave_administrators = [
      createUserLeaveAdministrator({
        verified: true,
        employer_dba: "Acme Co",
      }),
    ];

    const { wrapper: wrapperWithActiveFilters } = setup({
      activeFilters: {
        claim_status: "Approved,Closed",
        employer_id: user_leave_administrators[0].employer_id,
      },
      userAttrs: {
        user_leave_administrators,
      },
    });
    const { wrapper: wrapperWithoutActiveFilters } = setup({
      userAttrs: {
        user_leave_administrators,
      },
    });

    const findFiltersMenu = (wrapper) =>
      wrapper.find("Filters").dive().find("[data-test='filters-menu']");

    expect(findFiltersMenu(wrapperWithoutActiveFilters).exists()).toBe(false);
    expect(findFiltersMenu(wrapperWithActiveFilters)).toMatchSnapshot();
  });

  it("removes the employer filter when its FilterMenuButton is clicked", () => {
    const user_leave_administrators = [
      createUserLeaveAdministrator({
        verified: true,
        employer_dba: "Acme Co",
      }),
    ];

    const { updateQuerySpy, wrapper } = setup({
      activeFilters: {
        claim_status: "Approved,Closed",
        employer_id: user_leave_administrators[0].employer_id,
      },
      userAttrs: {
        user_leave_administrators,
      },
    });
    const { click } = simulateEvents(wrapper.find("Filters").dive());

    click("FilterMenuButton[data-test='employer_id']");

    expect(updateQuerySpy).toHaveBeenLastCalledWith({
      page_offset: "1",
    });
  });

  it("updates the claim_status param when one of several status FilterMenuButtons is clicked", () => {
    const { updateQuerySpy, wrapper } = setup({
      activeFilters: {
        claim_status: "Approved,Closed,Pending",
      },
    });
    const { click } = simulateEvents(wrapper.find("Filters").dive());

    click("FilterMenuButton[data-test='claim_status_Closed']");

    expect(updateQuerySpy).toHaveBeenLastCalledWith({
      claim_status: "Approved,Pending",
      page_offset: "1",
    });
  });

  it("removes the claim_status param when the last remaining status FilterMenuButton is clicked", () => {
    const { updateQuerySpy, wrapper } = setup({
      activeFilters: {
        claim_status: "Closed",
      },
    });
    const { click } = simulateEvents(wrapper.find("Filters").dive());

    click("FilterMenuButton[data-test='claim_status_Closed']");

    expect(updateQuerySpy).toHaveBeenLastCalledWith({
      page_offset: "1",
    });
  });
});<|MERGE_RESOLUTION|>--- conflicted
+++ resolved
@@ -374,7 +374,17 @@
     });
   });
 
-  it("renders filters", () => {
+  it("does not render filters when no filter feature flags are enabled", () => {
+    const { wrapper } = setup();
+
+    expect(wrapper.find("Filters").dive().isEmptyRender()).toBe(true);
+  });
+
+  it("renders filters when feature flags are enabled", () => {
+    process.env.featureFlags = {
+      employerShowDashboardFilters: true,
+    };
+
     const { wrapper } = setup({
       userAttrs: {
         // Include multiple LA's so Employer filter shows
@@ -399,12 +409,15 @@
   });
 
   it("renders filters toggle button with expected label and aria attributes", () => {
+    process.env.featureFlags = {
+      employerShowDashboardFilters: true,
+    };
+
     const user_leave_administrators = [
       createUserLeaveAdministrator({
         verified: true,
       }),
     ];
-
     const { wrapper: CollapsedWithoutFilters } = setup();
     const { wrapper: CollapsedWithFilters } = setup({
       activeFilters: {
@@ -431,6 +444,9 @@
   });
 
   it("sets initial filter form state from activeFilters prop", () => {
+    process.env.featureFlags = {
+      employerShowDashboardFilters: true,
+    };
     // Include multiple LA's so Employer filter shows
     const user_leave_administrators = [
       createUserLeaveAdministrator({
@@ -472,6 +488,10 @@
   });
 
   it("shows filters section when show-filters query param is set", () => {
+    process.env.featureFlags = {
+      employerShowDashboardFilters: true,
+    };
+
     const { wrapper: collapsedWrapper } = setup();
     const { wrapper: expandedWrapper } = setup({
       query: {
@@ -487,6 +507,10 @@
   });
 
   it("toggles show-filters param when toggle button is clicked", () => {
+    process.env.featureFlags = {
+      employerShowDashboardFilters: true,
+    };
+
     const { updateQuerySpy, wrapper } = setup();
     const filters = wrapper.find("Filters").dive();
     const { click } = simulateEvents(filters);
@@ -497,6 +521,8 @@
   });
 
   it("renders organizations filter when there are multiple verified organizations", () => {
+    process.env.featureFlags = { employerShowDashboardFilters: true };
+
     const { wrapper: wrapperWithOneVerifiedOrg } = setup({
       userAttrs: {
         user_leave_administrators: [
@@ -539,6 +565,10 @@
   it("updates query params when user changes filter to Approved and Closed", async () => {
     expect.assertions();
 
+    process.env.featureFlags = {
+      employerShowDashboardFilters: true,
+    };
+
     const user_leave_administrators = [
       createUserLeaveAdministrator({
         verified: true,
@@ -558,11 +588,7 @@
     });
 
     const filtersWrapper = wrapper.find("Filters").dive();
-<<<<<<< HEAD
     const { changeField, changeCheckbox, submitForm } = simulateEvents(
-=======
-    const { changeField, changeRadioGroup, submitForm } = simulateEvents(
->>>>>>> 05fd530f
       filtersWrapper
     );
 
@@ -583,6 +609,10 @@
   });
 
   it("resets query params when user clicks Reset action", () => {
+    process.env.featureFlags = {
+      employerShowDashboardFilters: true,
+    };
+
     const user_leave_administrators = [
       createUserLeaveAdministrator({
         verified: true,
@@ -645,7 +675,7 @@
     expect(findFiltersMenu(wrapperWithActiveFilters)).toMatchSnapshot();
   });
 
-  it("removes the employer filter when its FilterMenuButton is clicked", () => {
+  it("removes filter when a filter menu button is clicked", () => {
     const user_leave_administrators = [
       createUserLeaveAdministrator({
         verified: true,
@@ -665,40 +695,14 @@
     const { click } = simulateEvents(wrapper.find("Filters").dive());
 
     click("FilterMenuButton[data-test='employer_id']");
-
     expect(updateQuerySpy).toHaveBeenLastCalledWith({
       page_offset: "1",
     });
-  });
-
-  it("updates the claim_status param when one of several status FilterMenuButtons is clicked", () => {
-    const { updateQuerySpy, wrapper } = setup({
-      activeFilters: {
-        claim_status: "Approved,Closed,Pending",
-      },
-    });
-    const { click } = simulateEvents(wrapper.find("Filters").dive());
 
     click("FilterMenuButton[data-test='claim_status_Closed']");
-
     expect(updateQuerySpy).toHaveBeenLastCalledWith({
-      claim_status: "Approved,Pending",
+      claim_status: "Approved",
       page_offset: "1",
     });
   });
-
-  it("removes the claim_status param when the last remaining status FilterMenuButton is clicked", () => {
-    const { updateQuerySpy, wrapper } = setup({
-      activeFilters: {
-        claim_status: "Closed",
-      },
-    });
-    const { click } = simulateEvents(wrapper.find("Filters").dive());
-
-    click("FilterMenuButton[data-test='claim_status_Closed']");
-
-    expect(updateQuerySpy).toHaveBeenLastCalledWith({
-      page_offset: "1",
-    });
-  });
 });