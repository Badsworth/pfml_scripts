--- conflicted
+++ resolved
@@ -14,30 +14,6 @@
 
 jest.mock("../../../../src/hooks/useAppLogic");
 
-<<<<<<< HEAD
-const DOCUMENTS = new DocumentCollection([
-  new ClaimDocument({
-    content_type: "image/png",
-    created_at: "2020-04-05",
-    document_type: DocumentType.certification.medicalCertification,
-    fineos_document_id: "fineos-id-4",
-    name: "Medical cert doc",
-  }),
-  new ClaimDocument({
-    content_type: "application/pdf",
-    created_at: "2020-01-02",
-    document_type: DocumentType.approvalNotice,
-    fineos_document_id: "fineos-id-1",
-    name: "Approval notice doc",
-  }),
-  new ClaimDocument({
-    content_type: "application/pdf",
-    created_at: "2020-02-01",
-    document_type: DocumentType.certification[LeaveReason.care],
-    fineos_document_id: "fineos-id-10",
-    name: "Caring cert doc",
-  }),
-=======
 const ABSENCEID = "NTN-111-ABS-01";
 
 const CLAIMDOCUMENTSMAP = new Map([
@@ -67,7 +43,6 @@
       }),
     ]),
   ],
->>>>>>> 11c27f78
 ]);
 
 const baseClaimBuilder = new MockEmployerClaimBuilder()
