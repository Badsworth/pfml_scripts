--- conflicted
+++ resolved
@@ -16,16 +16,6 @@
       .completed()
       .absenceId(absence_id)
       .create(),
-<<<<<<< HEAD
-    documents: new DocumentCollection([
-      new ClaimDocument({
-        content_type: "application/pdf",
-        created_at: "2021-01-02",
-        document_type: DocumentType.approvalNotice,
-        fineos_document_id: "fineos-id-1",
-        name: "Approval.pdf",
-      }),
-=======
     claimDocumentsMap: new Map([
       [
         absence_id,
@@ -39,7 +29,6 @@
           }),
         ]),
       ],
->>>>>>> 11c27f78
     ]),
     ...models,
   };
