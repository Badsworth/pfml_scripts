--- conflicted
+++ resolved
@@ -1,11 +1,6 @@
 import React, { useEffect } from "react";
 import { isNil, omitBy } from "lodash";
 import { AppLogic } from "../hooks/useAppLogic";
-<<<<<<< HEAD
-import ClaimCollection from "../models/ClaimCollection";
-import PaginationMeta from "../models/PaginationMeta";
-=======
->>>>>>> 11c27f78
 import Spinner from "../components/Spinner";
 import { useTranslation } from "../locales/i18n";
 import withUser from "./withUser";
@@ -21,18 +16,6 @@
 
 interface ComponentWithClaimsProps {
   appLogic: AppLogic;
-<<<<<<< HEAD
-  claims: {
-    activeFilters: {
-      employer_id: string;
-    };
-    claims?: ClaimCollection;
-    isLoadingClaims?: boolean;
-    loadPage: (page_offset: string, order: any, filters: any) => void;
-    paginationMeta?: PaginationMeta;
-  };
-=======
->>>>>>> 11c27f78
 }
 
 /**
@@ -41,12 +24,8 @@
  * @param {React.Component} Component - Component to receive claims prop
  * @returns {React.Component} - Component with claims prop
  */
-<<<<<<< HEAD
-const withClaims = (Component: any, apiParams: ApiParams = {}) => {
-=======
 // @ts-expect-error TODO (PORTAL-966) Fix HOC typing
 const withClaims = (Component, apiParams: ApiParams = {}) => {
->>>>>>> 11c27f78
   const ComponentWithClaims = (props: ComponentWithClaimsProps) => {
     const { appLogic } = props;
     const { page_offset } = apiParams;
