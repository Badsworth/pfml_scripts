--- conflicted
+++ resolved
@@ -1,12 +1,8 @@
 import React, { useEffect, useState } from "react";
 import { AppLogic } from "../hooks/useAppLogic";
-<<<<<<< HEAD
-import Spinner from "../components/Spinner";
-=======
 import PageNotFound from "../components/PageNotFound";
 import Spinner from "../components/Spinner";
 import User from "../models/User";
->>>>>>> 11c27f78
 import Withholding from "../models/Withholding";
 import routes from "../routes";
 import { useTranslation } from "../locales/i18n";
@@ -20,13 +16,6 @@
   user: User;
 }
 
-interface ComponentWithWithholdingProps {
-  appLogic: AppLogic;
-  query: {
-    employer_id: string;
-  };
-}
-
 /**
  * Higher order component that loads withholding data if not yet loaded,
  * then adds that data to the wrapped component based on query parameters and
@@ -37,14 +26,7 @@
 // @ts-expect-error TODO (PORTAL-966) Fix HOC typing
 const withWithholding = (Component) => {
   const ComponentWithWithholding = (props: ComponentWithWithholdingProps) => {
-<<<<<<< HEAD
-    const { appLogic, query } = props;
-    const {
-      users: { user },
-    } = appLogic;
-=======
     const { appLogic, query, user } = props;
->>>>>>> 11c27f78
     const { t } = useTranslation();
     const [shouldLoadWithholding, setShouldLoadWithholding] = useState(true);
     const [withholding, setWithholding] = useState<Withholding>();
@@ -94,11 +76,7 @@
     );
   };
 
-<<<<<<< HEAD
-  return ComponentWithWithholding;
-=======
   return withUser(ComponentWithWithholding);
->>>>>>> 11c27f78
 };
 
 export default withWithholding;