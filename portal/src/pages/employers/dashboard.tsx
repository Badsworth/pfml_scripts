--- conflicted
+++ resolved
@@ -35,14 +35,11 @@
 import withClaims from "../../hoc/withClaims";
 import withUser from "../../hoc/withUser";
 
-<<<<<<< HEAD
-=======
 interface PageQueryParam {
   name: string;
   value: number | string | string[];
 }
 
->>>>>>> 11c27f78
 interface DashboardProps {
   appLogic: AppLogic;
   query: {
@@ -57,10 +54,6 @@
 }
 
 export const Dashboard = (props: DashboardProps) => {
-<<<<<<< HEAD
-  const showReviewByStatus = isFeatureEnabled("employerShowReviewByStatus");
-=======
->>>>>>> 11c27f78
   const { t } = useTranslation();
   const introElementRef = useRef<HTMLElement>(null);
   const apiParams = {
@@ -75,21 +68,11 @@
    * or change the filter/sort of the loaded claims. The name/value
    * are merged with the existing query string.
    */
-<<<<<<< HEAD
-  const updatePageQuery = (
-    paramsToUpdate: Array<{ name: string; value: number | string | string[] }>
-  ) => {
-    const params = new URLSearchParams(window.location.search);
-
-    paramsToUpdate.forEach(({ name, value }) => {
-      if (!value || (typeof value !== "number" && value.length === 0)) {
-=======
   const updatePageQuery = (paramsToUpdate: PageQueryParam[]) => {
     const params = new URLSearchParams(window.location.search);
 
     paramsToUpdate.forEach(({ name, value }) => {
       if (typeof value !== "number" && value.length === 0) {
->>>>>>> 11c27f78
         // Remove param if its value is null, undefined, empty string, or empty array
         params.delete(name);
       } else {
@@ -97,11 +80,7 @@
       }
     });
 
-<<<<<<< HEAD
-    const paramsObj = {};
-=======
     const paramsObj: { [key: string]: string } = {};
->>>>>>> 11c27f78
     for (const [paramKey, paramValue] of Array.from(params.entries())) {
       paramsObj[paramKey] = paramValue;
     }
@@ -197,17 +176,10 @@
 };
 
 interface PaginatedClaimsTableProps {
-<<<<<<< HEAD
-  appLogic?: AppLogic;
-  claims?: ClaimCollection;
-  paginationMeta?: PaginationMeta;
-  updatePageQuery: (...args: any[]) => any;
-=======
   appLogic: AppLogic;
   claims: ClaimCollection;
   paginationMeta: PaginationMeta;
   updatePageQuery: (params: PageQueryParam[]) => void;
->>>>>>> 11c27f78
   /** Pass in the SortDropdown so it can be rendered in the expected inline UI position */
   sort: React.ReactNode;
   user: User;
@@ -317,13 +289,8 @@
 };
 
 interface ClaimTableRowsProps {
-<<<<<<< HEAD
-  appLogic?: any;
-  claims?: ClaimCollection;
-=======
   appLogic: AppLogic;
   claims: ClaimCollection;
->>>>>>> 11c27f78
   tableColumnKeys: string[];
   user: User;
 }
@@ -399,11 +366,7 @@
   };
 
   const renderClaimItems = () => {
-<<<<<<< HEAD
-    const claimItemsJSX = [];
-=======
     const claimItemsJSX: JSX.Element[] = [];
->>>>>>> 11c27f78
 
     claims.items.forEach((claim) => {
       claimItemsJSX.push(
@@ -430,17 +393,10 @@
         </tr>
       );
     });
-<<<<<<< HEAD
 
     return claimItemsJSX;
   };
 
-=======
-
-    return claimItemsJSX;
-  };
-
->>>>>>> 11c27f78
   return <React.Fragment>{renderClaimItems()}</React.Fragment>;
 };
 
@@ -472,11 +428,7 @@
     claim_status?: string;
     employer_id?: string;
   };
-<<<<<<< HEAD
-  updatePageQuery: (...args: any[]) => any;
-=======
   updatePageQuery: (params: PageQueryParam[]) => void;
->>>>>>> 11c27f78
   user: User;
 }
 
@@ -598,8 +550,6 @@
   const handleFilterToggleClick = () => {
     setShowFilters(!showFilters);
   };
-
-  const expandAria = showFilters ? "true" : "false";
 
   const expandAria = showFilters ? "true" : "false";
 
@@ -750,11 +700,7 @@
 interface SearchProps {
   /** The current search value */
   initialValue?: string;
-<<<<<<< HEAD
-  updatePageQuery: (...args: any[]) => any;
-=======
   updatePageQuery: (params: PageQueryParam[]) => void;
->>>>>>> 11c27f78
 }
 
 const Search = (props: SearchProps) => {
@@ -806,11 +752,7 @@
 interface SortDropdownProps {
   order_by?: "absence_status" | "created_at" | "employee";
   order_direction?: "ascending" | "descending";
-<<<<<<< HEAD
-  updatePageQuery: (...args: any[]) => any;
-=======
   updatePageQuery: (params: PageQueryParam[]) => void;
->>>>>>> 11c27f78
 }
 
 const SortDropdown = (props: SortDropdownProps) => {
