import Alert from "../../../components/Alert";
import { AppLogic } from "../../../hooks/useAppLogic";
import BackButton from "../../../components/BackButton";
import ButtonLink from "../../../components/ButtonLink";
import LeaveAdministratorRow from "../../../components/employers/LeaveAdministratorRow";
import React from "react";
import Table from "../../../components/Table";
import Title from "../../../components/Title";
import { Trans } from "react-i18next";
import routes from "../../../routes";
import { useTranslation } from "../../../locales/i18n";
import withUser from "../../../hoc/withUser";

interface IndexProps {
  appLogic: AppLogic;
<<<<<<< HEAD
  query?: {
    account_converted?: string;
  };
=======
  query: {
    account_converted?: string;
  };
  user: User;
>>>>>>> 11c27f78
}

export const Index = (props: IndexProps) => {
  const { appLogic, query } = props;
  const { t } = useTranslation();
  const { hasVerifiableEmployer, user_leave_administrators } = props.user;
  const accountConverted = query?.account_converted === "true";

  return (
    <React.Fragment>
      <BackButton
        label={t("pages.employersOrganizations.backToDashboardLabel")}
        href={appLogic.portalFlow.getNextPageRoute("BACK")}
      />
      <Title>{t("pages.employersOrganizations.title")}</Title>
      {accountConverted && (
        <Alert
          heading={t("pages.employersOrganizations.convertHeading")}
          state="success"
        >
          {t("pages.employersOrganizations.convertDescription")}
        </Alert>
      )}
      {hasVerifiableEmployer && (
        <Alert
          state="warning"
          heading={t("pages.employersOrganizations.verificationTitle")}
        >
          <p>
            <Trans
              i18nKey="pages.employersOrganizations.verificationBody"
              components={{
                "your-organizations-link": <React.Fragment />,
              }}
            />
          </p>
        </Alert>
      )}
      <p data-test="future-availability-message">
        {t("pages.employersOrganizations.nearFutureAvailability")}
      </p>

      <Table responsive className="width-full">
        <thead>
          <tr>
            <th scope="col">
              {t("pages.employersOrganizations.organizationsTableHeader")}
            </th>
            <th scope="col">
              {t("pages.employersOrganizations.einTableHeader")}
            </th>
          </tr>
        </thead>
        <tbody>
          {user_leave_administrators.length > 0 &&
            user_leave_administrators.map((leaveAdmin) => (
              <LeaveAdministratorRow
                key={leaveAdmin.employer_id}
                leaveAdmin={leaveAdmin}
              />
            ))}
          {user_leave_administrators.length === 0 && (
            <tr>
              <td>{t("shared.noneReported")}</td>
              <td />
            </tr>
          )}
        </tbody>
      </Table>
      <ButtonLink href={routes.employers.addOrganization}>
        {t("pages.employersOrganizations.addOrganizationButton")}
      </ButtonLink>
    </React.Fragment>
  );
};

export default withUser(Index);<|MERGE_RESOLUTION|>--- conflicted
+++ resolved
@@ -7,22 +7,17 @@
 import Table from "../../../components/Table";
 import Title from "../../../components/Title";
 import { Trans } from "react-i18next";
+import User from "../../../models/User";
 import routes from "../../../routes";
 import { useTranslation } from "../../../locales/i18n";
 import withUser from "../../../hoc/withUser";
 
 interface IndexProps {
   appLogic: AppLogic;
-<<<<<<< HEAD
-  query?: {
-    account_converted?: string;
-  };
-=======
   query: {
     account_converted?: string;
   };
   user: User;
->>>>>>> 11c27f78
 }
 
 export const Index = (props: IndexProps) => {
