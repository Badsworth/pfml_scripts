import { AppLogic } from "../../../hooks/useAppLogic";
import Button from "../../../components/Button";
<<<<<<< HEAD
=======
import PageNotFound from "../../../components/PageNotFound";
>>>>>>> 11c27f78
import React from "react";
import Title from "../../../components/Title";
import { Trans } from "react-i18next";
import User from "../../../models/User";
import routes from "../../../routes";
import { useTranslation } from "../../../locales/i18n";
import withUser from "../../../hoc/withUser";

interface SuccessProps {
  appLogic: AppLogic;
  query: {
    employer_id: string;
    next: string;
  };
<<<<<<< HEAD
  user?: User;
=======
  user: User;
>>>>>>> 11c27f78
}

export const Success = (props: SuccessProps) => {
  const { appLogic, query, user } = props;
  const { t } = useTranslation();

  const employer = user.user_leave_administrators.find((employer) => {
    return employer.employer_id === query.employer_id;
  });
  const navigateToNextPage = () => {
    const route = query.next || routes.employers.organizations;
    appLogic.portalFlow.goTo(route);
  };

  if (!employer) {
    return <PageNotFound />;
  }

  return (
    <React.Fragment>
      <Title>{t("pages.employersOrganizationsSuccess.title")}</Title>
      <p>
        <Trans
          i18nKey="pages.employersOrganizationsSuccess.companyNameLabel"
          tOptions={{ company: employer.employer_dba }}
        />
        <br />
        <Trans
          i18nKey="pages.employersOrganizationsSuccess.employerIdNumberLabel"
          tOptions={{ ein: employer.employer_fein }}
        />
      </p>
      <p>
        <Trans
          i18nKey="pages.employersOrganizationsSuccess.instructions"
          components={{
            "learn-more-link": (
              <a
                href={routes.external.massgov.employerAccount}
                target="_blank"
                rel="noopener"
              />
            ),
          }}
        />
      </p>
      <Button onClick={navigateToNextPage}>
        {t("pages.employersOrganizationsSuccess.continueButton")}
      </Button>
    </React.Fragment>
  );
};

export default withUser(Success);<|MERGE_RESOLUTION|>--- conflicted
+++ resolved
@@ -1,9 +1,6 @@
 import { AppLogic } from "../../../hooks/useAppLogic";
 import Button from "../../../components/Button";
-<<<<<<< HEAD
-=======
 import PageNotFound from "../../../components/PageNotFound";
->>>>>>> 11c27f78
 import React from "react";
 import Title from "../../../components/Title";
 import { Trans } from "react-i18next";
@@ -18,11 +15,7 @@
     employer_id: string;
     next: string;
   };
-<<<<<<< HEAD
-  user?: User;
-=======
   user: User;
->>>>>>> 11c27f78
 }
 
 export const Success = (props: SuccessProps) => {
