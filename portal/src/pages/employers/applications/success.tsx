--- conflicted
+++ resolved
@@ -9,11 +9,7 @@
 import withUser from "../../../hoc/withUser";
 
 interface SuccessProps {
-<<<<<<< HEAD
-  appLogic?: AppLogic;
-=======
   appLogic: AppLogic;
->>>>>>> 11c27f78
   query: {
     absence_id: string;
   };
