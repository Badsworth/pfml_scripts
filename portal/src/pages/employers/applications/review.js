--- conflicted
+++ resolved
@@ -61,11 +61,7 @@
     });
   }
 
-<<<<<<< HEAD
-  // Generate id based on index for employer benefit, previous leave (id is not provided by BE)
-=======
   // Generate id based on index for employer benefit and previous leave (id is not provided by API)
->>>>>>> 0ab7811b
   // Note: these indices are used to properly display inline errors and amend employer benefits and
   // previous leaves. If employer_benefit_id and previous_leave_id no longer match the indices, then
   // the functionality described above will need to be reimplemented.
@@ -77,11 +73,7 @@
     (leave, index) => new PreviousLeave({ ...leave, previous_leave_id: index })
   );
 
-<<<<<<< HEAD
-  const { formState, updateFields } = useFormState({
-=======
   const { clearField, getField, formState, updateFields } = useFormState({
->>>>>>> 0ab7811b
     // base fields
     concurrentLeave: claim.concurrent_leave,
     amendedConcurrentLeave: claim.concurrent_leave,
@@ -318,21 +310,13 @@
       employer_benefits,
       employer_decision: formState.employer_decision,
       fraud: formState.fraud,
-<<<<<<< HEAD
-      hours_worked_per_week: formState.hours_worked_per_week,
-=======
       hours_worked_per_week,
->>>>>>> 0ab7811b
       previous_leaves,
       has_amendments:
         !isEqual(allEmployerBenefits, formState.employerBenefits) ||
         !isEqual(allPreviousLeaves, formState.previousLeaves) ||
         !isEqual(concurrent_leave, formState.concurrentLeave) ||
-<<<<<<< HEAD
-        !isEqual(claim.hours_worked_per_week, formState.hours_worked_per_week),
-=======
         !isEqual(claim.hours_worked_per_week, hours_worked_per_week),
->>>>>>> 0ab7811b
       leave_reason: leaveReason,
       uses_second_eform_version: !!claim.uses_second_eform_version,
     };
@@ -419,11 +403,8 @@
         onKeyDown={handleKeyDown}
       >
         <SupportingWorkDetails
-<<<<<<< HEAD
-=======
           clearField={clearField}
           getField={getField}
->>>>>>> 0ab7811b
           getFunctionalInputProps={getFunctionalInputProps}
           initialHoursWorkedPerWeek={claim.hours_worked_per_week}
           updateFields={updateFields}
@@ -495,11 +476,7 @@
           onChange={handleEmployeeNoticeChange}
         />
         <EmployerDecision
-<<<<<<< HEAD
-          employerDecision={formState.employer_decision}
-=======
           employerDecisionInput={formState.employer_decision}
->>>>>>> 0ab7811b
           fraud={formState.fraud}
           getFunctionalInputProps={getFunctionalInputProps}
           updateFields={updateFields}
