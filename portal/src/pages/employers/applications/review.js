import PreviousLeave, {
  PreviousLeaveType,
} from "../../../models/PreviousLeave";
import React, { useEffect, useState } from "react";
import { cloneDeep, get, isEqual, isNil, omit } from "lodash";
import Alert from "../../../components/Alert";
import BackButton from "../../../components/BackButton";
import Button from "../../../components/Button";
import ConcurrentLeave from "../../../components/employers/ConcurrentLeave";
import DocumentCollection from "../../../models/DocumentCollection";
import { DocumentType } from "../../../models/Document";
import EmployeeInformation from "../../../components/employers/EmployeeInformation";
import EmployeeNotice from "../../../components/employers/EmployeeNotice";
import EmployerBenefit from "../../../models/EmployerBenefit";
import EmployerBenefits from "../../../components/employers/EmployerBenefits";
import EmployerClaim from "../../../models/EmployerClaim";
import EmployerDecision from "../../../components/employers/EmployerDecision";
import Feedback from "../../../components/employers/Feedback";
import FraudReport from "../../../components/employers/FraudReport";
import Heading from "../../../components/Heading";
import LeaveDetails from "../../../components/employers/LeaveDetails";
import LeaveReason from "../../../models/LeaveReason";
import LeaveSchedule from "../../../components/employers/LeaveSchedule";
import PreviousLeaves from "../../../components/employers/PreviousLeaves";
import PropTypes from "prop-types";
import ReviewHeading from "../../../components/ReviewHeading";
import ReviewRow from "../../../components/ReviewRow";
import SupportingWorkDetails from "../../../components/employers/SupportingWorkDetails";
import Title from "../../../components/Title";
import { Trans } from "react-i18next";
import findDocumentsByTypes from "../../../utils/findDocumentsByTypes";
import formatDateRange from "../../../utils/formatDateRange";
import leaveReasonToPreviousLeaveReason from "../../../utils/leaveReasonToPreviousLeaveReason";
import routes from "../../../routes";
import updateAmendments from "../../../utils/updateAmendments";
import useFormState from "../../../hooks/useFormState";
import useFunctionalInputProps from "../../../hooks/useFunctionalInputProps";
import useThrottledHandler from "../../../hooks/useThrottledHandler";
import { useTranslation } from "../../../locales/i18n";
import withEmployerClaim from "../../../hoc/withEmployerClaim";

export const Review = (props) => {
  const {
    appLogic,
    query: { absence_id: absenceId },
  } = props;
  const {
    appErrors,
    employers: { claim, documents, downloadDocument, loadDocuments },
  } = appLogic;
  const { t } = useTranslation();

  const shouldShowV2 = !!claim.uses_second_eform_version;
  // explicitly check for false as opposed to falsy values.
  // temporarily allows the redirect behavior to work even
  // if the API has not been updated to populate the field.
  if (claim.is_reviewable === false) {
    appLogic.portalFlow.goTo(routes.employers.status, {
      absence_id: absenceId,
    });
  }

  // Generate id based on index for employer benefit and previous leave (id is not provided by API)
  // Note: these indices are used to properly display inline errors and amend employer benefits and
  // previous leaves. If employer_benefit_id and previous_leave_id no longer match the indices, then
  // the functionality described above will need to be reimplemented.
  const indexedEmployerBenefits = claim.employer_benefits.map(
    (benefit, index) =>
      new EmployerBenefit({ ...benefit, employer_benefit_id: index })
  );
  const indexedPreviousLeaves = claim.previous_leaves.map(
    (leave, index) => new PreviousLeave({ ...leave, previous_leave_id: index })
  );

  const { clearField, getField, formState, updateFields } = useFormState({
    // base fields
    concurrent_leave: cloneDeep(claim.concurrent_leave),
    employerBenefits: indexedEmployerBenefits,
    amendedBenefits: indexedEmployerBenefits,
    previousLeaves: indexedPreviousLeaves,
    amendedPreviousLeaves: indexedPreviousLeaves,
    hours_worked_per_week: claim.hours_worked_per_week,
    comment: "",
    employer_decision: "Approve",
    fraud: undefined,
<<<<<<< HEAD
    employeeNotice: undefined,
    believe_relationship_accurate: undefined,
    relationship_inaccurate_reason: "",
=======
    employee_notice: undefined,
    believeRelationshipAccurate: undefined,
    relationshipInaccurateReason: "",
    should_show_comment_box: false,
>>>>>>> 5bda737a
    // added fields
    addedBenefits: [],
    addedPreviousLeaves: [],
  });

  const getFunctionalInputProps = useFunctionalInputProps({
    appErrors: appLogic.appErrors,
    formState,
    updateFields,
  });

  const [allPreviousLeaves, setAllPreviousLeaves] = useState([]);
  useEffect(() => {
    setAllPreviousLeaves([
      ...formState.amendedPreviousLeaves,
      ...formState.addedPreviousLeaves,
    ]);
  }, [formState.amendedPreviousLeaves, formState.addedPreviousLeaves]);

  const [allEmployerBenefits, setAllEmployerBenefits] = useState([]);
  useEffect(() => {
    setAllEmployerBenefits([
      ...formState.amendedBenefits,
      ...formState.addedBenefits,
    ]);
  }, [formState.amendedBenefits, formState.addedBenefits]);

  const isReportingFraud = formState.fraud === "Yes";
  const isDenyingRequest = formState.employer_decision === "Deny";
  const isEmployeeNoticeInsufficient = formState.employee_notice === "No";
  const shouldShowCommentBox = formState.should_show_comment_box;

  const isCommentRequired =
    isReportingFraud ||
    isDenyingRequest ||
    isEmployeeNoticeInsufficient ||
    shouldShowCommentBox;

  useEffect(() => {
    updateFields({
      should_show_comment_box:
        isDenyingRequest || isEmployeeNoticeInsufficient || !!formState.comment,
    });
    // eslint-disable-next-line react-hooks/exhaustive-deps
  }, [isDenyingRequest, isEmployeeNoticeInsufficient]);

  useEffect(() => {
    if (!shouldShowCommentBox) {
      updateFields({ comment: "" });
    }
    // eslint-disable-next-line react-hooks/exhaustive-deps
  }, [shouldShowCommentBox]);

  /**
   * Returns the context for the proper help message when the comment box is shown.
   */
  const buildFeedbackContext = () => {
    if (isReportingFraud) return "fraud";
    if (!isReportingFraud && isDenyingRequest) return "employerDecision";
    if (!isDenyingRequest && isEmployeeNoticeInsufficient)
      return "employeeNotice";

    return "";
  };

  const isSubmitDisabled =
<<<<<<< HEAD
    (isCommentRequired && formState.comment === "") ||
    (formState.believe_relationship_accurate === "No" &&
      formState.relationship_inaccurate_reason === "");
=======
    (isCommentRequired && !formState.comment) ||
    (formState.believeRelationshipAccurate === "No" &&
      formState.relationshipInaccurateReason === "");
>>>>>>> 5bda737a
  const isCaringLeave = get(claim, "leave_details.reason") === LeaveReason.care;

  useEffect(() => {
    if (!documents) {
      loadDocuments(absenceId);
    }
    // eslint-disable-next-line react-hooks/exhaustive-deps
  }, [documents, absenceId]);

  // only cert forms should be shown
  const allDocuments = documents ? documents.items : [];

  // TODO (CP-1983): Remove caring leave feature flag check
  // after turning on caring leave feature flag, use `findDocumentsByLeaveReason`
  // instead of `findDocumentsByTypes`
  const leaveReason = get(claim, "leave_details.reason");
  const certificationDocuments = findDocumentsByTypes(allDocuments, [
    DocumentType.certification[leaveReason],
    DocumentType.certification.medicalCertification,
  ]);

  const handleBenefitInputAdd = () => {
    updateFields({
      addedBenefits: [
        ...formState.addedBenefits,
        new EmployerBenefit({
          employer_benefit_id: allEmployerBenefits.length,
        }),
      ],
    });
  };

  const handleBenefitRemove = (benefitToRemove) => {
    const updatedAddedBenefits = formState.addedBenefits
      // remove selected benefit
      .filter(
        ({ employer_benefit_id }) =>
          employer_benefit_id !== benefitToRemove.employer_benefit_id
      )
      // reassign employer_benefit_id to keep indices accurate
      .map(
        (addedBenefit, index) =>
          new EmployerBenefit({ ...addedBenefit, employer_benefit_id: index })
      );
    updateFields({ addedBenefits: updatedAddedBenefits });
  };

  const handleBenefitInputChange = (
    updatedBenefit,
    formStateField = "amendedBenefits"
  ) => {
    const updatedBenefits = updateAmendments(
      get(formState, formStateField),
      updatedBenefit
    );
    updateFields({ [formStateField]: updatedBenefits });
  };

  const handlePreviousLeaveAdd = () => {
    updateFields({
      addedPreviousLeaves: [
        ...formState.addedPreviousLeaves,
        new PreviousLeave({
          is_for_current_employer: true,
          previous_leave_id: allPreviousLeaves.length,
        }),
      ],
    });
  };

  const handlePreviousLeaveRemove = (leaveToRemove) => {
    const updatedAddedLeaves = formState.addedPreviousLeaves
      // remove selected leave
      .filter(
        ({ previous_leave_id }) =>
          previous_leave_id !== leaveToRemove.previous_leave_id
      )
      // reassign previous_leave_id to keep indices accurate
      .map(
        (addedLeave, index) =>
          new PreviousLeave({ ...addedLeave, previous_leave_id: index })
      );
    updateFields({ addedPreviousLeaves: updatedAddedLeaves });
  };

  const handlePreviousLeavesChange = (
    updatedLeave,
    formStateField = "amendedPreviousLeaves"
  ) => {
    const originalPreviousLeave = get(
      formState,
      `previousLeaves.[${updatedLeave.previous_leave_id}]`
    );

    if (updatedLeave.type === PreviousLeaveType.sameReason) {
      updatedLeave.leave_reason = leaveReasonToPreviousLeaveReason(
        claim.leave_details.reason
      );
    } else if (
      updatedLeave.type === PreviousLeaveType.otherReason &&
      // leave admin did not cancel amendment.
      !isEqual(updatedLeave, originalPreviousLeave)
    ) {
      updatedLeave.leave_reason = undefined;
    }
    // don't revert previous leave reason if the amendment is canceled
    const updatedPreviousLeaves = updateAmendments(
      get(formState, formStateField),
      updatedLeave
    );
    updateFields({ [formStateField]: updatedPreviousLeaves });
  };

<<<<<<< HEAD
  const handleFraudInputChange = (updatedFraudInput) => {
    updateFields({ fraud: updatedFraudInput });
  };

  const handleEmployeeNoticeChange = (updatedEmployeeNotice) => {
    updateFields({ employeeNotice: updatedEmployeeNotice });
=======
  const handleConcurrentLeaveAdd = () => {
    updateFields({
      addedConcurrentLeave: new ConcurrentLeaveModel({
        is_for_current_employer: true,
      }),
    });
  };

  const handleConcurrentLeaveRemove = () => {
    updateFields({ addedConcurrentLeave: null });
  };

  const handleConcurrentLeaveInputChange = (
    updatedLeave,
    formStateField = "amendedConcurrentLeave"
  ) => {
    updateFields({
      [formStateField]: {
        ...get(formState, formStateField),
        ...updatedLeave,
      },
    });
  };

  const handleBelieveRelationshipAccurateChange = (
    updatedBelieveRelationshipAccurate
  ) => {
    updateFields({
      believeRelationshipAccurate: updatedBelieveRelationshipAccurate,
    });
  };

  const handleRelationshipInaccurateReason = (
    updatedRelationshipInaccurateReason
  ) => {
    updateFields({
      relationshipInaccurateReason: updatedRelationshipInaccurateReason,
    });
>>>>>>> 5bda737a
  };

  const handleSubmit = useThrottledHandler(async (event) => {
    event.preventDefault();

    const employer_benefits = allEmployerBenefits.map((benefit) =>
      omit(benefit, ["employer_benefit_id"])
    );
    const previous_leaves = allPreviousLeaves.map((leave) =>
      omit(leave, ["previous_leave_id"])
    );

    // canceling amendments causes their values in formState to be null.
    // in these cases, we want to restore the claimant-provided, original values.
    const hours_worked_per_week = isNil(formState.hours_worked_per_week)
      ? claim.hours_worked_per_week
      : formState.hours_worked_per_week;

    const payload = {
<<<<<<< HEAD
      comment: formState.comment,
      concurrent_leave: formState.concurrent_leave,
=======
      comment: formState.comment || "",
      concurrent_leave,
>>>>>>> 5bda737a
      employer_benefits,
      employer_decision: formState.employer_decision,
      fraud: formState.fraud,
      hours_worked_per_week,
      previous_leaves,
      has_amendments:
        !isEqual(allEmployerBenefits, formState.employerBenefits) ||
        !isEqual(allPreviousLeaves, formState.previousLeaves) ||
        !isEqual(claim.concurrent_leave, formState.concurrent_leave) ||
        !isEqual(claim.hours_worked_per_week, hours_worked_per_week),
      leave_reason: leaveReason,
      uses_second_eform_version: !!claim.uses_second_eform_version,
    };

    if (isCaringLeave) {
      const parsedRelationshipComment =
        formState.believe_relationship_accurate === "No"
          ? formState.relationship_inaccurate_reason
          : "";
      payload.believe_relationship_accurate =
        formState.believe_relationship_accurate;
      payload.relationship_inaccurate_reason = parsedRelationshipComment;
    }

    // TODO test manually.
    await props.appLogic.employers.submitClaimReview(absenceId, payload);
  });

  /**
   * Disable default browser behavior resulting in a form submission when a user presses Enter in a text field.
   * On other pages, this behavior is desirable and more accessible, however the behavior is not desired for this page,
   * since there's no way to go back to fix something if someone accidentally submits this page.
   */
  const handleKeyDown = (e) => {
    if (
      e.keyCode === 13 &&
      ["text", "radio", "checkbox"].includes(e.target.type)
    ) {
      e.preventDefault();
    }
  };

  return (
    <div className="maxw-desktop-lg">
      <BackButton />
      <Title>
        {t("pages.employersClaimsReview.title", {
          name: claim.fullName,
        })}
      </Title>
      <Alert state="warning" noIcon>
        <Trans
          i18nKey="pages.employersClaimsReview.instructionsFollowUpDate"
          values={{ date: formatDateRange(claim.follow_up_date) }}
        />
      </Alert>
      <p>{t("pages.employersClaimsReview.instructionsAmendment")}</p>
      {!!claim.employer_dba && (
        <ReviewRow
          level="2"
          label={t("pages.employersClaimsReview.organizationNameLabel")}
          noBorder
          data-test="org-name-row"
        >
          {claim.employer_dba}
        </ReviewRow>
      )}
      <ReviewRow
        level="2"
        label={t("pages.employersClaimsReview.employerIdentifierLabel")}
        noBorder
        data-test="ein-row"
      >
        {claim.employer_fein}
      </ReviewRow>
      <EmployeeInformation claim={claim} />
      <LeaveDetails
        claim={claim}
        documents={certificationDocuments}
        downloadDocument={downloadDocument}
        believeRelationshipAccurate={formState.believe_relationship_accurate}
        relationshipInaccurateReason={formState.relationship_inaccurate_reason}
        getFunctionalInputProps={getFunctionalInputProps}
        updateFields={updateFields}
      />
      <LeaveSchedule
        appLogic={appLogic}
        claim={claim}
        hasDocuments={!!certificationDocuments.length}
      />
      {/* eslint-disable-next-line jsx-a11y/no-noninteractive-element-interactions */}
      <form
        id="employer-review-form"
        onSubmit={handleSubmit}
        method="post"
        onKeyDown={handleKeyDown}
      >
        <SupportingWorkDetails
          clearField={clearField}
          getField={getField}
          getFunctionalInputProps={getFunctionalInputProps}
          initialHoursWorkedPerWeek={claim.hours_worked_per_week}
          updateFields={updateFields}
        />

        <ReviewHeading level="2">
          {t("pages.employersClaimsReview.otherLeavesTitle")}
        </ReviewHeading>
        {!shouldShowV2 && (
          <Trans i18nKey="pages.employersClaimsReview.otherLeavesBodyV1" />
        )}
        {shouldShowV2 && (
          <React.Fragment>
            <Trans
              i18nKey="pages.employersClaimsReview.otherLeavesBody"
              components={{
                ul: <ul className="usa-list" />,
                li: <li />,
              }}
            />
            <div className="usa-summary-box" role="complementary">
              <div className="usa-summary-box__body">
                <Heading
                  className="usa-summary-box__heading"
                  level="3"
                  size="4"
                >
                  {t("pages.employersClaimsReview.otherLeavesSummaryBoxTitle")}
                </Heading>
                <div className="usa-summary-box__text">
                  <Trans
                    i18nKey="pages.employersClaimsReview.otherLeavesSummaryBoxBody"
                    components={{
                      ul: <ul className="usa-list" />,
                      li: <li />,
                    }}
                  />
                </div>
              </div>
            </div>
            <PreviousLeaves
              appErrors={appErrors}
              previousLeaves={formState.previousLeaves}
              addedPreviousLeaves={formState.addedPreviousLeaves}
              onAdd={handlePreviousLeaveAdd}
              onChange={handlePreviousLeavesChange}
              onRemove={handlePreviousLeaveRemove}
              shouldShowV2={shouldShowV2}
            />
            <ConcurrentLeave
              currentConcurrentLeave={formState.concurrent_leave}
              getFunctionalInputProps={getFunctionalInputProps}
              originalConcurrentLeave={claim.concurrent_leave}
              updateFields={updateFields}
            />
          </React.Fragment>
        )}
        <EmployerBenefits
          appErrors={appErrors}
          employerBenefits={formState.employerBenefits}
          addedBenefits={formState.addedBenefits}
          onAdd={handleBenefitInputAdd}
          onChange={handleBenefitInputChange}
          onRemove={handleBenefitRemove}
          shouldShowV2={shouldShowV2}
        />
        <FraudReport
          fraudInput={formState.fraud}
          getFunctionalInputProps={getFunctionalInputProps}
        />
        <EmployeeNotice
          employeeNoticeInput={formState.employee_notice}
          fraudInput={formState.fraud}
          getFunctionalInputProps={getFunctionalInputProps}
          updateFields={updateFields}
        />
        <EmployerDecision
          employerDecisionInput={formState.employer_decision}
          fraud={formState.fraud}
          getFunctionalInputProps={getFunctionalInputProps}
          updateFields={updateFields}
        />
        <Feedback
          context={buildFeedbackContext()}
          getFunctionalInputProps={getFunctionalInputProps}
          shouldDisableNoOption={
            isDenyingRequest || isEmployeeNoticeInsufficient
          }
          shouldShowCommentBox={shouldShowCommentBox}
        />
        <Button
          className="margin-top-4"
          type="submit"
          loading={handleSubmit.isThrottled}
          loadingMessage={t("pages.employersClaimsReview.submitLoadingMessage")}
          disabled={isSubmitDisabled}
        >
          {t("pages.employersClaimsReview.submitButton")}
        </Button>
      </form>
    </div>
  );
};

Review.propTypes = {
  appLogic: PropTypes.shape({
    appErrors: PropTypes.object.isRequired,
    employers: PropTypes.shape({
      claim: PropTypes.instanceOf(EmployerClaim),
      documents: PropTypes.instanceOf(DocumentCollection),
      downloadDocument: PropTypes.func.isRequired,
      loadDocuments: PropTypes.func.isRequired,
      submitClaimReview: PropTypes.func.isRequired,
    }).isRequired,
    portalFlow: PropTypes.shape({
      goTo: PropTypes.func.isRequired,
    }),
  }).isRequired,
  query: PropTypes.shape({
    absence_id: PropTypes.string.isRequired,
  }).isRequired,
};

export default withEmployerClaim(Review);<|MERGE_RESOLUTION|>--- conflicted
+++ resolved
@@ -83,16 +83,10 @@
     comment: "",
     employer_decision: "Approve",
     fraud: undefined,
-<<<<<<< HEAD
-    employeeNotice: undefined,
+    employee_notice: undefined,
     believe_relationship_accurate: undefined,
     relationship_inaccurate_reason: "",
-=======
-    employee_notice: undefined,
-    believeRelationshipAccurate: undefined,
-    relationshipInaccurateReason: "",
     should_show_comment_box: false,
->>>>>>> 5bda737a
     // added fields
     addedBenefits: [],
     addedPreviousLeaves: [],
@@ -159,15 +153,9 @@
   };
 
   const isSubmitDisabled =
-<<<<<<< HEAD
-    (isCommentRequired && formState.comment === "") ||
+    (isCommentRequired && !formState.comment) ||
     (formState.believe_relationship_accurate === "No" &&
       formState.relationship_inaccurate_reason === "");
-=======
-    (isCommentRequired && !formState.comment) ||
-    (formState.believeRelationshipAccurate === "No" &&
-      formState.relationshipInaccurateReason === "");
->>>>>>> 5bda737a
   const isCaringLeave = get(claim, "leave_details.reason") === LeaveReason.care;
 
   useEffect(() => {
@@ -281,55 +269,6 @@
     updateFields({ [formStateField]: updatedPreviousLeaves });
   };
 
-<<<<<<< HEAD
-  const handleFraudInputChange = (updatedFraudInput) => {
-    updateFields({ fraud: updatedFraudInput });
-  };
-
-  const handleEmployeeNoticeChange = (updatedEmployeeNotice) => {
-    updateFields({ employeeNotice: updatedEmployeeNotice });
-=======
-  const handleConcurrentLeaveAdd = () => {
-    updateFields({
-      addedConcurrentLeave: new ConcurrentLeaveModel({
-        is_for_current_employer: true,
-      }),
-    });
-  };
-
-  const handleConcurrentLeaveRemove = () => {
-    updateFields({ addedConcurrentLeave: null });
-  };
-
-  const handleConcurrentLeaveInputChange = (
-    updatedLeave,
-    formStateField = "amendedConcurrentLeave"
-  ) => {
-    updateFields({
-      [formStateField]: {
-        ...get(formState, formStateField),
-        ...updatedLeave,
-      },
-    });
-  };
-
-  const handleBelieveRelationshipAccurateChange = (
-    updatedBelieveRelationshipAccurate
-  ) => {
-    updateFields({
-      believeRelationshipAccurate: updatedBelieveRelationshipAccurate,
-    });
-  };
-
-  const handleRelationshipInaccurateReason = (
-    updatedRelationshipInaccurateReason
-  ) => {
-    updateFields({
-      relationshipInaccurateReason: updatedRelationshipInaccurateReason,
-    });
->>>>>>> 5bda737a
-  };
-
   const handleSubmit = useThrottledHandler(async (event) => {
     event.preventDefault();
 
@@ -347,13 +286,8 @@
       : formState.hours_worked_per_week;
 
     const payload = {
-<<<<<<< HEAD
-      comment: formState.comment,
+      comment: formState.comment || "",
       concurrent_leave: formState.concurrent_leave,
-=======
-      comment: formState.comment || "",
-      concurrent_leave,
->>>>>>> 5bda737a
       employer_benefits,
       employer_decision: formState.employer_decision,
       fraud: formState.fraud,
