--- conflicted
+++ resolved
@@ -6,6 +6,7 @@
 import BackButton from "../../../components/BackButton";
 import { DocumentType } from "../../../models/Document";
 import DownloadableDocument from "../../../components/DownloadableDocument";
+import EmployerClaim from "../../../models/EmployerClaim";
 import Heading from "../../../components/Heading";
 import Lead from "../../../components/Lead";
 import LeaveReason from "../../../models/LeaveReason";
@@ -22,14 +23,9 @@
 
 interface StatusProps {
   appLogic: AppLogic;
-<<<<<<< HEAD
-  query: {
-    absence_id?: string;
-=======
   claim: EmployerClaim;
   query: {
     absence_id: string;
->>>>>>> 11c27f78
   };
 }
 
@@ -102,18 +98,9 @@
           ),
         })}
       </StatusRow>
-<<<<<<< HEAD
-      {/* TODO (EMPLOYER-448): Show leave duration and the intermittent leave period dates when API returns them to Portal */}
-      {!isIntermittent && (
-        <StatusRow label={t("pages.employersClaimsStatus.leaveDurationLabel")}>
-          {formatDateRange(claim.leaveStartDate, claim.leaveEndDate)}
-        </StatusRow>
-      )}
-=======
       <StatusRow label={t("pages.employersClaimsStatus.leaveDurationLabel")}>
         {formatDateRange(claim.leaveStartDate, claim.leaveEndDate)}
       </StatusRow>
->>>>>>> 11c27f78
       {isContinuous && (
         <StatusRow
           label={t("pages.employersClaimsStatus.leaveDurationLabel_continuous")}
