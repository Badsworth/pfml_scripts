--- conflicted
+++ resolved
@@ -17,11 +17,7 @@
 import { useTranslation } from "../locales/i18n";
 
 interface ResetPasswordProps {
-<<<<<<< HEAD
-  appLogic: any;
-=======
   appLogic: AppLogic;
->>>>>>> 11c27f78
 }
 
 export const ResetPassword = (props: ResetPasswordProps) => {
