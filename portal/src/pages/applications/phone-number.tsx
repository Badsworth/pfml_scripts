import BenefitsApplication, {
  PhoneType,
} from "../../models/BenefitsApplication";
import { cloneDeep, get, pick, set } from "lodash";
import { AppLogic } from "../../hooks/useAppLogic";
import Heading from "../../components/Heading";
import InputChoiceGroup from "../../components/InputChoiceGroup";
import InputText from "../../components/InputText";
import Lead from "../../components/Lead";
import QuestionPage from "../../components/QuestionPage";
import React from "react";
import useFormState from "../../hooks/useFormState";
import useFunctionalInputProps from "../../hooks/useFunctionalInputProps";
import { useTranslation } from "../../locales/i18n";
import withBenefitsApplication from "../../hoc/withBenefitsApplication";

export const fields = ["claim.phone.phone_number", "claim.phone.phone_type"];

interface Props {
<<<<<<< HEAD
  appLogic: any;
=======
  appLogic: AppLogic;
>>>>>>> 11c27f78
  claim: BenefitsApplication;
}

/**
 * A form page to capture the worker's phone number.
 */
export const PhoneNumber = (props: Props) => {
  const { appLogic, claim } = props;
  const { t } = useTranslation();

  const { formState, updateFields } = useFormState(pick(props, fields).claim);

  const handleSave = async () => {
    const requestData = cloneDeep(formState);

    // TODO (CP-1455): Add support for international phone numbers
    set(requestData, "phone.int_code", "1");

    await appLogic.benefitsApplications.update(
      claim.application_id,
      requestData
    );
  };

  const getFunctionalInputProps = useFunctionalInputProps({
    appErrors: appLogic.appErrors,
    formState,
    updateFields,
  });

  const phone_type = get(formState, "phone.phone_type");

  return (
    <QuestionPage
      title={t("pages.claimsPhoneNumber.title")}
      onSave={handleSave}
    >
      <Heading level="2" size="1">
        {t("pages.claimsPhoneNumber.sectionLabel")}
      </Heading>

      <Lead>{t("pages.claimsPhoneNumber.lead")}</Lead>

      <InputText
        {...getFunctionalInputProps("phone.phone_number")}
        mask="phone"
        pii
        label={t("pages.claimsPhoneNumber.phoneNumberLabel")}
        hint={t("pages.claimsPhoneNumber.phoneNumberHint")}
        smallLabel
      />

      <InputChoiceGroup
        {...getFunctionalInputProps("phone.phone_type")}
        choices={[
          {
            checked: phone_type === PhoneType.phone,
            label: t("pages.claimsPhoneNumber.choicePhone"),
            value: PhoneType.phone,
          },
          {
            checked: phone_type === PhoneType.cell,
            label: t("pages.claimsPhoneNumber.choiceCell"),
            value: PhoneType.cell,
          },
        ]}
        label={t("pages.claimsPhoneNumber.phoneTypeLabel")}
        type="radio"
        smallLabel
      />
    </QuestionPage>
  );
};

export default withBenefitsApplication(PhoneNumber);<|MERGE_RESOLUTION|>--- conflicted
+++ resolved
@@ -17,11 +17,7 @@
 export const fields = ["claim.phone.phone_number", "claim.phone.phone_type"];
 
 interface Props {
-<<<<<<< HEAD
-  appLogic: any;
-=======
   appLogic: AppLogic;
->>>>>>> 11c27f78
   claim: BenefitsApplication;
 }
 
