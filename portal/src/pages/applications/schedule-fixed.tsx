--- conflicted
+++ resolved
@@ -23,11 +23,7 @@
 
 interface ScheduleFixedProps {
   claim: BenefitsApplication;
-<<<<<<< HEAD
-  appLogic: any;
-=======
   appLogic: AppLogic;
->>>>>>> 11c27f78
 }
 
 export const ScheduleFixed = (props: ScheduleFixedProps) => {
