--- conflicted
+++ resolved
@@ -17,11 +17,7 @@
 interface Props {
   appLogic: AppLogic;
   claim: BenefitsApplication;
-<<<<<<< HEAD
-  query: any;
-=======
   query: { [key: string]: string };
->>>>>>> 11c27f78
 }
 
 export const CaringLeaveAttestation = (props: Props) => {
