import BenefitsApplication, {
  BenefitsApplicationStatus,
  ReasonQualifier,
} from "../../models/BenefitsApplication";
import StepModel, { ClaimSteps } from "../../models/Step";
<<<<<<< HEAD
import { camelCase, filter, findIndex, get } from "lodash";
=======
import { camelCase, filter, findIndex, get, isBoolean } from "lodash";
>>>>>>> 11c27f78
import Alert from "../../components/Alert";
import { AppLogic } from "../../hooks/useAppLogic";
import BackButton from "../../components/BackButton";
import BenefitsApplicationDocument from "../../models/BenefitsApplicationDocument";
import ButtonLink from "../../components/ButtonLink";
import Details from "../../components/Details";
import { DocumentType } from "../../models/Document";
import HeadingPrefix from "../../components/HeadingPrefix";
import LeaveReason from "../../models/LeaveReason";
import React from "react";
import Spinner from "../../components/Spinner";
import Step from "../../components/Step";
import StepGroup from "../../models/StepGroup";
import StepList from "../../components/StepList";
import Title from "../../components/Title";
import { Trans } from "react-i18next";
import claimantConfig from "../../flows/claimant";
import findDocumentsByLeaveReason from "../../utils/findDocumentsByLeaveReason";
import findDocumentsByTypes from "../../utils/findDocumentsByTypes";
import hasDocumentsLoadError from "../../utils/hasDocumentsLoadError";
import { isFeatureEnabled } from "../../services/featureFlags";
import routeWithParams from "../../utils/routeWithParams";
import routes from "../../routes";
import { useTranslation } from "../../locales/i18n";
import withBenefitsApplication from "../../hoc/withBenefitsApplication";
import withClaimDocuments from "../../hoc/withClaimDocuments";

interface ChecklistProps {
  appLogic: AppLogic;
  claim: BenefitsApplication;
<<<<<<< HEAD
  documents?: BenefitsApplicationDocument[];
  isLoadingDocuments?: boolean;
  query?: {
=======
  documents: BenefitsApplicationDocument[];
  isLoadingDocuments: boolean;
  query: {
>>>>>>> 11c27f78
    "part-one-submitted"?: string;
    "payment-pref-submitted"?: string;
  };
}

export const Checklist = (props: ChecklistProps) => {
  const { t } = useTranslation();
  const { appLogic, claim, documents, isLoadingDocuments, query } = props;
  const { appErrors } = appLogic;

  const hasLoadingDocumentsError = hasDocumentsLoadError(
    appErrors,
    claim.application_id
  );

  const idDocuments = findDocumentsByTypes(documents, [
    DocumentType.identityVerification,
  ]);

  const certificationDocuments = findDocumentsByLeaveReason(
    documents,
    get(claim, "leave_details.reason")
  );

  const partOneSubmitted = query["part-one-submitted"];
  const paymentPrefSubmitted = query["payment-pref-submitted"];
  // TODO(PORTAL-1001): - Remove Feature Flag
  const taxWithholdingEnabled = isFeatureEnabled("claimantShowTaxWithholding");
  const warnings =
    appLogic.benefitsApplications.warningsLists[claim.application_id];

  /**
   * @type {StepModel[]}
   */
  const allSteps = StepModel.createClaimStepsFromMachine(
    claimantConfig,
    {
      claim,
      idDocuments,
      certificationDocuments,
    },
    warnings
  ).filter((step) => {
    if (!taxWithholdingEnabled) {
      return step.name !== ClaimSteps.taxWithholding;
    }
    return step;
  });

  /**
   * @type {boolean} Flag for determining whether to enable the submit button
   */
  const readyToSubmit = allSteps.every(
    (step) => step.isComplete || step.isNotApplicable
  );

  /**
   * @type {StepGroup[]}
   * Our checklist is broken into multiple "parts." This array includes
   * all of those parts.
   */
  const stepGroups = [1, 2, 3].map(
    (number) =>
      new StepGroup({ number, steps: filter(allSteps, { group: number }) })
  );

  const sharedStepListProps = {
    startText: t("pages.claimsChecklist.start"),
    resumeText: t("pages.claimsChecklist.resume"),
    resumeScreenReaderText: t("pages.claimsChecklist.resumeScreenReader"),
    editText: t("pages.claimsChecklist.edit"),
    screenReaderNumberPrefix: t(
      "pages.claimsChecklist.screenReaderNumberPrefix"
    ),
  };

  /**
   * Get the number of a Step for display in the checklist.
   */
  function getStepNumber(step: StepModel) {
    const index = findIndex(allSteps, { name: step.name });
    return index + 1;
  }

  /**
   * Get the content to show for a submitted step
   */
  // TODO (CP-2354) Remove this once there are no submitted claims with null Other Leave data
  function getStepSubmittedContent(step: StepModel) {
    const hasReductionsData =
      get(claim, "has_employer_benefits") !== null ||
      get(claim, "has_other_incomes") !== null ||
      get(claim, "has_previous_leaves_same_reason") !== null ||
      get(claim, "has_previous_leaves_other_reason") !== null ||
      get(claim, "has_concurrent_leave") !== null;
    const showReportReductions = !hasReductionsData;

    if (step.name === ClaimSteps.otherLeave && showReportReductions) {
      return (
        <React.Fragment>
          <Trans
            i18nKey="pages.claimsChecklist.otherLeaveSubmittedIntro"
            components={{
              "contact-center-phone-link": (
                <a href={`tel:${t("shared.contactCenterPhoneNumber")}`} />
              ),
            }}
          />
          <Details
            label={t("pages.claimsChecklist.otherLeaveSubmittedDetailsLabel")}
          >
            <Trans
              i18nKey="pages.claimsChecklist.otherLeaveSubmittedDetailsBody"
              components={{
                "when-can-i-use-pfml": (
                  <a
                    href={routes.external.massgov.whenCanIUsePFML}
                    rel="noopener noreferrer"
                    target="_blank"
                  />
                ),
                ul: <ul className="usa-list" />,
                li: <li />,
              }}
            />
          </Details>
        </React.Fragment>
      );
    }

    return null;
  }

  /**
   * Helper method for rendering steps for one of the StepLists
   */
  function renderSteps(steps: StepModel[]) {
    return steps.map((step) => {
      const description = getStepDescription(step.name, claim);
      const stepHref = appLogic.portalFlow.getNextPageRoute(
        step.name,
        { claim },
        {
          claim_id: claim.application_id,
        }
      );

      return (
        <Step
          completedText={t("pages.claimsChecklist.completed", {
            context: step.editable ? "editable" : "uneditable",
          })}
          key={step.name}
          number={getStepNumber(step)}
          title={t("pages.claimsChecklist.stepTitle", {
            context:
              taxWithholdingEnabled && step.name === ClaimSteps.payment
                ? camelCase(step.name) + "_tax"
                : camelCase(step.name),
          })}
          status={step.status}
          stepHref={stepHref}
          editable={!!step.editable}
          submittedContent={getStepSubmittedContent(step)}
        >
          <Trans
            i18nKey="pages.claimsChecklist.stepHTMLDescription"
            components={{
              "contact-center-phone-link": (
                <a href={`tel:${t("shared.contactCenterPhoneNumber")}`} />
              ),
              "which-paid-leave-link": (
                <a
                  target="_blank"
                  rel="noopener"
                  href={routes.external.massgov.whichPaidLeave}
                />
              ),
              "healthcare-provider-form-link": (
                <a
                  target="_blank"
                  rel="noopener"
                  href={routes.external.massgov.healthcareProviderForm}
                />
              ),
              "caregiver-certification-form-link": (
                <a
                  target="_blank"
                  rel="noopener"
                  href={routes.external.massgov.caregiverCertificationForm}
                />
              ),
              "caregiver-relationship-link": (
                <a
                  target="_blank"
                  rel="noopener"
                  // DFML page for caregiver relationship href TBD
                  href={routes.external.massgov.caregiverRelationship}
                />
              ),
              ul: <ul className="usa-list" />,
              li: <li />,
            }}
            tOptions={{
              context: description,
            }}
          />
        </Step>
      );
    });
  }

  /**
   * Helper method for generating a context string used to differentiate i18n keys
   * for the various Step content strings.
   */
  function getStepDescription(stepName: string, claim: BenefitsApplication) {
    const claimReason = get(claim, "leave_details.reason");
    const claimReasonQualifier = get(claim, "leave_details.reason_qualifier");
    const hasFutureChildDate = get(
      claim,
      "leave_details.has_future_child_date"
    );

    if (stepName === ClaimSteps.payment && taxWithholdingEnabled) {
      return "payment_tax";
    }
    // TODO (CP-2101) rename context strings for clarity in en-US.js strings i.e. uploadMedicalCert, uploadCareCert
    if (stepName !== ClaimSteps.uploadCertification) {
      return camelCase(stepName);
    }
    if ([LeaveReason.medical, LeaveReason.pregnancy].includes(claimReason)) {
      return "medical";
    }
    if (claimReason === LeaveReason.care) {
      return "care";
    }
    if (claimReason !== LeaveReason.bonding) {
      return undefined;
    }

    let context;
    if (claimReasonQualifier === ReasonQualifier.newBorn) {
      context = "bondingNewborn";
    } else {
      // Same key for adoption or foster care reason qualifiers
      context = "bondingAdoptFoster";
    }

    // Check to see if we should use the future bonding leave variant
    if (hasFutureChildDate) {
      context += "Future";
    }
    return context;
  }

  /**
   * Conditionally output a description for each Part of the checklist
   */
  function stepListDescription(stepGroup: StepGroup) {
    if (!stepGroup.isEnabled) return null;

    // context has to be a string
    let context = String(stepGroup.number);

    if (
      stepGroup.number === 1 &&
      claim.status === BenefitsApplicationStatus.submitted
    ) {
      // Description for the first part changes after it's been confirmed
      context += "_submitted";
    }

    if (
      stepGroup.number === 2 &&
      (claim.has_submitted_payment_preference === true ||
        isBoolean(claim.is_withholding_tax))
    ) {
      // Description for the second part changes after it's been submitted
      context += "_submitted";
    }

    return (
      <Trans
        i18nKey="pages.claimsChecklist.stepListDescription"
        components={{
          "contact-center-phone-link": (
            <a href={`tel:${t("shared.contactCenterPhoneNumber")}`} />
          ),
          "mail-fax-instructions-link": (
            <a
              target="_blank"
              rel="noopener"
              href={routes.external.massgov.mailFaxInstructions}
            />
          ),
        }}
        tOptions={{ context }}
        values={{ absence_id: claim.fineos_absence_id }}
      />
    );
  }
  return (
    <div className="measure-6">
      {partOneSubmitted && (
        <Alert className="margin-bottom-3" state="warning">
          {t("pages.claimsChecklist.partOneSubmittedDescription")}
        </Alert>
      )}
      {paymentPrefSubmitted && (
        <Alert className="margin-bottom-3" state="warning">
          {t("pages.claimsChecklist.partTwoSubmittedDescription")}
        </Alert>
      )}
      <BackButton
        label={t("pages.claimsChecklist.backButtonLabel")}
        href={routes.applications.index}
      />

      <div className="margin-bottom-5">
        <Title>{t("pages.claimsChecklist.title")}</Title>
        <p> {t("pages.claimsChecklist.titleBody")} </p>
      </div>

      {stepGroups.map((stepGroup) => (
        <StepList
          key={stepGroup.number}
          description={stepListDescription(stepGroup)}
          title={
            <React.Fragment>
              <HeadingPrefix>
                {t("pages.claimsChecklist.stepListTitlePrefix", {
                  number: stepGroup.number,
                })}
              </HeadingPrefix>
              {t("pages.claimsChecklist.stepListTitle", {
                context:
                  taxWithholdingEnabled && stepGroup.number === 2
                    ? `${String(stepGroup.number)}_tax`
                    : String(stepGroup.number),
              })}
            </React.Fragment>
          }
          {...sharedStepListProps}
        >
          {stepGroup.number === 3 && hasLoadingDocumentsError ? (
            <Alert className="margin-bottom-3" noIcon>
              <Trans
                i18nKey="pages.claimsChecklist.documentsLoadError"
                components={{
                  "contact-center-phone-link": (
                    <a href={`tel:${t("shared.contactCenterPhoneNumber")}`} />
                  ),
                }}
              />
            </Alert>
          ) : stepGroup.number === 3 && isLoadingDocuments ? (
            <Spinner aria-valuetext={t("components.spinner.label")} />
          ) : (
            renderSteps(stepGroup.steps)
          )}
        </StepList>
      ))}
      <ButtonLink
        href={routeWithParams("applications.review", {
          claim_id: claim.application_id,
        })}
        className="margin-bottom-8"
        disabled={!readyToSubmit}
      >
        {t("pages.claimsChecklist.submitButton")}
      </ButtonLink>
    </div>
  );
};

export default withBenefitsApplication(withClaimDocuments(Checklist));<|MERGE_RESOLUTION|>--- conflicted
+++ resolved
@@ -3,11 +3,7 @@
   ReasonQualifier,
 } from "../../models/BenefitsApplication";
 import StepModel, { ClaimSteps } from "../../models/Step";
-<<<<<<< HEAD
-import { camelCase, filter, findIndex, get } from "lodash";
-=======
 import { camelCase, filter, findIndex, get, isBoolean } from "lodash";
->>>>>>> 11c27f78
 import Alert from "../../components/Alert";
 import { AppLogic } from "../../hooks/useAppLogic";
 import BackButton from "../../components/BackButton";
@@ -38,15 +34,9 @@
 interface ChecklistProps {
   appLogic: AppLogic;
   claim: BenefitsApplication;
-<<<<<<< HEAD
-  documents?: BenefitsApplicationDocument[];
-  isLoadingDocuments?: boolean;
-  query?: {
-=======
   documents: BenefitsApplicationDocument[];
   isLoadingDocuments: boolean;
   query: {
->>>>>>> 11c27f78
     "part-one-submitted"?: string;
     "payment-pref-submitted"?: string;
   };
