--- conflicted
+++ resolved
@@ -14,15 +14,9 @@
 export const fields = ["claim.has_state_id", "claim.mass_id"];
 
 interface StateIdProps {
-<<<<<<< HEAD
-  appLogic: any;
-  claim: any;
-  query?: {
-=======
   appLogic: AppLogic;
   claim: BenefitsApplication;
   query: {
->>>>>>> 11c27f78
     claim_id?: string;
   };
 }
