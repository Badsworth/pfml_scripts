--- conflicted
+++ resolved
@@ -46,15 +46,9 @@
 ];
 
 interface ReducedLeaveScheduleProps {
-<<<<<<< HEAD
-  claim?: BenefitsApplication;
-  appLogic: any;
-  query?: {
-=======
   claim: BenefitsApplication;
   appLogic: AppLogic;
   query: {
->>>>>>> 11c27f78
     claim_id?: string;
   };
 }
@@ -204,13 +198,9 @@
             ...convertMinutesToHours(workPattern.minutesWorkedPerWeek),
           })
         ) : (
-<<<<<<< HEAD
-          <WeeklyTimeTable days={workPattern.work_pattern_days} />
-=======
           <WeeklyTimeTable
             days={workPattern.work_pattern_days as WorkPatternDay[]}
           />
->>>>>>> 11c27f78
         )}
       </Details>
 
