--- conflicted
+++ resolved
@@ -18,11 +18,7 @@
 ];
 
 interface NameProps {
-<<<<<<< HEAD
-  appLogic: any;
-=======
   appLogic: AppLogic;
->>>>>>> 11c27f78
   claim: BenefitsApplication;
 }
 
