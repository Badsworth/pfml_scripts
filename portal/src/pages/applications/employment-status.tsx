--- conflicted
+++ resolved
@@ -20,11 +20,7 @@
 export const fields = ["claim.employment_status", "claim.employer_fein"];
 
 interface EmploymentStatusProps {
-<<<<<<< HEAD
-  appLogic: any;
-=======
   appLogic: AppLogic;
->>>>>>> 11c27f78
   claim: BenefitsApplication;
 }
 
