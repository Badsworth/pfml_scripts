import {
  BankAccountType,
  PaymentPreferenceMethod,
} from "../../models/PaymentPreference";
import { cloneDeep, get, pick, set } from "lodash";
import { AppLogic } from "../../hooks/useAppLogic";
import BackButton from "../../components/BackButton";
import BenefitsApplication from "../../models/BenefitsApplication";
import ConditionalContent from "../../components/ConditionalContent";
import Details from "../../components/Details";
import Fieldset from "../../components/Fieldset";
import FormLabel from "../../components/FormLabel";
import InputChoiceGroup from "../../components/InputChoiceGroup";
import InputText from "../../components/InputText";
import Lead from "../../components/Lead";
import React from "react";
import ThrottledButton from "../../components/ThrottledButton";
import Title from "../../components/Title";
import { Trans } from "react-i18next";
import { isFeatureEnabled } from "../../services/featureFlags";
import routes from "../../routes";
import useFormState from "../../hooks/useFormState";
import useFunctionalInputProps from "../../hooks/useFunctionalInputProps";
import { useTranslation } from "../../locales/i18n";
import withBenefitsApplication from "../../hoc/withBenefitsApplication";

const bankAccountTypeField = "payment_preference.bank_account_type";
const routingNumberField = "payment_preference.routing_number";
const accountNumberField = "payment_preference.account_number";
const paymentMethodField = "payment_preference.payment_method";

export const fields = [
  `claim.${paymentMethodField}`,
  `claim.${accountNumberField}`,
  `claim.${bankAccountTypeField}`,
  `claim.${routingNumberField}`,
];

interface PaymentMethodProps {
<<<<<<< HEAD
  claim?: BenefitsApplication;
  query?: {
    claim_id?: string;
  };
  appLogic: any;
=======
  claim: BenefitsApplication;
  query: {
    claim_id?: string;
  };
  appLogic: AppLogic;
>>>>>>> 11c27f78
}

export const PaymentMethod = (props: PaymentMethodProps) => {
  const { appLogic, claim } = props;
  const { t } = useTranslation();
  // TODO(Portal-1001): - Remove featureFlag
  const taxWithholdingEnabled = isFeatureEnabled("claimantShowTaxWithholding");

  const { formState, getField, updateFields, clearField } = useFormState(
    pick(props, fields).claim
  );

  const bank_account_type = get(formState, bankAccountTypeField);
  const payment_method = get(formState, paymentMethodField);
  const requestData = cloneDeep(formState);

  const handleSubmit = async () => {
    if (payment_method !== PaymentPreferenceMethod.ach) {
      set(requestData, routingNumberField, null);
      set(requestData, bankAccountTypeField, null);
      set(requestData, accountNumberField, null);
    }
    await appLogic.benefitsApplications.submitPaymentPreference(
      claim.application_id,
      requestData
    );
  };

  const getFunctionalInputProps = useFunctionalInputProps({
    appErrors: appLogic.appErrors,
    formState,
    updateFields,
  });

  return (
    <React.Fragment>
      <BackButton />
      <form onSubmit={handleSubmit} className="usa-form" method="post">
        <Title small>{t("pages.claimsPaymentMethod.title")}</Title>
        <InputChoiceGroup
          {...getFunctionalInputProps("payment_preference.payment_method")}
          choices={[
            {
              checked: payment_method === PaymentPreferenceMethod.ach,
              label: t("pages.claimsPaymentMethod.choiceAch"),
              hint: t("pages.claimsPaymentMethod.choiceHintAch"),
              value: PaymentPreferenceMethod.ach,
            },
            {
              checked: payment_method === PaymentPreferenceMethod.check,
              label: t("pages.claimsPaymentMethod.choiceCheck"),
              hint: t("pages.claimsPaymentMethod.choiceHintCheck"),
              value: PaymentPreferenceMethod.check,
            },
          ]}
          label={t("pages.claimsPaymentMethod.sectionLabel")}
          type="radio"
          hint={
            <React.Fragment>
              <p>{t("pages.claimsPaymentMethod.sectionLabelHint")}</p>
              <Details
                label={t("pages.claimsPaymentMethod.whenWillIGetPaidLabel")}
              >
                <div className="margin-bottom-5">
                  <Trans i18nKey="pages.claimsPaymentMethod.whenWillIGetPaidDetails" />
                </div>
              </Details>
            </React.Fragment>
          }
        />

        <ConditionalContent
          fieldNamesClearedWhenHidden={[
            "payment_preference.account_number",
            "payment_preference.bank_account_type",
            "payment_preference.routing_number",
          ]}
          getField={getField}
          updateFields={updateFields}
          clearField={clearField}
          visible={payment_method === PaymentPreferenceMethod.ach}
        >
          <Fieldset>
            <FormLabel component="legend">
              {t("pages.claimsPaymentMethod.achSectionLabel")}
            </FormLabel>
            <Lead>{t("pages.claimsPaymentMethod.achLead")}</Lead>

            <InputText
              {...getFunctionalInputProps("payment_preference.routing_number")}
              label={t("pages.claimsPaymentMethod.routingNumberLabel")}
              hint={t("pages.claimsPaymentMethod.routingNumberHint")}
              inputMode="numeric"
              smallLabel
              width="medium"
              pii
            />

            <InputText
              {...getFunctionalInputProps("payment_preference.account_number")}
              label={t("pages.claimsPaymentMethod.accountNumberLabel")}
              inputMode="numeric"
              smallLabel
              pii
            />

            <InputChoiceGroup
              {...getFunctionalInputProps(
                "payment_preference.bank_account_type"
              )}
              choices={[
                {
                  checked: bank_account_type === BankAccountType.checking,
                  label: t("pages.claimsPaymentMethod.achTypeChecking"),
                  value: BankAccountType.checking,
                },
                {
                  checked: bank_account_type === BankAccountType.savings,
                  label: t("pages.claimsPaymentMethod.achTypeSavings"),
                  value: BankAccountType.savings,
                },
              ]}
              label={t("pages.claimsPaymentMethod.achTypeLabel")}
              type="radio"
              smallLabel
            />
          </Fieldset>
        </ConditionalContent>
        <div className="margin-top-6 margin-bottom-2">
          {taxWithholdingEnabled ? (
            <Trans
              i18nKey="pages.claimsPaymentMethod.warning"
              components={{
                "contact-center-phone-link": (
                  <a href={`tel:${t("shared.contactCenterPhoneNumber")}`} />
                ),
              }}
            />
          ) : (
            <Trans
              i18nKey="pages.claimsPaymentMethod.partTwoNextSteps"
              components={{
                "contact-center-phone-link": (
                  <a href={`tel:${t("shared.contactCenterPhoneNumber")}`} />
                ),
                "benefits-guide-link": (
                  <a
                    href={routes.external.massgov.benefitsGuide}
                    target="_blank"
                    rel="noreferrer noopener"
                  />
                ),
              }}
            />
          )}
        </div>
        <ThrottledButton
          className="margin-top-4"
          onClick={handleSubmit}
          type="submit"
        >
<<<<<<< HEAD
          {t("pages.claimsPaymentMethod.submitPart2Button")}
=======
          {taxWithholdingEnabled
            ? t("pages.claimsPaymentMethod.submitPayment")
            : t("pages.claimsPaymentMethod.submitPart2Button")}
>>>>>>> 11c27f78
        </ThrottledButton>
      </form>
    </React.Fragment>
  );
};

export default withBenefitsApplication(PaymentMethod);<|MERGE_RESOLUTION|>--- conflicted
+++ resolved
@@ -37,19 +37,11 @@
 ];
 
 interface PaymentMethodProps {
-<<<<<<< HEAD
-  claim?: BenefitsApplication;
-  query?: {
-    claim_id?: string;
-  };
-  appLogic: any;
-=======
   claim: BenefitsApplication;
   query: {
     claim_id?: string;
   };
   appLogic: AppLogic;
->>>>>>> 11c27f78
 }
 
 export const PaymentMethod = (props: PaymentMethodProps) => {
@@ -211,13 +203,9 @@
           onClick={handleSubmit}
           type="submit"
         >
-<<<<<<< HEAD
-          {t("pages.claimsPaymentMethod.submitPart2Button")}
-=======
           {taxWithholdingEnabled
             ? t("pages.claimsPaymentMethod.submitPayment")
             : t("pages.claimsPaymentMethod.submitPart2Button")}
->>>>>>> 11c27f78
         </ThrottledButton>
       </form>
     </React.Fragment>
