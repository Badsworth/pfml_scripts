import BenefitsApplication, {
  WorkPattern,
  WorkPatternDay,
} from "../../models/BenefitsApplication";
import React, { useState } from "react";
import { pick, round } from "lodash";
import { AppLogic } from "../../hooks/useAppLogic";
import Heading from "../../components/Heading";
import InputHours from "../../components/InputHours";
import Lead from "../../components/Lead";
import QuestionPage from "../../components/QuestionPage";
import { Trans } from "react-i18next";
import isBlank from "../../utils/isBlank";
import routes from "../../routes";
import useFormState from "../../hooks/useFormState";
import useFunctionalInputProps from "../../hooks/useFunctionalInputProps";
import { useTranslation } from "../../locales/i18n";
import withBenefitsApplication from "../../hoc/withBenefitsApplication";

export const fields = [
  "claim.work_pattern.work_pattern_days",
  // Include validations for maximum minutes worked in a week
  // If minutes worked in a week are greater than the minutes in a calendar week (10080),
  // the minutes allocated to the first day will always be over 1440
  // and return a validation error.
  "claim.work_pattern.work_pattern_days[0].minutes",
];

interface ScheduleVariableProps {
  claim: BenefitsApplication;
<<<<<<< HEAD
  appLogic: any;
=======
  appLogic: AppLogic;
>>>>>>> 11c27f78
}

export const ScheduleVariable = (props: ScheduleVariableProps) => {
  const { appLogic, claim } = props;
  const { t } = useTranslation();

<<<<<<< HEAD
  const workPattern = new WorkPattern(claim.work_pattern);
=======
  const workPattern = new WorkPattern(claim.work_pattern || {});
>>>>>>> 11c27f78

  const { formState, updateFields } = useFormState(pick(props, fields).claim);
  // minutesWorkedPerWeek will be spread across
  // 7 work_pattern_days when user submits and is not a part of the Claim model.
  const [minutesWorkedPerWeek, setMinutesWorkedPerWeek] = useState(
    workPattern.minutesWorkedPerWeek
  );

  const getFunctionalInputProps = useFunctionalInputProps({
    appErrors: appLogic.appErrors,
    formState,
    updateFields,
  });

  const handleHoursChange = (event: React.ChangeEvent<HTMLInputElement>) => {
    const minutesStr = event.target.value;

    // The input is coerced into a string by InputHours.js
    // Set it to null instead of "" to clear the input field
    const minutes = minutesStr === "" ? null : parseInt(minutesStr);

    setMinutesWorkedPerWeek(minutes);
  };

  const handleSave = async () => {
    let work_pattern_days: WorkPatternDay[] | null = null;
    let hours_worked_per_week: null | number = null;

    if (isBlank(minutesWorkedPerWeek)) {
      work_pattern_days = [];
    } else {
      ({ work_pattern_days } =
        WorkPattern.createWithWeek(minutesWorkedPerWeek));
      hours_worked_per_week = round(minutesWorkedPerWeek / 60, 2);
    }

    await appLogic.benefitsApplications.update(claim.application_id, {
      hours_worked_per_week,
      work_pattern: {
        work_pattern_days,
      },
    });
  };

  return (
    <QuestionPage
      title={t("pages.claimsScheduleVariable.title")}
      onSave={handleSave}
    >
      <Heading level="2" size="1">
        {t("pages.claimsScheduleVariable.heading")}
      </Heading>

      <Lead>
        <Trans
          i18nKey="pages.claimsScheduleVariable.lead"
          components={{
            "calculate-hours-link": (
              <a
                target="_blank"
                rel="noopener"
                href={routes.external.massgov.calculateHours}
              />
            ),
          }}
        />
      </Lead>
      <InputHours
        {...getFunctionalInputProps(
          "work_pattern.work_pattern_days[0].minutes"
        )}
        label={t("pages.claimsScheduleVariable.inputHoursLabel")}
        hoursLabel={t("pages.claimsScheduleVariable.hoursLabel")}
        minutesLabel={t("pages.claimsScheduleVariable.minutesLabel")}
        value={minutesWorkedPerWeek}
        onChange={handleHoursChange}
        smallLabel
        minutesIncrement={15}
      />
    </QuestionPage>
  );
};

export default withBenefitsApplication(ScheduleVariable);<|MERGE_RESOLUTION|>--- conflicted
+++ resolved
@@ -28,22 +28,14 @@
 
 interface ScheduleVariableProps {
   claim: BenefitsApplication;
-<<<<<<< HEAD
-  appLogic: any;
-=======
   appLogic: AppLogic;
->>>>>>> 11c27f78
 }
 
 export const ScheduleVariable = (props: ScheduleVariableProps) => {
   const { appLogic, claim } = props;
   const { t } = useTranslation();
 
-<<<<<<< HEAD
-  const workPattern = new WorkPattern(claim.work_pattern);
-=======
   const workPattern = new WorkPattern(claim.work_pattern || {});
->>>>>>> 11c27f78
 
   const { formState, updateFields } = useFormState(pick(props, fields).claim);
   // minutesWorkedPerWeek will be spread across
