import { AppLogic } from "../../hooks/useAppLogic";
import BenefitsApplication from "../../models/BenefitsApplication";
import ConcurrentLeave from "../../models/ConcurrentLeave";
import InputChoiceGroup from "../../components/InputChoiceGroup";
import InputDate from "../../components/InputDate";
import LeaveDatesAlert from "../../components/LeaveDatesAlert";
import QuestionPage from "../../components/QuestionPage";
import React from "react";
import { get } from "lodash";
import useFormState from "../../hooks/useFormState";
import useFunctionalInputProps from "../../hooks/useFunctionalInputProps";
import { useTranslation } from "../../locales/i18n";
import withBenefitsApplication from "../../hoc/withBenefitsApplication";

export const fields = [
  "claim.concurrent_leave",
  "claim.concurrent_leave.is_for_current_employer",
  "claim.concurrent_leave.leave_start_date",
  "claim.concurrent_leave.leave_end_date",
];

interface ConcurrentLeavesDetailsProps {
<<<<<<< HEAD
  appLogic: any;
  claim: BenefitsApplication;
  query: any;
=======
  appLogic: AppLogic;
  claim: BenefitsApplication;
  query: { [key: string]: string };
>>>>>>> 11c27f78
}

export const ConcurrentLeavesDetails = (
  props: ConcurrentLeavesDetailsProps
) => {
  const { t } = useTranslation();
  const { appLogic, claim } = props;
  const employer_fein = claim.employer_fein;

  const { formState, updateFields } = useFormState({
    concurrent_leave: new ConcurrentLeave(get(claim, "concurrent_leave") || {}),
  });
  const getFunctionalInputProps = useFunctionalInputProps({
    appErrors: appLogic.appErrors,
    formState,
    updateFields,
  });

  const handleSave = () => {
    return appLogic.benefitsApplications.update(
      claim.application_id,
      formState
    );
  };

  return (
    <QuestionPage
      title={t("pages.claimsConcurrentLeavesDetails.title")}
      onSave={handleSave}
    >
      <InputChoiceGroup
        {...getFunctionalInputProps("concurrent_leave.is_for_current_employer")}
        choices={[
          {
            label: t("pages.claimsConcurrentLeavesDetails.choiceYes"),
            checked:
              get(formState, "concurrent_leave.is_for_current_employer") ===
              true,
            value: "true",
          },
          {
            label: t("pages.claimsConcurrentLeavesDetails.choiceNo"),
            checked:
              get(formState, "concurrent_leave.is_for_current_employer") ===
              false,
            value: "false",
          },
        ]}
        type="radio"
        label={t("pages.claimsConcurrentLeavesDetails.sectionLabel", {
          employer_fein,
        })}
        hint={
          <React.Fragment>
            <LeaveDatesAlert
              showWaitingDayPeriod
              startDate={claim.leaveStartDate}
              endDate={claim.leaveEndDate}
            />
            <p>{t("pages.claimsConcurrentLeavesDetails.hintHeader")}</p>
          </React.Fragment>
        }
      />
      <InputDate
        {...getFunctionalInputProps("concurrent_leave.leave_start_date")}
        dayLabel={t("components.form.dateInputDayLabel")}
        monthLabel={t("components.form.dateInputMonthLabel")}
        yearLabel={t("components.form.dateInputYearLabel")}
        hint={t("components.form.dateInputExample")}
        label={t("pages.claimsConcurrentLeavesDetails.leaveStartDateLabel")}
      />
      <InputDate
        {...getFunctionalInputProps("concurrent_leave.leave_end_date")}
        dayLabel={t("components.form.dateInputDayLabel")}
        monthLabel={t("components.form.dateInputMonthLabel")}
        yearLabel={t("components.form.dateInputYearLabel")}
        hint={t("components.form.dateInputExample")}
        label={t("pages.claimsConcurrentLeavesDetails.leaveEndDateLabel")}
      />
    </QuestionPage>
  );
};

export default withBenefitsApplication(ConcurrentLeavesDetails);<|MERGE_RESOLUTION|>--- conflicted
+++ resolved
@@ -20,15 +20,9 @@
 ];
 
 interface ConcurrentLeavesDetailsProps {
-<<<<<<< HEAD
-  appLogic: any;
-  claim: BenefitsApplication;
-  query: any;
-=======
   appLogic: AppLogic;
   claim: BenefitsApplication;
   query: { [key: string]: string };
->>>>>>> 11c27f78
 }
 
 export const ConcurrentLeavesDetails = (
