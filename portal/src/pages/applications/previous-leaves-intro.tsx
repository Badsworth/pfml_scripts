import { AppLogic } from "../../hooks/useAppLogic";
import BenefitsApplication from "../../models/BenefitsApplication";
import Heading from "../../components/Heading";
import IconHeading from "../../components/IconHeading";
<<<<<<< HEAD

=======
>>>>>>> 11c27f78
import QuestionPage from "../../components/QuestionPage";
import React from "react";
import { Trans } from "react-i18next";
import formatDate from "../../utils/formatDate";
import { useTranslation } from "../../locales/i18n";
import withBenefitsApplication from "../../hoc/withBenefitsApplication";

interface Props {
<<<<<<< HEAD
  appLogic: any;
  claim: BenefitsApplication;
  query: any;
=======
  appLogic: AppLogic;
  claim: BenefitsApplication;
  query: { [key: string]: string };
>>>>>>> 11c27f78
}

export const PreviousLeavesIntro = (props: Props) => {
  const { t } = useTranslation();
  const { appLogic, claim, query } = props;
  const startDate = formatDate(claim.leaveStartDate).full();

  const handleSave = async () => {
    return await appLogic.portalFlow.goToNextPage({ claim }, query);
  };

  return (
    <QuestionPage
      title={t("pages.claimsPreviousLeavesIntro.title")}
      onSave={handleSave}
    >
      <Heading level="2" size="1">
        {t("pages.claimsPreviousLeavesIntro.sectionLabel")}
      </Heading>

      <IconHeading name="check_circle">
        <Trans
          i18nKey="pages.claimsPreviousLeavesIntro.introHeader"
          values={{ startDate }}
        />
      </IconHeading>
      <Trans
        i18nKey="pages.claimsPreviousLeavesIntro.intro"
        values={{ startDate }}
        components={{
          ul: <ul className="usa-list margin-left-2" />,
          li: <li />,
        }}
      />
      <br />
      <IconHeading name="cancel">
        {t("pages.claimsPreviousLeavesIntro.introDontNeedHeader")}
      </IconHeading>
      <Trans
        i18nKey="pages.claimsPreviousLeavesIntro.introDontNeed"
        values={{ startDate }}
        components={{
          ul: <ul className="usa-list margin-left-2" />,
          li: <li />,
        }}
      />
    </QuestionPage>
  );
};

export default withBenefitsApplication(PreviousLeavesIntro);<|MERGE_RESOLUTION|>--- conflicted
+++ resolved
@@ -2,10 +2,6 @@
 import BenefitsApplication from "../../models/BenefitsApplication";
 import Heading from "../../components/Heading";
 import IconHeading from "../../components/IconHeading";
-<<<<<<< HEAD
-
-=======
->>>>>>> 11c27f78
 import QuestionPage from "../../components/QuestionPage";
 import React from "react";
 import { Trans } from "react-i18next";
@@ -14,15 +10,9 @@
 import withBenefitsApplication from "../../hoc/withBenefitsApplication";
 
 interface Props {
-<<<<<<< HEAD
-  appLogic: any;
-  claim: BenefitsApplication;
-  query: any;
-=======
   appLogic: AppLogic;
   claim: BenefitsApplication;
   query: { [key: string]: string };
->>>>>>> 11c27f78
 }
 
 export const PreviousLeavesIntro = (props: Props) => {
