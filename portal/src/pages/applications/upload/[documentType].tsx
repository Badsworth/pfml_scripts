--- conflicted
+++ resolved
@@ -187,15 +187,9 @@
 
 interface DocumentUploadProps {
   appLogic: AppLogic;
-<<<<<<< HEAD
-  documents?: BenefitsApplicationDocument[];
-  isLoadingDocuments?: boolean;
-  query?: {
-=======
   documents: BenefitsApplicationDocument[];
   isLoadingDocuments: boolean;
   query: {
->>>>>>> 11c27f78
     claim_id: string;
     absence_case_id: string;
     additionalDoc?: string;
