import React, { useEffect } from "react";
import { cloneDeep, get, pick, set } from "lodash";
import Alert from "../../components/Alert";
import { AppLogic } from "../../hooks/useAppLogic";
import BenefitsApplication from "../../models/BenefitsApplication";
import ConditionalContent from "../../components/ConditionalContent";
import Heading from "../../components/Heading";
import InputChoiceGroup from "../../components/InputChoiceGroup";
import InputDate from "../../components/InputDate";
import Lead from "../../components/Lead";
import LeaveReason from "../../models/LeaveReason";
import QuestionPage from "../../components/QuestionPage";
import { Trans } from "react-i18next";
import findKeyByValue from "../../utils/findKeyByValue";
import { isFeatureEnabled } from "../../services/featureFlags";
import routes from "../../routes";
import useFormState from "../../hooks/useFormState";
import useFunctionalInputProps from "../../hooks/useFunctionalInputProps";
import { useTranslation } from "../../locales/i18n";
import withBenefitsApplication from "../../hoc/withBenefitsApplication";

/**
 * Convenience constant for referencing the leave period object
 * and referencing fields within it
 */
const leavePeriodsListPath = "leave_details.continuous_leave_periods";
const leavePeriodPath = "leave_details.continuous_leave_periods[0]";

export const fields = [
  "claim.has_continuous_leave_periods",
  `claim.${leavePeriodPath}.end_date`,
  `claim.${leavePeriodPath}.start_date`,
];

interface LeavePeriodContinuousProps {
<<<<<<< HEAD
  appLogic: any;
  claim: BenefitsApplication;
  query?: {
=======
  appLogic: AppLogic;
  claim: BenefitsApplication;
  query: {
>>>>>>> 11c27f78
    claim_id?: string;
  };
}

export const LeavePeriodContinuous = (props: LeavePeriodContinuousProps) => {
  const { appLogic, claim } = props;
  const { t } = useTranslation();

  const { formState, getField, updateFields, clearField } = useFormState(
    pick(props, fields).claim
  );

  /**
   * When user indicates they have this leave period type,
   * add a blank leave period so validations are ran against it
   */
  useEffect(() => {
    const existingLeavePeriod = get(formState, leavePeriodPath);

    if (formState.has_continuous_leave_periods && !existingLeavePeriod) {
      updateFields({ [leavePeriodPath]: {} });
    }
  }, [formState, updateFields]);

  const handleSave = async () => {
    /**
     * We need to include the leave_period_id if one exists, so the
     * API merges changes, rather than creates a different leave period.
     * We access this ID from the `claim` prop, rather than including it
     * as part of our initial form state, because there are scenarios where a
     * leave period can be created and not reflected back in our form state,
     * such as when the user has validation issues when initially submitting
     * the page.
     */
    const leave_period_id = get(claim, `${leavePeriodPath}.leave_period_id`);
    const requestData = cloneDeep(formState);

    if (formState.has_continuous_leave_periods && leave_period_id) {
      set(requestData, `${leavePeriodPath}.leave_period_id`, leave_period_id);
    }

    await appLogic.benefitsApplications.update(
      claim.application_id,
      requestData
    );
  };

  const contentContext = findKeyByValue(
    LeaveReason,
    claim.leave_details.reason
  );

  const getFunctionalInputProps = useFunctionalInputProps({
    appErrors: appLogic.appErrors,
    formState,
    updateFields,
  });

  return (
    <QuestionPage
      title={t("pages.claimsLeavePeriodContinuous.title")}
      onSave={handleSave}
    >
      {(claim.isMedicalOrPregnancyLeave || claim.isCaringLeave) && (
        <Alert state="info" neutral>
          <Trans
            i18nKey="pages.claimsLeavePeriodContinuous.needDocumentAlert"
            components={{
              "healthcare-provider-form-link": (
                <a
                  target="_blank"
                  rel="noopener"
                  href={routes.external.massgov.healthcareProviderForm}
                />
              ),
              "caregiver-certification-form-link": (
                <a
                  target="_blank"
                  rel="noopener"
                  href={routes.external.massgov.caregiverCertificationForm}
                />
              ),
            }}
            tOptions={{
              context: contentContext,
            }}
          />
        </Alert>
      )}

      <InputChoiceGroup
        {...getFunctionalInputProps("has_continuous_leave_periods")}
        choices={[
          {
            checked: formState.has_continuous_leave_periods === true,
            label: t("pages.claimsLeavePeriodContinuous.choiceYes"),
            value: "true",
          },
          {
            checked: formState.has_continuous_leave_periods === false,
            label: t("pages.claimsLeavePeriodContinuous.choiceNo"),
            value: "false",
          },
        ]}
        hint={
          claim.isMedicalOrPregnancyLeave || claim.isCaringLeave
            ? t("pages.claimsLeavePeriodContinuous.hasLeaveHint", {
                context:
                  claim.isMedicalOrPregnancyLeave &&
                  isFeatureEnabled("updateMedicalCertForm")
                    ? "updateMedicalCertForm"
                    : contentContext,
              })
            : null
        }
        label={t("pages.claimsLeavePeriodContinuous.hasLeaveLabel")}
        type="radio"
      />

      <ConditionalContent
        fieldNamesClearedWhenHidden={[leavePeriodsListPath]}
        getField={getField}
        clearField={clearField}
        updateFields={updateFields}
        visible={formState.has_continuous_leave_periods}
      >
        <Heading level="2" size="1">
          {t("pages.claimsLeavePeriodContinuous.datesSectionLabel")}
        </Heading>

        <Lead>
          <Trans
            i18nKey="pages.claimsLeavePeriodContinuous.datesLead"
            tOptions={{
              context:
                claim.isMedicalOrPregnancyLeave &&
                isFeatureEnabled("updateMedicalCertForm")
                  ? "updateMedicalCertForm"
                  : contentContext,
            }}
          />
        </Lead>

        <InputDate
          {...getFunctionalInputProps(`${leavePeriodPath}.start_date`)}
          label={t("pages.claimsLeavePeriodContinuous.startDateLabel")}
          example={t("components.form.dateInputExample")}
          dayLabel={t("components.form.dateInputDayLabel")}
          monthLabel={t("components.form.dateInputMonthLabel")}
          yearLabel={t("components.form.dateInputYearLabel")}
          smallLabel
        />
        <InputDate
          {...getFunctionalInputProps(`${leavePeriodPath}.end_date`)}
          label={t("pages.claimsLeavePeriodContinuous.endDateLabel")}
          example={t("components.form.dateInputExample")}
          dayLabel={t("components.form.dateInputDayLabel")}
          monthLabel={t("components.form.dateInputMonthLabel")}
          yearLabel={t("components.form.dateInputYearLabel")}
          smallLabel
        />
      </ConditionalContent>
    </QuestionPage>
  );
};

export default withBenefitsApplication(LeavePeriodContinuous);<|MERGE_RESOLUTION|>--- conflicted
+++ resolved
@@ -33,15 +33,9 @@
 ];
 
 interface LeavePeriodContinuousProps {
-<<<<<<< HEAD
-  appLogic: any;
-  claim: BenefitsApplication;
-  query?: {
-=======
   appLogic: AppLogic;
   claim: BenefitsApplication;
   query: {
->>>>>>> 11c27f78
     claim_id?: string;
   };
 }
