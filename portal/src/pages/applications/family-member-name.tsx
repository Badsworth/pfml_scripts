--- conflicted
+++ resolved
@@ -22,11 +22,7 @@
 ];
 
 interface FamilyMemberNameProps {
-<<<<<<< HEAD
-  appLogic: any;
-=======
   appLogic: AppLogic;
->>>>>>> 11c27f78
   claim: BenefitsApplication;
 }
 
