import Alert from "../../components/Alert";
import { AppLogic } from "../../hooks/useAppLogic";
import BackButton from "../../components/BackButton";
import ButtonLink from "../../components/ButtonLink";
import React from "react";
import Title from "../../components/Title";
import { Trans } from "react-i18next";
import { useTranslation } from "../../locales/i18n";
import withBenefitsApplication from "../../hoc/withBenefitsApplication";

interface BondingLeaveAttestationProps {
  appLogic: AppLogic;
<<<<<<< HEAD
  query: any;
=======
  query: { [key: string]: string };
>>>>>>> 11c27f78
}

export const BondingLeaveAttestation = (
  props: BondingLeaveAttestationProps
) => {
  const { t } = useTranslation();
  const { appLogic, query } = props;

  return (
    <React.Fragment>
      <BackButton />
      <Title>{t("pages.claimsBondingLeaveAttestation.title")}</Title>
      <Trans
        i18nKey="pages.claimsBondingLeaveAttestation.lead"
        components={{ ul: <ul className="usa-list" />, li: <li /> }}
      />
      <Alert className="measure-6" state="info" noIcon>
        <p>{t("pages.claimsBondingLeaveAttestation.truthAttestation")}</p>
        <ButtonLink
          className="text-no-underline text-white"
          href={appLogic.portalFlow.getNextPageRoute("CONTINUE", {}, query)}
        >
          {t("pages.claimsBondingLeaveAttestation.submitApplicationButton")}
        </ButtonLink>
      </Alert>
    </React.Fragment>
  );
};

export default withBenefitsApplication(BondingLeaveAttestation);<|MERGE_RESOLUTION|>--- conflicted
+++ resolved
@@ -10,11 +10,7 @@
 
 interface BondingLeaveAttestationProps {
   appLogic: AppLogic;
-<<<<<<< HEAD
-  query: any;
-=======
   query: { [key: string]: string };
->>>>>>> 11c27f78
 }
 
 export const BondingLeaveAttestation = (
