--- conflicted
+++ resolved
@@ -78,15 +78,9 @@
 
 interface ReviewProps {
   appLogic: AppLogic;
-<<<<<<< HEAD
-  claim?: BenefitsApplication;
-  documents?: BenefitsApplicationDocument[];
-  isLoadingDocuments?: boolean;
-=======
   claim: BenefitsApplication;
   documents: BenefitsApplicationDocument[];
   isLoadingDocuments: boolean;
->>>>>>> 11c27f78
 }
 
 /**
@@ -120,19 +114,9 @@
   const workPattern = new WorkPattern(get(claim, "work_pattern") || {});
   const gender = get(claim, "gender");
 
-<<<<<<< HEAD
-  const steps = Step.createClaimStepsFromMachine(
-    claimantConfigs,
-    {
-      claim: props.claim,
-    },
-    null
-  );
-=======
   const steps = Step.createClaimStepsFromMachine(claimantConfigs, {
     claim: props.claim,
   });
->>>>>>> 11c27f78
 
   const usePartOneReview = !claim.isSubmitted;
 
@@ -390,12 +374,8 @@
         })}
       </ReviewRow>
 
-<<<<<<< HEAD
-      {workPattern.work_pattern_type === WorkPatternType.fixed &&
-=======
       {workPattern.work_pattern_days &&
         workPattern.work_pattern_type === WorkPatternType.fixed &&
->>>>>>> 11c27f78
         workPattern.minutesWorkedPerWeek !== null && (
           <ReviewRow
             level={reviewRowLevel}
@@ -806,8 +786,6 @@
               </ReviewRow>
             </React.Fragment>
           )}
-<<<<<<< HEAD
-=======
           {isBoolean(claim.is_withholding_tax) && (
             <React.Fragment>
               <ReviewHeading level={reviewHeadingLevel}>
@@ -823,7 +801,6 @@
               </ReviewRow>
             </React.Fragment>
           )}
->>>>>>> 11c27f78
           <Heading level="2">
             <HeadingPrefix>
               {t("pages.claimsReview.partHeadingPrefix", { number: 3 })}
@@ -1083,11 +1060,7 @@
 };
 
 interface OtherLeaveEntryProps {
-<<<<<<< HEAD
-  amount?: string;
-=======
   amount?: string | null;
->>>>>>> 11c27f78
   dates: string;
   label: string;
   reviewRowLevel: "2" | "3" | "4" | "5" | "6";
