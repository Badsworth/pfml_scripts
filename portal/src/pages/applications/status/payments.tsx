--- conflicted
+++ resolved
@@ -134,13 +134,10 @@
       approvalDate
     : false;
 
-<<<<<<< HEAD
   const shouldShowPaymentsTable =
     Boolean(claimDetail.payments?.length) ||
     (hasLoadedPayments(absence_id || "") && !items.length);
 
-=======
->>>>>>> 1c8e57d5
   const tableColumns = [
     t("pages.payments.paymentsTable.leaveDatesHeader"),
     t("pages.payments.paymentsTable.paymentMethodHeader"),
