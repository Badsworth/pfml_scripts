--- conflicted
+++ resolved
@@ -1,9 +1,5 @@
 import React, { Fragment } from "react";
-<<<<<<< HEAD
-
-=======
 import { AppLogic } from "../../hooks/useAppLogic";
->>>>>>> 11c27f78
 import BenefitsApplication from "../../models/BenefitsApplication";
 import Details from "../../components/Details";
 import IconHeading from "../../components/IconHeading";
@@ -20,15 +16,9 @@
 export const fields = ["claim.has_concurrent_leave"];
 
 interface ConcurrentLeavesProps {
-<<<<<<< HEAD
-  appLogic: any;
-  claim: BenefitsApplication;
-  query: any;
-=======
   appLogic: AppLogic;
   claim: BenefitsApplication;
   query: { [key: string]: string };
->>>>>>> 11c27f78
 }
 
 export const ConcurrentLeaves = (props: ConcurrentLeavesProps) => {
