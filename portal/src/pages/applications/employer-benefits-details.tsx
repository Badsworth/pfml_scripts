import EmployerBenefit, {
  EmployerBenefitFrequency,
  EmployerBenefitType,
} from "../../models/EmployerBenefit";
import { get, pick } from "lodash";
import { AppLogic } from "../../hooks/useAppLogic";
import BenefitsApplication from "../../models/BenefitsApplication";
import ConditionalContent from "../../components/ConditionalContent";
import Dropdown from "../../components/Dropdown";
import Fieldset from "../../components/Fieldset";
import FormLabel from "../../components/FormLabel";
import Heading from "../../components/Heading";
import InputChoiceGroup from "../../components/InputChoiceGroup";
import InputCurrency from "../../components/InputCurrency";
import InputDate from "../../components/InputDate";
import LeaveDatesAlert from "../../components/LeaveDatesAlert";
import QuestionPage from "../../components/QuestionPage";
import React from "react";
import RepeatableFieldset from "../../components/RepeatableFieldset";
import useFormState from "../../hooks/useFormState";
import useFunctionalInputProps from "../../hooks/useFunctionalInputProps";
import { useTranslation } from "react-i18next";
import withBenefitsApplication from "../../hoc/withBenefitsApplication";

export const fields = [
  "claim.employer_benefits",
  "claim.employer_benefits[*].benefit_amount_dollars",
  "claim.employer_benefits[*].benefit_amount_frequency",
  "claim.employer_benefits[*].benefit_end_date",
  "claim.employer_benefits[*].benefit_start_date",
  "claim.employer_benefits[*].benefit_type",
  "claim.employer_benefits[*].is_full_salary_continuous",
];

interface EmployerBenefitsDetailsProps {
<<<<<<< HEAD
  claim?: BenefitsApplication;
  appLogic: any;
=======
  claim: BenefitsApplication;
  appLogic: AppLogic;
>>>>>>> 11c27f78
}

export const EmployerBenefitsDetails = (
  props: EmployerBenefitsDetailsProps
) => {
  const { appLogic, claim } = props;
  const { t } = useTranslation();
  const limit = 6;

  const initialEntries = pick(props, fields).claim || { employer_benefits: [] };
  // If the claim doesn't have any employer benefits pre-populate the first one so that
  // it renders in the RepeatableFieldset below
  if (initialEntries.employer_benefits.length === 0) {
    initialEntries.employer_benefits = [new EmployerBenefit()];
  }

  const { formState, updateFields } = useFormState(initialEntries);
  const employer_benefits: EmployerBenefit[] = get(
    formState,
    "employer_benefits"
  );

  const handleSave = () =>
    appLogic.benefitsApplications.update(claim.application_id, formState);

  const handleAddClick = () => {
    // Add a new blank entry
    const updatedEntries = employer_benefits.concat([new EmployerBenefit()]);
    updateFields({ employer_benefits: updatedEntries });
  };

  const handleRemoveClick = (entry: EmployerBenefit, index: number) => {
    const updatedBenefits = [...employer_benefits];
    updatedBenefits.splice(index, 1);
    updateFields({ employer_benefits: updatedBenefits });
  };

  const getFunctionalInputProps = useFunctionalInputProps({
    appErrors: appLogic.appErrors,
    formState,
    updateFields,
  });

  const render = (entry: EmployerBenefit, index: number) => {
    return (
      <EmployerBenefitCard
        entry={entry}
        getFunctionalInputProps={getFunctionalInputProps}
        index={index}
        updateFields={updateFields}
      />
    );
  };

  return (
    <QuestionPage
      title={t("pages.claimsEmployerBenefitsDetails.title")}
      onSave={handleSave}
    >
      <Heading level="2" size="1">
        {t("pages.claimsEmployerBenefitsDetails.sectionLabel")}
      </Heading>

      <LeaveDatesAlert
        startDate={claim.leaveStartDate}
        endDate={claim.leaveEndDate}
        headingLevel="3"
      />

      <RepeatableFieldset
        addButtonLabel={t("pages.claimsEmployerBenefitsDetails.addButton")}
        entries={employer_benefits}
        headingPrefix={t(
          "pages.claimsEmployerBenefitsDetails.cardHeadingPrefix"
        )}
        onAddClick={handleAddClick}
        onRemoveClick={handleRemoveClick}
        removeButtonLabel={t(
          "pages.claimsEmployerBenefitsDetails.removeButton"
        )}
        render={render}
        limit={limit}
        limitMessage={t("pages.claimsEmployerBenefitsDetails.limitMessage", {
          limit,
        })}
      />
    </QuestionPage>
  );
};

interface EmployerBenefitCardProps {
  index: number;
<<<<<<< HEAD
  entry: any;
  getFunctionalInputProps: (...args: any[]) => any;
  updateFields: (...args: any[]) => any;
=======
  entry: EmployerBenefit;
  getFunctionalInputProps: ReturnType<typeof useFunctionalInputProps>;
  updateFields: (fields: { [fieldName: string]: unknown }) => void;
>>>>>>> 11c27f78
}

/**
 * Helper component for rendering employer benefit cards
 */
export const EmployerBenefitCard = (props: EmployerBenefitCardProps) => {
  const { t } = useTranslation();
  const { entry, getFunctionalInputProps, index, updateFields } = props;
  const clearField = (fieldName: string) => updateFields({ [fieldName]: null });

  // Since we are not passing the formState to the benefit card,
  // get the field value from the entry by removing the field path
  const getEntryField = (fieldName: string) => {
    return get(
      entry,
      fieldName.replace(`employer_benefits[${index}].`, ""),
      ""
    );
  };
  const selectedType = entry.benefit_type;

  const benefitFrequencyChoiceKeys: Array<
    keyof typeof EmployerBenefitFrequency
  > = ["daily", "weekly", "monthly", "inTotal"];

  const benefitTypeChoiceKeys: Array<keyof typeof EmployerBenefitType> = [
    "shortTermDisability",
    "permanentDisability",
    "familyOrMedicalLeave",
  ];

  const benefitFrequencyChoices = benefitFrequencyChoiceKeys.map(
    (frequencyKey) => {
      return {
        label: t("pages.claimsEmployerBenefitsDetails.amountFrequency", {
          context: frequencyKey,
        }),
        value: EmployerBenefitFrequency[frequencyKey],
      };
    }
  );

  return (
    <React.Fragment>
      <InputChoiceGroup
        {...getFunctionalInputProps(`employer_benefits[${index}].benefit_type`)}
        choices={benefitTypeChoiceKeys.map((benefitTypeKey) => {
          return {
            checked: selectedType === EmployerBenefitType[benefitTypeKey],
            label: t("pages.claimsEmployerBenefitsDetails.choiceLabel", {
              context: benefitTypeKey,
            }),
            hint:
              benefitTypeKey !== "permanentDisability"
                ? t("pages.claimsEmployerBenefitsDetails.choiceHint", {
                    context: benefitTypeKey,
                  })
                : null,
            value: EmployerBenefitType[benefitTypeKey],
          };
        })}
        label={t("pages.claimsEmployerBenefitsDetails.typeLabel")}
        type="radio"
        smallLabel
      />
      <InputDate
        {...getFunctionalInputProps(
          `employer_benefits[${index}].benefit_start_date`
        )}
        label={t("pages.claimsEmployerBenefitsDetails.startDateLabel")}
        example={t("components.form.dateInputExample")}
        dayLabel={t("components.form.dateInputDayLabel")}
        monthLabel={t("components.form.dateInputMonthLabel")}
        yearLabel={t("components.form.dateInputYearLabel")}
        smallLabel
      />
      <InputDate
        {...getFunctionalInputProps(
          `employer_benefits[${index}].benefit_end_date`
        )}
        label={t("pages.claimsEmployerBenefitsDetails.endDateLabel")}
        example={t("components.form.dateInputExample")}
        dayLabel={t("components.form.dateInputDayLabel")}
        monthLabel={t("components.form.dateInputMonthLabel")}
        yearLabel={t("components.form.dateInputYearLabel")}
        optionalText={t("components.form.optional")}
        smallLabel
      />
      <InputChoiceGroup
        {...getFunctionalInputProps(
          `employer_benefits[${index}].is_full_salary_continuous`
        )}
        choices={[
          {
            checked: entry.is_full_salary_continuous === true,
            label: t("pages.claimsEmployerBenefitsDetails.choiceLabel", {
              context: "yes",
            }),
            value: "true",
          },
          {
            checked: entry.is_full_salary_continuous === false,
            label: t("pages.claimsEmployerBenefitsDetails.choiceLabel", {
              context: "no",
            }),
            value: "false",
          },
        ]}
        label={t(
          "pages.claimsEmployerBenefitsDetails.isFullSalaryContinuousLabel"
        )}
        type="radio"
        smallLabel
      />
      <ConditionalContent
        fieldNamesClearedWhenHidden={[
          `employer_benefits[${index}].benefit_amount_frequency`,
          `employer_benefits[${index}].benefit_amount_dollars`,
        ]}
        clearField={clearField}
        getField={getEntryField}
        updateFields={updateFields}
        visible={get(entry, "is_full_salary_continuous") === false}
      >
        <Fieldset>
          <FormLabel component="legend" small>
            {t("pages.claimsEmployerBenefitsDetails.amountLegend")}
          </FormLabel>
          <InputCurrency
            {...getFunctionalInputProps(
              `employer_benefits[${index}].benefit_amount_dollars`,
              { fallbackValue: null }
            )}
            label={t("pages.claimsEmployerBenefitsDetails.amountLabel")}
            labelClassName="text-normal margin-top-0"
            formGroupClassName="margin-top-05"
            smallLabel
          />
          <Dropdown
            {...getFunctionalInputProps(
              `employer_benefits[${index}].benefit_amount_frequency`
            )}
            choices={benefitFrequencyChoices}
            label={t(
              "pages.claimsEmployerBenefitsDetails.amountFrequencyLabel"
            )}
            labelClassName="text-normal margin-top-0"
            smallLabel
          />
        </Fieldset>
      </ConditionalContent>
    </React.Fragment>
  );
};

export default withBenefitsApplication(EmployerBenefitsDetails);<|MERGE_RESOLUTION|>--- conflicted
+++ resolved
@@ -33,13 +33,8 @@
 ];
 
 interface EmployerBenefitsDetailsProps {
-<<<<<<< HEAD
-  claim?: BenefitsApplication;
-  appLogic: any;
-=======
   claim: BenefitsApplication;
   appLogic: AppLogic;
->>>>>>> 11c27f78
 }
 
 export const EmployerBenefitsDetails = (
@@ -132,15 +127,9 @@
 
 interface EmployerBenefitCardProps {
   index: number;
-<<<<<<< HEAD
-  entry: any;
-  getFunctionalInputProps: (...args: any[]) => any;
-  updateFields: (...args: any[]) => any;
-=======
   entry: EmployerBenefit;
   getFunctionalInputProps: ReturnType<typeof useFunctionalInputProps>;
   updateFields: (fields: { [fieldName: string]: unknown }) => void;
->>>>>>> 11c27f78
 }
 
 /**
