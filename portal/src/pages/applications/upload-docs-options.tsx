--- conflicted
+++ resolved
@@ -7,10 +7,6 @@
 import AppErrorInfoCollection from "../../models/AppErrorInfoCollection";
 import { AppLogic } from "../../hooks/useAppLogic";
 import InputChoiceGroup from "../../components/InputChoiceGroup";
-<<<<<<< HEAD
-import LeaveReason from "../../models/LeaveReason";
-=======
->>>>>>> 11c27f78
 import QuestionPage from "../../components/QuestionPage";
 import React from "react";
 import { get } from "lodash";
@@ -27,13 +23,8 @@
 };
 
 interface UploadDocsOptionsProps {
-<<<<<<< HEAD
-  claim?: BenefitsApplication;
-  appLogic: any;
-=======
   claim: BenefitsApplication;
   appLogic: AppLogic;
->>>>>>> 11c27f78
 }
 
 export const UploadDocsOptions = (props: UploadDocsOptionsProps) => {
