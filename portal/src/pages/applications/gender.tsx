--- conflicted
+++ resolved
@@ -14,11 +14,7 @@
 export const fields = ["claim.gender"];
 
 interface GenderProps {
-<<<<<<< HEAD
-  appLogic: any;
-=======
   appLogic: AppLogic;
->>>>>>> 11c27f78
   claim: BenefitsApplication;
 }
 
