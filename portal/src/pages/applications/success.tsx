--- conflicted
+++ resolved
@@ -22,13 +22,8 @@
 import withBenefitsApplication from "../../hoc/withBenefitsApplication";
 
 interface SuccessProps {
-<<<<<<< HEAD
-  claim?: BenefitsApplication;
-  query?: {
-=======
   claim: BenefitsApplication;
   query: {
->>>>>>> 11c27f78
     claim_id?: string;
   };
 }
