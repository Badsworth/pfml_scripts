import Accordion from "../../components/Accordion";
import AccordionItem from "../../components/AccordionItem";
import Alert from "../../components/Alert";
import { AppLogic } from "../../hooks/useAppLogic";
<<<<<<< HEAD
=======
import BenefitsApplication from "../../models/BenefitsApplication";
>>>>>>> 11c27f78
import BenefitsApplicationDocument from "../../models/BenefitsApplicationDocument";
import DocumentRequirements from "../../components/DocumentRequirements";
import { DocumentType } from "../../models/Document";
import FileCardList from "../../components/FileCardList";
import FileUploadDetails from "../../components/FileUploadDetails";
import Heading from "../../components/Heading";
import QuestionPage from "../../components/QuestionPage";
import React from "react";
import Spinner from "../../components/Spinner";
import { Trans } from "react-i18next";
import findDocumentsByTypes from "../../utils/findDocumentsByTypes";
import { get } from "lodash";
import hasDocumentsLoadError from "../../utils/hasDocumentsLoadError";
import routes from "../../routes";
import uploadDocumentsHelper from "../../utils/uploadDocumentsHelper";
import useFilesLogic from "../../hooks/useFilesLogic";
import { useTranslation } from "../../locales/i18n";
import withBenefitsApplication from "../../hoc/withBenefitsApplication";
import withClaimDocuments from "../../hoc/withClaimDocuments";

interface UploadIdProps {
  appLogic: AppLogic;
<<<<<<< HEAD
  claim: any;
  documents?: BenefitsApplicationDocument[];
  isLoadingDocuments?: boolean;
  query?: {
=======
  claim: BenefitsApplication;
  documents: BenefitsApplicationDocument[];
  isLoadingDocuments: boolean;
  query: {
>>>>>>> 11c27f78
    claim_id?: string;
    showStateId?: string;
    additionalDoc?: string;
  };
}

export const UploadId = (props: UploadIdProps) => {
  const { t } = useTranslation();
  const { appLogic, claim, documents, isLoadingDocuments, query } = props;
  const { files, processFiles, removeFile } = useFilesLogic({
    clearErrors: appLogic.clearErrors,
    catchError: appLogic.catchError,
  });
  const { additionalDoc, showStateId } = query;
  let hasStateId;
  if (showStateId === "true") {
    hasStateId = true;
  } else if (showStateId === "false") {
    hasStateId = false;
  } else {
    hasStateId = claim.has_state_id;
  }
  const contentContext = hasStateId ? "mass" : "other";
  const absence_id = get(claim, "fineos_absence_id");

  const { appErrors, portalFlow } = appLogic;
  const hasLoadingDocumentsError = hasDocumentsLoadError(
    appErrors,
    claim.application_id
  );

  const idDocuments = findDocumentsByTypes<BenefitsApplicationDocument>(
    documents,
    [DocumentType.identityVerification]
  );

  const handleSave = async () => {
    if (files.isEmpty && idDocuments.length) {
      // Allow user to skip this page if they've previously uploaded documents
      portalFlow.goToNextPage({ claim }, { claim_id: claim.application_id });
      return;
    }

    const uploadPromises = appLogic.documents.attach(
      claim.application_id,
      files.items,
      DocumentType.identityVerification,
      additionalDoc === "true"
    );

    const { success } = await uploadDocumentsHelper(
      uploadPromises,
      files,
      removeFile
    );

    if (success) {
      portalFlow.goToNextPage(
        { claim },
        { claim_id: claim.application_id, uploadedAbsenceId: absence_id }
      );
    }
  };

  const fileErrors = appErrors.items.filter(
    (appErrorInfo) => appErrorInfo.meta && appErrorInfo.meta.file_id
  );

  return (
    <QuestionPage title={t("pages.claimsUploadId.title")} onSave={handleSave}>
      <div className="measure-6">
        <Heading level="2" size="1">
          {t("pages.claimsUploadId.sectionLabel", { context: contentContext })}
        </Heading>
        <DocumentRequirements type="id" />
        {!hasStateId && (
          <div className="border-bottom border-base-light margin-bottom-4 padding-bottom-4">
            <Trans
              i18nKey="pages.claimsUploadId.otherIdentityDocs"
              components={{
                ul: <ul className="usa-list" />,
                li: <li />,
                "work-visa-link": (
                  <a
                    href={routes.external.workVisa}
                    rel="noopener noreferrer"
                    target="_blank"
                  />
                ),
              }}
            />

            <Accordion>
              <AccordionItem
                heading={t("pages.claimsUploadId.accordionHeading")}
              >
                <Trans
                  i18nKey="pages.claimsUploadId.accordionContent"
                  components={{
                    ul: <ul className="usa-list" />,
                    li: <li />,
                    "identity-proof-link": (
                      <a
                        href={routes.external.massgov.identityProof}
                        rel="noopener noreferrer"
                        target="_blank"
                      />
                    ),
                    "puerto-rican-birth-certificate-link": (
                      <a
                        href={routes.external.puertoRicanBirthCertificate}
                        rel="noopener noreferrer"
                        target="_blank"
                      />
                    ),
                  }}
                />
              </AccordionItem>
            </Accordion>
          </div>
        )}
        <FileUploadDetails />

        {hasLoadingDocumentsError && (
          <Alert className="margin-bottom-3" noIcon>
            <Trans
              i18nKey="pages.claimsUploadId.documentsLoadError"
              components={{
                "contact-center-phone-link": (
                  <a href={`tel:${t("shared.contactCenterPhoneNumber")}`} />
                ),
              }}
            />
          </Alert>
        )}

        {isLoadingDocuments && !hasLoadingDocumentsError && (
          <div className="margin-top-8 text-center">
            <Spinner
              aria-valuetext={t(
                "components.withBenefitsApplications.loadingLabel"
              )}
            />
          </div>
        )}

        {!isLoadingDocuments && (
          <FileCardList
            fileErrors={fileErrors}
            tempFiles={files}
            documents={idDocuments}
            onChange={processFiles}
            onRemoveTempFile={removeFile}
            fileHeadingPrefix={t("pages.claimsUploadId.fileHeadingPrefix")}
            addFirstFileButtonText={t(
              "pages.claimsUploadId.addFirstFileButton"
            )}
            addAnotherFileButtonText={t(
              "pages.claimsUploadId.addAnotherFileButton"
            )}
          />
        )}
      </div>
    </QuestionPage>
  );
};

export default withBenefitsApplication(withClaimDocuments(UploadId));<|MERGE_RESOLUTION|>--- conflicted
+++ resolved
@@ -2,10 +2,7 @@
 import AccordionItem from "../../components/AccordionItem";
 import Alert from "../../components/Alert";
 import { AppLogic } from "../../hooks/useAppLogic";
-<<<<<<< HEAD
-=======
 import BenefitsApplication from "../../models/BenefitsApplication";
->>>>>>> 11c27f78
 import BenefitsApplicationDocument from "../../models/BenefitsApplicationDocument";
 import DocumentRequirements from "../../components/DocumentRequirements";
 import { DocumentType } from "../../models/Document";
@@ -28,17 +25,10 @@
 
 interface UploadIdProps {
   appLogic: AppLogic;
-<<<<<<< HEAD
-  claim: any;
-  documents?: BenefitsApplicationDocument[];
-  isLoadingDocuments?: boolean;
-  query?: {
-=======
   claim: BenefitsApplication;
   documents: BenefitsApplicationDocument[];
   isLoadingDocuments: boolean;
   query: {
->>>>>>> 11c27f78
     claim_id?: string;
     showStateId?: string;
     additionalDoc?: string;
