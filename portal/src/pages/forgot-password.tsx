--- conflicted
+++ resolved
@@ -12,11 +12,7 @@
 import { useTranslation } from "../locales/i18n";
 
 interface ForgotPasswordProps {
-<<<<<<< HEAD
-  appLogic: any;
-=======
   appLogic: AppLogic;
->>>>>>> 11c27f78
 }
 
 export const ForgotPassword = (props: ForgotPasswordProps) => {
