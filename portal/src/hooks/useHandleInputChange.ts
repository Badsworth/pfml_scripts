--- conflicted
+++ resolved
@@ -18,11 +18,7 @@
    * Event callback function that when listening for input change events will update form state appropriately based on the input name and value
    */
   const handleInputChange: ChangeEventHandler<
-<<<<<<< HEAD
-    HTMLInputElement | HTMLSelectElement
-=======
     HTMLInputElement | HTMLSelectElement | HTMLTextAreaElement
->>>>>>> 11c27f78
   > = (event) => {
     const { name, type } = event.target;
     const value = getInputValueFromEvent(event);
