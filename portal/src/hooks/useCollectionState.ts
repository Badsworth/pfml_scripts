import BaseCollection from "../models/BaseCollection";
import { useState } from "react";

// Gets the typeof for the class we're storing in the collection
type InferCollectionItem<TCollection> = TCollection extends BaseCollection<
  infer K
>
  ? K
<<<<<<< HEAD
  : any;
=======
  : unknown;
>>>>>>> 11c27f78

/**
 * React hook for creating a state for a Collection of objects
 */
const useCollectionState = <
  TCollection extends BaseCollection<TItem>,
  TItem = InferCollectionItem<TCollection>
>(
  initialCollection: TCollection
) => {
  const [collection, setCollection] = useState(initialCollection);

  const addItem = (item: TItem) => {
    setCollection(
      (prevCollection) => prevCollection.addItem(item) as TCollection
    );
  };

  const addItems = (items: TItem[]) => {
    setCollection(
      (prevCollection) => prevCollection.addItems(items) as TCollection
    );
  };

  const updateItem = (item: TItem) => {
    setCollection(
      (prevCollection) => prevCollection.updateItem(item) as TCollection
    );
  };

  const removeItem = (itemId: string) => {
    setCollection(
      (prevCollection) => prevCollection.removeItem(itemId) as TCollection
    );
  };

  return {
    collection,
    setCollection,
    addItem,
    addItems,
    updateItem,
    removeItem,
  };
};

export default useCollectionState;<|MERGE_RESOLUTION|>--- conflicted
+++ resolved
@@ -6,11 +6,7 @@
   infer K
 >
   ? K
-<<<<<<< HEAD
-  : any;
-=======
   : unknown;
->>>>>>> 11c27f78
 
 /**
  * React hook for creating a state for a Collection of objects
