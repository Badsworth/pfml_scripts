<<<<<<< HEAD
import { ChangeEvent, FocusEvent, FocusEventHandler, useRef } from "react";
=======
import {
  ChangeEvent,
  ChangeEventHandler,
  FocusEvent,
  FocusEventHandler,
  useRef,
} from "react";
import isBlank from "../utils/isBlank";
>>>>>>> 11c27f78

/**
 * Create onFocus and onBlur event handlers for PII inputs
 */
const usePiiHandlers = (inputProps: {
  name: string;
  value?: string | number;
<<<<<<< HEAD
  onChange?: (event: { target: Node }) => void;
=======
  onChange?: ChangeEventHandler<HTMLInputElement>;
>>>>>>> 11c27f78
  onBlur?: FocusEventHandler<HTMLInputElement>;
  onFocus?: FocusEventHandler<HTMLInputElement>;
}) => {
  const initialValue = useRef(inputProps.value);
  const shouldClearValue = useRef(!isBlank(inputProps.value));

  const handleFocus = (event: FocusEvent<HTMLInputElement>) => {
    if (shouldClearValue.current) {
      shouldClearValue.current = false;
      dispatchChange("", event);
    }

    if (inputProps.onFocus) {
      inputProps.onFocus(event);
    }
  };

  const handleBlur = (event: FocusEvent<HTMLInputElement>) => {
<<<<<<< HEAD
    if (!inputProps.value) {
=======
    if (isBlank(inputProps.value) && !isBlank(initialValue.current)) {
>>>>>>> 11c27f78
      shouldClearValue.current = true;
      dispatchChange(initialValue.current, event);
    }

    if (inputProps.onBlur) {
      inputProps.onBlur(event);
    }
  };
  /**
   * Call props.onChange with an argument value in a shape resembling Event so
   * we can force change events on blur and focus. We also include the original event
   * for debugging purposes.
   * @param value - the value we want to set the field to
   * @param originalEvent - Original event that triggered this change
   */
  const dispatchChange = (
    value: string | number,
    originalEvent: ChangeEvent<HTMLInputElement> | FocusEvent<HTMLInputElement>
  ) => {
    const target = originalEvent.target.cloneNode(true) as HTMLInputElement; // https://github.com/microsoft/TypeScript/issues/283
    target.value = value.toString();

<<<<<<< HEAD
    inputProps.onChange({ target });
=======
    if (inputProps.onChange) {
      inputProps.onChange({ ...originalEvent, target });
    }
>>>>>>> 11c27f78
  };

  return { handleBlur, handleFocus };
};

export default usePiiHandlers;<|MERGE_RESOLUTION|>--- conflicted
+++ resolved
@@ -1,6 +1,3 @@
-<<<<<<< HEAD
-import { ChangeEvent, FocusEvent, FocusEventHandler, useRef } from "react";
-=======
 import {
   ChangeEvent,
   ChangeEventHandler,
@@ -9,7 +6,6 @@
   useRef,
 } from "react";
 import isBlank from "../utils/isBlank";
->>>>>>> 11c27f78
 
 /**
  * Create onFocus and onBlur event handlers for PII inputs
@@ -17,11 +13,7 @@
 const usePiiHandlers = (inputProps: {
   name: string;
   value?: string | number;
-<<<<<<< HEAD
-  onChange?: (event: { target: Node }) => void;
-=======
   onChange?: ChangeEventHandler<HTMLInputElement>;
->>>>>>> 11c27f78
   onBlur?: FocusEventHandler<HTMLInputElement>;
   onFocus?: FocusEventHandler<HTMLInputElement>;
 }) => {
@@ -40,11 +32,7 @@
   };
 
   const handleBlur = (event: FocusEvent<HTMLInputElement>) => {
-<<<<<<< HEAD
-    if (!inputProps.value) {
-=======
     if (isBlank(inputProps.value) && !isBlank(initialValue.current)) {
->>>>>>> 11c27f78
       shouldClearValue.current = true;
       dispatchChange(initialValue.current, event);
     }
@@ -67,13 +55,9 @@
     const target = originalEvent.target.cloneNode(true) as HTMLInputElement; // https://github.com/microsoft/TypeScript/issues/283
     target.value = value.toString();
 
-<<<<<<< HEAD
-    inputProps.onChange({ target });
-=======
     if (inputProps.onChange) {
       inputProps.onChange({ ...originalEvent, target });
     }
->>>>>>> 11c27f78
   };
 
   return { handleBlur, handleFocus };
