--- conflicted
+++ resolved
@@ -1,15 +1,10 @@
 import { Dispatch, SetStateAction, useRef, useState } from "react";
 import { get, set } from "lodash";
 
-<<<<<<< HEAD
-// eslint-disable-next-line @typescript-eslint/no-explicit-any
-type FormStateBody = Record<string, any>;
-=======
 interface FormStateBody {
   // eslint-disable-next-line @typescript-eslint/no-explicit-any
   [fieldName: string]: any;
 }
->>>>>>> 11c27f78
 type SetFormState = Dispatch<SetStateAction<FormStateBody>>;
 
 export class FormState {
