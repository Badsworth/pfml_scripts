import FeatureFlagsApi from "../api/FeatureFlagsApi";
import Flag from "../models/Flag";
import tracker from "../services/tracker";
import { useState } from "react";

/**
<<<<<<< HEAD
 * Hook that defines feature flags state
=======
 * Hook that defines feature flags state. This will eventually replace services/featureFlags.js. 
 * @param {object} props
 * @param {object} props.appErrorsLogic - Utilities for set application's error state
>>>>>>> b8556286
 * @returns {object} { flags: Object, getFlag: Function, loadFlags: Function }
 */
const useFlagsLogic = () => {
  const [flags, setFlags] = useState([]);
  const featureFlagsApi = new FeatureFlagsApi();

  /**
   * Get all feature flags set in the API
   */
  const loadFlags = async () => {
    try {
      setFlags(await featureFlagsApi.getFlags());
    } catch (error) {
      tracker.trackEvent("Feature flags API request failed", {
        errorMessage: error.message,
      });
    }
  };

  /**
   * Get and return a specific feature flag from the
   * set of flags
   * @param {string} flag_name - Flag name to retrieve
   * @returns {Flag}
   */
  const getFlag = (flag_name) => {
    return (
      new Flag(flags.filter((flag) => flag.name === flag_name)[0]) || new Flag()
    );
  };

  return {
    flags,
    getFlag,
    loadFlags,
  };
};

export default useFlagsLogic;<|MERGE_RESOLUTION|>--- conflicted
+++ resolved
@@ -4,13 +4,7 @@
 import { useState } from "react";
 
 /**
-<<<<<<< HEAD
- * Hook that defines feature flags state
-=======
  * Hook that defines feature flags state. This will eventually replace services/featureFlags.js. 
- * @param {object} props
- * @param {object} props.appErrorsLogic - Utilities for set application's error state
->>>>>>> b8556286
  * @returns {object} { flags: Object, getFlag: Function, loadFlags: Function }
  */
 const useFlagsLogic = () => {
