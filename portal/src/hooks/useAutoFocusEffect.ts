import { RefObject, useEffect } from "react";

/**
 * React hook for automatically focusing on the first form element in the
 * amendment form when it is opened. This should only be used in components that utilize AmendmentForm.
 * @param params.containerRef - The container inside of which the amendment form exists.
 * @param params.isAmendmentFormDisplayed - Whether or not the amendment form is open.
 */
const useAutoFocusEffect = ({
  containerRef,
  isAmendmentFormDisplayed,
}: {
  containerRef: RefObject<HTMLElement>;
  isAmendmentFormDisplayed: boolean;
}) => {
  useEffect(() => {
<<<<<<< HEAD
    if (containerRef && isAmendmentFormDisplayed && containerRef.current) {
=======
    if (isAmendmentFormDisplayed && containerRef.current) {
>>>>>>> 11c27f78
      const amendmentForm =
        containerRef.current.querySelector(".c-amendment-form");
      const focusableElement = amendmentForm
        ? amendmentForm.querySelector("[tabIndex]:first-child, label")
        : null;
      if (focusableElement instanceof HTMLElement) focusableElement.focus();
    }
    // eslint-disable-next-line react-hooks/exhaustive-deps
  }, [isAmendmentFormDisplayed]);
};

export default useAutoFocusEffect;<|MERGE_RESOLUTION|>--- conflicted
+++ resolved
@@ -14,11 +14,7 @@
   isAmendmentFormDisplayed: boolean;
 }) => {
   useEffect(() => {
-<<<<<<< HEAD
-    if (containerRef && isAmendmentFormDisplayed && containerRef.current) {
-=======
     if (isAmendmentFormDisplayed && containerRef.current) {
->>>>>>> 11c27f78
       const amendmentForm =
         containerRef.current.querySelector(".c-amendment-form");
       const focusableElement = amendmentForm
