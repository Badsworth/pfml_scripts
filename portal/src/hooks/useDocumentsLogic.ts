--- conflicted
+++ resolved
@@ -125,11 +125,7 @@
           new DocumentsUploadError(
             application_id,
             fileWithUniqueId.id,
-<<<<<<< HEAD
-            error instanceof ValidationError && error.issues
-=======
             error instanceof ValidationError && error.issues.length
->>>>>>> 11c27f78
               ? error.issues[0]
               : null
           )
