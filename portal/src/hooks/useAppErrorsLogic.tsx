--- conflicted
+++ resolved
@@ -91,11 +91,7 @@
   const getMessageFromIssue = (
     issue: Issue,
     i18nPrefix: string,
-<<<<<<< HEAD
-    tOptions?: Record<string, unknown>
-=======
     tOptions?: { [key: string]: unknown }
->>>>>>> 11c27f78
   ) => {
     const { field, message, rule, type } = issue;
     let issueMessageKey;
@@ -148,11 +144,7 @@
   const maybeGetHtmlErrorMessage = (
     type?: string,
     issueMessageKey?: string,
-<<<<<<< HEAD
-    tOptions?: Record<string, unknown>
-=======
     tOptions?: { [key: string]: unknown }
->>>>>>> 11c27f78
   ) => {
     if (!type || !issueMessageKey || !i18n.exists(issueMessageKey)) return;
 
