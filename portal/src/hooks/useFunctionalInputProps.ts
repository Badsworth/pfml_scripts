--- conflicted
+++ resolved
@@ -20,11 +20,7 @@
 
   return function getFunctionalInputProps(
     fieldName: string,
-<<<<<<< HEAD
-    config = { fallbackValue: "" }
-=======
     config: { fallbackValue: unknown } = { fallbackValue: "" }
->>>>>>> 11c27f78
   ) {
     const errorMsg = appErrors
       ? appErrors.fieldErrorMessage(fieldName)
