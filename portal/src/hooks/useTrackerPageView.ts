--- conflicted
+++ resolved
@@ -50,17 +50,10 @@
  * the query string value. We should never put PII in query strings, so we should also be comfortable
  * sending all of these values to New Relic as custom attributes.
  */
-<<<<<<< HEAD
-function getPageAttributesFromQueryString(
-  queryString?: string
-): Record<string, string> {
-  const pageAttributes = {};
-=======
 function getPageAttributesFromQueryString(queryString?: string): {
   [key: string]: string;
 } {
   const pageAttributes: { [key: string]: string } = {};
->>>>>>> 11c27f78
   // note that URLSearchParams accepts null/undefined in its constructor
   for (const [key, value] of Array.from(new URLSearchParams(queryString))) {
     pageAttributes[`query_${snakeCase(key)}`] = value;
