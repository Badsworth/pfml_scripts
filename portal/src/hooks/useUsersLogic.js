import {
  UnauthorizedError,
  UserNotFoundError,
  UserNotReceivedError,
} from "../errors";
import routes, {
  isAdminRoute,
  isApplicationsRoute,
  isEmployersRoute,
} from "../routes";
import { useMemo, useState } from "react";
<<<<<<< HEAD

import AdminApi from "../api/AdminApi";
=======
import AdminApi from "../api/AdminApi";
import { RoleDescription } from "../models/User";
>>>>>>> e5ef9f94
import UsersApi from "../api/UsersApi";
import tracker from "../services/tracker";

/**
 * Hook that defines user state
 * @param {object} props
 * @param {object} props.appErrorsLogic - Utilities for set application's error  state
 * @param {boolean} props.isLoggedIn
 * @param {object} props.portalFlow - Utilities for navigating portal application
 * @returns {object} { user: User, loadUser: Function }
 */
const useUsersLogic = ({ appErrorsLogic, isLoggedIn, portalFlow }) => {
  const usersApi = useMemo(() => new UsersApi(), []);
  const adminApi = useMemo(() => new AdminApi(), []);
  const [user, setUser] = useState();

  /**
   * Update user through a PATCH request to /users
   * @param {string} user_id - ID of user being updated
   * @param {object} patchData - User fields to update
   * @param {BenefitsApplication} [claim] - Update user in the context of a claim to determine the next page route.
   */
  const updateUser = async (user_id, patchData, claim) => {
    appErrorsLogic.clearErrors();

    try {
      const { user } = await usersApi.updateUser(user_id, patchData);

      setUser(user);

      const context = claim ? { claim, user } : { user };
      const params = claim ? { claim_id: claim.application_id } : null;
      portalFlow.goToNextPage(context, params);
    } catch (error) {
      appErrorsLogic.catchError(error);
    }
  };

  /**
   * Fetch the current user through a PATCH request to users/current
   * and add user to application's state
   */
  const loadUser = async () => {
    if (!isLoggedIn) {
      throw new Error("Cannot load user before logging in to Cognito");
    }
    // Caching logic: if user has already been loaded, just reuse the cached user
    if (user) return;

    appErrorsLogic.clearErrors();
    try {
      const { user } = await usersApi.getCurrentUser();

      if (!user) {
        throw new UserNotReceivedError("User not received in loadUser");
      }

      setUser(user);
    } catch (error) {
      if (error instanceof UnauthorizedError) {
        // TODO (CP-1768): Remove this block once sign up requests are always sent through API.
        // API returns a 401 (UnauthorizedError) if they don't find a matching
        // user in the database. This could mean our post-confirmation hook
        // timed out or failed. We redirect the user to the password reset
        // page, which triggers the post confirmation hook again upon a reset.
        tracker.noticeError(new UserNotFoundError(error.message));
        portalFlow.goTo(routes.auth.resetPassword, { "user-not-found": true });

        return;
      }

      appErrorsLogic.catchError(error);
    }
  };

  /**
   * Redirect user to data agreement consent page if
   * they have not yet consented to the agreement.
   */
  const requireUserConsentToDataAgreement = () => {
    if (!user) throw new Error("User not loaded");
    if (
      !user.consented_to_data_sharing &&
      !portalFlow.pathname.includes(routes.user.consentToDataSharing)
    ) {
      portalFlow.goTo(routes.user.consentToDataSharing);
    }
  };

  /**
   * Redirect to Employer Portal if role is employer and current page is claims route
   * redirect to Claimant Portal if role is not employer and current page is employers route
   */
  const requireUserRole = () => {
    //  Allow roles to view data sharing consent page
    const pathname = portalFlow.pathname;
    if (pathname === routes.user.consentToDataSharing) return;

    const isNotAdmin = !user.hasAdminRole && isAdminRoute(pathname);
    const isNotEmployer = !user.hasEmployerRole && isEmployersRoute(pathname);
    // Portal currently does not support hybrid account (both Employer AND Claimant account)
    // If user has Employer role, they cannot access Claimant Portal regardless of multiple roles
    if (isNotEmployer || isNotAdmin) {
      portalFlow.goTo(routes.applications.index);
      return;
    }

    if (user.hasEmployerRole && isApplicationsRoute(pathname)) {
      portalFlow.goTo(routes.employers.welcome);
    }
  };

  const getUsers = () => {
    if (user.hasAdminRole) {
      return adminApi.getUsers();
    }
    return [];
  };

<<<<<<< HEAD
  const convertUserToEmployer = (user_id) => {
    if (user.hasAdminRole) {
      return adminApi.convertUserToEmployer(user_id);
=======
  const convertAccountEmail = (user_id, role) => {
    if (user.hasAdminRole) {
      return adminApi.convertAccountEmail(user_id, role);
>>>>>>> e5ef9f94
    }
    return false;
  };
  /**
   * Convert user role through a POST request to /users/{user_id}/convert_employer
   * @param {string} user_id - ID of user being converted
   * @param {object} postData - User fields to update - role and leave admin
   */
  const convertUserToEmployer = async (user_id, postData) => {
    appErrorsLogic.clearErrors();

    try {
      const { user } = await usersApi.convertUserToRole(
        user_id,
        postData,
        RoleDescription.employer
      );

      setUser(user);

      portalFlow.goTo(routes.employers.organizations, {
        account_converted: true,
      });
    } catch (error) {
      appErrorsLogic.catchError(error);
    }
  };

  /**
   * Convert user role through a POST request to /users/{user_id}/convert_claimant
   * @param {string} user_id
   */
  const convertToClaimant = async (user_id) => {
    appErrorsLogic.clearErrors();

    try {
      const { user } = await usersApi.convertToClaimant(user_id);

      setUser(user);

      portalFlow.goToNextPage(
        { user },
        {
          account_converted: true,
        }
      );
    } catch (error) {
      appErrorsLogic.catchError(error);
    }
  };

  return {
<<<<<<< HEAD
    convertUser,
    convertToClaimant,
=======
    convertUserToEmployer,
>>>>>>> e5ef9f94
    user,
    updateUser,
    loadUser,
    requireUserConsentToDataAgreement,
    requireUserRole,
    setUser,
    admin: {
      getUsers,
<<<<<<< HEAD
      convertUserToEmployer,
=======
      convertAccountEmail,
>>>>>>> e5ef9f94
    },
  };
};

export default useUsersLogic;<|MERGE_RESOLUTION|>--- conflicted
+++ resolved
@@ -9,13 +9,8 @@
   isEmployersRoute,
 } from "../routes";
 import { useMemo, useState } from "react";
-<<<<<<< HEAD
-
-import AdminApi from "../api/AdminApi";
-=======
 import AdminApi from "../api/AdminApi";
 import { RoleDescription } from "../models/User";
->>>>>>> e5ef9f94
 import UsersApi from "../api/UsersApi";
 import tracker from "../services/tracker";
 
@@ -135,15 +130,9 @@
     return [];
   };
 
-<<<<<<< HEAD
-  const convertUserToEmployer = (user_id) => {
-    if (user.hasAdminRole) {
-      return adminApi.convertUserToEmployer(user_id);
-=======
   const convertAccountEmail = (user_id, role) => {
     if (user.hasAdminRole) {
       return adminApi.convertAccountEmail(user_id, role);
->>>>>>> e5ef9f94
     }
     return false;
   };
@@ -176,7 +165,7 @@
    * Convert user role through a POST request to /users/{user_id}/convert_claimant
    * @param {string} user_id
    */
-  const convertToClaimant = async (user_id) => {
+  const convertUserToClaimant = async (user_id) => {
     appErrorsLogic.clearErrors();
 
     try {
@@ -196,12 +185,8 @@
   };
 
   return {
-<<<<<<< HEAD
-    convertUser,
-    convertToClaimant,
-=======
     convertUserToEmployer,
->>>>>>> e5ef9f94
+    convertUserToClaimant,
     user,
     updateUser,
     loadUser,
@@ -210,11 +195,7 @@
     setUser,
     admin: {
       getUsers,
-<<<<<<< HEAD
-      convertUserToEmployer,
-=======
       convertAccountEmail,
->>>>>>> e5ef9f94
     },
   };
 };
