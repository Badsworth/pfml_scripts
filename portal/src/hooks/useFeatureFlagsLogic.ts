import FeatureFlagsApi from "../api/FeatureFlagsApi";
import Flag from "../models/Flag";
import tracker from "../services/tracker";
import { useState } from "react";

/**
 * Hook that defines feature flags state. This will eventually replace services/featureFlags.js.
 * @returns {object} { flags: Object, getFlag: Function, loadFlags: Function }
 */
const useFlagsLogic = () => {
  const [flags, setFlags] = useState<Flag[]>([]);
  const featureFlagsApi = new FeatureFlagsApi();

  /**
   * Get all feature flags set in the API
   */
  const loadFlags = async () => {
    try {
      setFlags(await featureFlagsApi.getFlags());
    } catch (error) {
      tracker.trackEvent("Feature flags API request failed", {
        errorMessage: error instanceof Error ? error.message : "",
      });
    }
  };

  /**
   * Get and return a specific feature flag from the
   * set of flags
   */
  const getFlag = (flag_name: string) => {
<<<<<<< HEAD
    return (
      new Flag(flags.filter((flag) => flag.name === flag_name)[0]) ||
      new Flag({})
    );
=======
    return new Flag(flags.filter((flag) => flag.name === flag_name)[0]);
>>>>>>> 11c27f78
  };

  return {
    flags,
    getFlag,
    loadFlags,
  };
};

export default useFlagsLogic;<|MERGE_RESOLUTION|>--- conflicted
+++ resolved
@@ -29,14 +29,7 @@
    * set of flags
    */
   const getFlag = (flag_name: string) => {
-<<<<<<< HEAD
-    return (
-      new Flag(flags.filter((flag) => flag.name === flag_name)[0]) ||
-      new Flag({})
-    );
-=======
     return new Flag(flags.filter((flag) => flag.name === flag_name)[0]);
->>>>>>> 11c27f78
   };
 
   return {
