import { Issue, NotFoundError, ValidationError } from "../errors";
import { AppErrorsLogic } from "./useAppErrorsLogic";
import BenefitsApplication from "../models/BenefitsApplication";
import BenefitsApplicationCollection from "../models/BenefitsApplicationCollection";
import BenefitsApplicationsApi from "../api/BenefitsApplicationsApi";
<<<<<<< HEAD
import PaymentPreference from "../models/PaymentPreference";
import { PortalFlow } from "./usePortalFlow";
=======
import { NullableQueryParams } from "../utils/routeWithParams";
import PaymentPreference from "../models/PaymentPreference";
import { PortalFlow } from "./usePortalFlow";
import TaxWithholdingPreference from "../models/TaxWithholdingPreference";
>>>>>>> 11c27f78
import User from "../models/User";
import getRelevantIssues from "../utils/getRelevantIssues";
import routes from "../routes";
import useCollectionState from "./useCollectionState";
import { useState } from "react";

const useBenefitsApplicationsLogic = ({
  appErrorsLogic,
  portalFlow,
  user,
}: {
  appErrorsLogic: AppErrorsLogic;
  portalFlow: PortalFlow;
  user?: User;
}) => {
  // State representing the collection of applications for the current user.
  // Initialize to empty collection, but will eventually store the applications
  // state as API calls are made to fetch the user's applications and/or create
  // new applications
  const {
    collection: benefitsApplications,
    addItem: addBenefitsApplication,
    updateItem: setBenefitsApplication,
    setCollection: setBenefitsApplications,
  } = useCollectionState(new BenefitsApplicationCollection());

  // Track whether the loadAll method has been called. Checking that claims
  // is set isn't sufficient, since it may only include a subset of applications
  // if loadAll hasn't been called yet
  const [hasLoadedAll, setHasLoadedAll] = useState(false);

  const applicationsApi = new BenefitsApplicationsApi();

  // Cache the validation warnings associated with each claim. Primarily
  // used for controlling the status of Checklist steps.
  const [warningsLists, setWarningsLists] = useState<{
    [application_id: string]: Issue[];
  }>({});

  /**
   * Store warnings for a specific claim
   */
  const setClaimWarnings = (application_id: string, warnings: Issue[]) => {
    setWarningsLists((prevWarningsList) => {
      return {
        ...prevWarningsList,
        [application_id]: warnings,
      };
    });
  };

  /**
   * Check if a claim and its warnings have been loaded. This helps
   * our withBenefitsApplication higher-order component accurately display a loading state.
   */
  const hasLoadedBenefitsApplicationAndWarnings = (application_id: string) => {
    // !! so we always return a Boolean
    return !!(
      warningsLists.hasOwnProperty(application_id) &&
      benefitsApplications.getItem(application_id)
    );
  };

  /**
   * Load a single claim
   */
  const load = async (application_id: string) => {
    if (!user) throw new Error("Cannot load claim before user is loaded");

    // Skip API request if we already have the claim AND its validation warnings.
    // It's important we load the claim if warnings haven't been fetched yet,
    // since the Checklist needs those to be present in order to accurately
    // determine what steps are completed.
    if (hasLoadedBenefitsApplicationAndWarnings(application_id)) return;

    appErrorsLogic.clearErrors();

    try {
      const { claim, warnings } = await applicationsApi.getClaim(
        application_id
      );

      if (benefitsApplications.getItem(application_id)) {
        setBenefitsApplication(claim);
      } else {
        addBenefitsApplication(claim);
      }

      setClaimWarnings(application_id, warnings);
    } catch (error) {
      if (error instanceof NotFoundError) {
        portalFlow.goTo(routes.applications.index);
        return;
      }

      appErrorsLogic.catchError(error);
    }
  };

  /**
   * Load all claims for the authenticated user
   */
  const loadAll = async () => {
    if (!user) throw new Error("Cannot load claims before user is loaded");
    if (hasLoadedAll) return;

    appErrorsLogic.clearErrors();

    try {
      const { claims } = await applicationsApi.getClaims();

      setBenefitsApplications(claims);
      setHasLoadedAll(true);
    } catch (error) {
      appErrorsLogic.catchError(error);
    }
  };

  /**
   * Update the claim in the API and set application errors if any
   * @param patchData - subset of claim data that will be updated, and
   * used as the list of fields to filter validation warnings by
   */
  const update = async (
    application_id: string,
    patchData: Partial<BenefitsApplication>
  ) => {
    if (!user) return;
    appErrorsLogic.clearErrors();

    try {
      const { claim, warnings } = await applicationsApi.updateClaim(
        application_id,
        patchData
      );

      const issues = getRelevantIssues([], warnings, [portalFlow.page]);

      setBenefitsApplication(claim);
      setClaimWarnings(application_id, warnings);

      // If there were only validation warnings, then throw *after*
      // the claim has been updated in our state, so our local claim
      // state remains consistent with the claim state stored in the API,
      // which still received the updates in the request. This is important
      // for situations like leave periods, where the API passes us back
      // a leave_period_id field for making subsequent updates.
      if (issues.length) {
        throw new ValidationError(issues, applicationsApi.i18nPrefix);
      }

      const params = { claim_id: claim.application_id };
      portalFlow.goToNextPage({ claim }, params);
    } catch (error) {
      appErrorsLogic.catchError(error);
    }
  };

  /**
   * Complete the claim in the API
   */
  const complete = async (application_id: string) => {
    if (!user) return;
    appErrorsLogic.clearErrors();

    try {
      const { claim } = await applicationsApi.completeClaim(application_id);

      setBenefitsApplication(claim);
      const context = { claim, user };
      const params = { claim_id: claim.application_id };
      portalFlow.goToNextPage(context, params);
    } catch (error) {
      appErrorsLogic.catchError(error);
    }
  };

  /**
   * Create the claim in the API. Handles errors and routing.
   */
  const create = async () => {
    if (!user) return;
    appErrorsLogic.clearErrors();

    try {
      const { claim } = await applicationsApi.createClaim();

      addBenefitsApplication(claim);

      const context = { claim, user };
      const params = { claim_id: claim.application_id };
      portalFlow.goToPageFor("CREATE_CLAIM", context, params);
    } catch (error) {
      appErrorsLogic.catchError(error);
    }
  };

  /**
   * Submit the claim in the API and set application errors if any
   */
  const submit = async (application_id: string) => {
    if (!user) return;
    appErrorsLogic.clearErrors();

    try {
      const { claim } = await applicationsApi.submitClaim(application_id);

      setBenefitsApplication(claim);

      const context = { claim, user };
      const params = {
        claim_id: claim.application_id,
        "part-one-submitted": "true",
      };
      portalFlow.goToNextPage(context, params);
    } catch (error) {
      appErrorsLogic.catchError(error);
    }
  };

  const submitPaymentPreference = async (
    application_id: string,
    paymentPreferenceData: Partial<PaymentPreference>
  ) => {
    if (!user) return;
    appErrorsLogic.clearErrors();

    try {
      const { claim, warnings } = await applicationsApi.submitPaymentPreference(
        application_id,
        paymentPreferenceData
      );

      // This endpoint should only return errors relevant to this page so no need to filter
      const issues = getRelevantIssues([], warnings, []);

      setBenefitsApplication(claim);
      setClaimWarnings(application_id, warnings);

      if (issues.length) {
        throw new ValidationError(issues, applicationsApi.i18nPrefix);
      }

      const context = { claim, user };
<<<<<<< HEAD
      const params = {
=======
      const params: NullableQueryParams = {
>>>>>>> 11c27f78
        claim_id: claim.application_id,
        "payment-pref-submitted": "true",
      };

      portalFlow.goToNextPage(context, params);
    } catch (error) {
      appErrorsLogic.catchError(error);
    }
  };

  const submitTaxWithholdingPreference = async (
    application_id: string,
    data: TaxWithholdingPreference
  ) => {
    if (!user) return;
    appErrorsLogic.clearErrors();

    try {
      const { claim, warnings } =
        await applicationsApi.submitTaxWithholdingPreference(
          application_id,
          data
        );

      setBenefitsApplication(claim);
      setClaimWarnings(application_id, warnings);

      const issues = getRelevantIssues([], warnings, []);
      if (issues.length) {
        throw new ValidationError(issues, applicationsApi.i18nPrefix);
      }

      const context = { claim, user };
      const params: NullableQueryParams = {
        claim_id: claim.application_id,
        "tax-pref-submitted": "true",
      };
      portalFlow.goToNextPage(context, params);
    } catch (err) {
      appErrorsLogic.catchError(err);
    }
  };

  return {
    benefitsApplications,
    complete,
    create,
    hasLoadedAll,
    hasLoadedBenefitsApplicationAndWarnings,
    load,
    loadAll,
    update,
    submit,
    submitPaymentPreference,
    submitTaxWithholdingPreference,
    warningsLists,
  };
};

export default useBenefitsApplicationsLogic;<|MERGE_RESOLUTION|>--- conflicted
+++ resolved
@@ -3,15 +3,10 @@
 import BenefitsApplication from "../models/BenefitsApplication";
 import BenefitsApplicationCollection from "../models/BenefitsApplicationCollection";
 import BenefitsApplicationsApi from "../api/BenefitsApplicationsApi";
-<<<<<<< HEAD
-import PaymentPreference from "../models/PaymentPreference";
-import { PortalFlow } from "./usePortalFlow";
-=======
 import { NullableQueryParams } from "../utils/routeWithParams";
 import PaymentPreference from "../models/PaymentPreference";
 import { PortalFlow } from "./usePortalFlow";
 import TaxWithholdingPreference from "../models/TaxWithholdingPreference";
->>>>>>> 11c27f78
 import User from "../models/User";
 import getRelevantIssues from "../utils/getRelevantIssues";
 import routes from "../routes";
@@ -256,11 +251,7 @@
       }
 
       const context = { claim, user };
-<<<<<<< HEAD
-      const params = {
-=======
       const params: NullableQueryParams = {
->>>>>>> 11c27f78
         claim_id: claim.application_id,
         "payment-pref-submitted": "true",
       };
