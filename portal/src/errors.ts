/**
 * @file Custom Error classes. Useful as a way to see all potential errors that our system may throw/catch
 */

export interface CognitoError {
  code: string;
  name: string;
  message: string;
}

// Validation or server error we want to communicate to the user.
export interface Issue {
  field?: string;
  // Technical message intended for debugging purposes, but
  // can be used as a last resort if no other message is available.
  message?: string;
  rule?: string;
  type?: string;
}

class BasePortalError extends Error {
  constructor(message?: string) {
    super(message);

    // Maintains proper stack trace for where our error was thrown in modern browsers
    if (typeof Error.captureStackTrace === "function") {
      Error.captureStackTrace(this, BasePortalError);
    }
  }
}

/**
 * A Cognito authentication step failed.
 */
export class CognitoAuthError extends BasePortalError {
  cognitoError: CognitoError;
  issue: Issue | null;

<<<<<<< HEAD
  constructor(
    cognitoError: CognitoError,
    issue: Issue | null = null,
    ...params
  ) {
    super(...params);
=======
  constructor(cognitoError: CognitoError, issue: Issue | null = null) {
    super();
>>>>>>> 11c27f78
    this.name = "CognitoAuthError";
    this.cognitoError = cognitoError;
    this.issue = issue;
  }
}

/**
 * The authenticated user's session expired or couldn't be found.
 */
export class AuthSessionMissingError extends BasePortalError {
  constructor(message?: string) {
    super(message);
    this.name = "AuthSessionMissingError";
  }
}

/**
 * A fetch request failed due to a network error. The error wasn't the fault of the user,
 * and an issue was encountered while setting up or sending a request, or parsing the response.
 * Examples of a NetworkError could be the user's device lost internet connection, a CORS issue,
 * or a malformed request.
 */
export class NetworkError extends BasePortalError {
  constructor(message?: string) {
    super(message);
    this.name = "NetworkError";
  }
}

/**
 * An API response returned a status code greater than 400
 */
export class ApiRequestError extends BasePortalError {
  responseData?: unknown;

<<<<<<< HEAD
  constructor(responseData?: unknown, ...params) {
    super(...params);
=======
  constructor(responseData?: unknown, message?: string) {
    super(message);
>>>>>>> 11c27f78
    this.responseData = responseData;
    this.name = "ApiRequestError";
  }
}

/**
 * A fetch request failed due to a 404 error
 */
export class NotFoundError extends ApiRequestError {
<<<<<<< HEAD
  constructor(...params) {
    super(...params);
=======
  constructor(responseData?: unknown, message?: string) {
    super(responseData, message);
>>>>>>> 11c27f78
    this.name = "NotFoundError";
  }
}

/**
 * An API response returned a 400 status code and its JSON body didn't include any `errors`
 */
export class BadRequestError extends ApiRequestError {
<<<<<<< HEAD
  constructor(...params) {
    super(...params);
=======
  constructor(responseData?: unknown, message?: string) {
    super(responseData, message);
>>>>>>> 11c27f78
    this.name = "BadRequestError";
  }
}

/**
 * An API response returned a 403 status code, indicating an issue with the authorization of the request.
 * Examples of a ForbiddenError could be the user's browser prevented the session cookie from
 * being created, or the user hasn't consented to the data sharing agreement.
 */
export class ForbiddenError extends ApiRequestError {
<<<<<<< HEAD
  constructor(...params) {
    super(...params);
=======
  constructor(responseData?: unknown, message?: string) {
    super(responseData, message);
>>>>>>> 11c27f78
    this.name = "ForbiddenError";
  }
}

/**
 * An API response returned a 500 status code
 */
export class InternalServerError extends ApiRequestError {
<<<<<<< HEAD
  constructor(...params) {
    super(...params);
=======
  constructor(responseData?: unknown, message?: string) {
    super(responseData, message);
>>>>>>> 11c27f78
    this.name = "InternalServerError";
  }
}

/**
 * An API response returned a 408 status code
 */
export class RequestTimeoutError extends ApiRequestError {
<<<<<<< HEAD
  constructor(...params) {
    super(...params);
=======
  constructor(responseData?: unknown, message?: string) {
    super(responseData, message);
>>>>>>> 11c27f78
    this.name = "RequestTimeoutError";
  }
}

/**
 * A GET request to an Application's `/documents` endpoint failed
 * @example new DocumentsLoadError('mock_application_id')
 */
export class DocumentsLoadError extends BasePortalError {
  // ID of the Claim the documents are associated with
  application_id: string;

<<<<<<< HEAD
  constructor(application_id: string, ...params) {
    super(...params);
=======
  constructor(application_id: string, message?: string) {
    super(message);
>>>>>>> 11c27f78
    this.application_id = application_id;
    this.name = "DocumentsLoadError";
  }
}

/**
 * A POST request to an Application's `/documents` endpoint failed
 * @example new DocumentsUploadError('mock_application_id',[{ field: "", type: "fineos", message: "File size limit" }])
 */
export class DocumentsUploadError extends BasePortalError {
  // ID of the Claim the documents are associated with
  application_id: string;
  // ID of the file causing errors, so the issues can be displayed inline
  file_id: string;
  // the validation issue returned by the API
  issue: Issue | null;

  constructor(
    application_id: string,
    file_id: string,
    issue: Issue | null = null,
<<<<<<< HEAD
    ...params
  ) {
    super(...params);
=======
    message?: string
  ) {
    super(message);
>>>>>>> 11c27f78
    this.application_id = application_id;
    this.file_id = file_id;
    this.issue = issue;
    this.name = "DocumentsUploadError";
  }
}

/**
 * A GET request to the /claims/:id endpoint failed because the claim was withdrawn in FINEOS
 */
export class ClaimWithdrawnError extends BasePortalError {
  // ID of the Claim that was withdrawn
  fineos_absence_id: string;
  issue: Issue;

<<<<<<< HEAD
  constructor(fineos_absence_id: string, issue: Issue, ...params) {
    super(...params);
=======
  constructor(fineos_absence_id: string, issue: Issue, message?: string) {
    super(message);
>>>>>>> 11c27f78
    this.fineos_absence_id = fineos_absence_id;
    this.issue = issue;
    this.name = "ClaimWithdrawnError";
  }
}

/**
 *  An API response returned a 503 status code
 */
export class ServiceUnavailableError extends ApiRequestError {
<<<<<<< HEAD
  constructor(...params) {
    super(...params);
=======
  constructor(responseData?: unknown, message?: string) {
    super(responseData, message);
>>>>>>> 11c27f78
    this.name = "ServiceUnavailableError";
  }
}

/**
 * An API response returned a 401 status code
 */
export class UnauthorizedError extends ApiRequestError {
<<<<<<< HEAD
  constructor(...params) {
    super(...params);
=======
  constructor(responseData?: unknown, message?: string) {
    super(responseData, message);
>>>>>>> 11c27f78
    this.name = "UnauthorizedError";
  }
}

/**
 * A request wasn't completed due to one or more validation issues
 * @example new ValidationError([{ field: "tax_identifier", type: "pattern", message: "Field didn't match \d{9}" }], "applications")
 */
export class ValidationError extends BasePortalError {
  // List of validation issues returned by the API
  issues: Issue[];
  // Used in the i18n message keys, prefixed to the field name (e.g. `prefix.field_name`)
  i18nPrefix: string;

<<<<<<< HEAD
  constructor(issues: Issue[], i18nPrefix: string, ...params) {
    super(...params);
=======
  constructor(issues: Issue[], i18nPrefix: string) {
    super();
>>>>>>> 11c27f78
    this.issues = issues;
    this.i18nPrefix = i18nPrefix;
    this.name = "ValidationError";
  }
}

/**
 * An error was encountered because the current user is not verified.
 */
export class LeaveAdminForbiddenError extends ForbiddenError {
  employer_id: string;
  has_verification_data: boolean;
  message: string;

  constructor(
    employer_id: string,
    has_verification_data: boolean,
<<<<<<< HEAD
    message: string,
    ...params
  ) {
    super(...params);
=======
    message: string
  ) {
    super(message);
>>>>>>> 11c27f78
    this.employer_id = employer_id;
    this.has_verification_data = has_verification_data;
    this.message = message;
    this.name = "LeaveAdminForbiddenError";
  }
}<|MERGE_RESOLUTION|>--- conflicted
+++ resolved
@@ -36,17 +36,8 @@
   cognitoError: CognitoError;
   issue: Issue | null;
 
-<<<<<<< HEAD
-  constructor(
-    cognitoError: CognitoError,
-    issue: Issue | null = null,
-    ...params
-  ) {
-    super(...params);
-=======
   constructor(cognitoError: CognitoError, issue: Issue | null = null) {
     super();
->>>>>>> 11c27f78
     this.name = "CognitoAuthError";
     this.cognitoError = cognitoError;
     this.issue = issue;
@@ -82,13 +73,8 @@
 export class ApiRequestError extends BasePortalError {
   responseData?: unknown;
 
-<<<<<<< HEAD
-  constructor(responseData?: unknown, ...params) {
-    super(...params);
-=======
-  constructor(responseData?: unknown, message?: string) {
-    super(message);
->>>>>>> 11c27f78
+  constructor(responseData?: unknown, message?: string) {
+    super(message);
     this.responseData = responseData;
     this.name = "ApiRequestError";
   }
@@ -98,13 +84,8 @@
  * A fetch request failed due to a 404 error
  */
 export class NotFoundError extends ApiRequestError {
-<<<<<<< HEAD
-  constructor(...params) {
-    super(...params);
-=======
-  constructor(responseData?: unknown, message?: string) {
-    super(responseData, message);
->>>>>>> 11c27f78
+  constructor(responseData?: unknown, message?: string) {
+    super(responseData, message);
     this.name = "NotFoundError";
   }
 }
@@ -113,13 +94,8 @@
  * An API response returned a 400 status code and its JSON body didn't include any `errors`
  */
 export class BadRequestError extends ApiRequestError {
-<<<<<<< HEAD
-  constructor(...params) {
-    super(...params);
-=======
-  constructor(responseData?: unknown, message?: string) {
-    super(responseData, message);
->>>>>>> 11c27f78
+  constructor(responseData?: unknown, message?: string) {
+    super(responseData, message);
     this.name = "BadRequestError";
   }
 }
@@ -130,13 +106,8 @@
  * being created, or the user hasn't consented to the data sharing agreement.
  */
 export class ForbiddenError extends ApiRequestError {
-<<<<<<< HEAD
-  constructor(...params) {
-    super(...params);
-=======
-  constructor(responseData?: unknown, message?: string) {
-    super(responseData, message);
->>>>>>> 11c27f78
+  constructor(responseData?: unknown, message?: string) {
+    super(responseData, message);
     this.name = "ForbiddenError";
   }
 }
@@ -145,13 +116,8 @@
  * An API response returned a 500 status code
  */
 export class InternalServerError extends ApiRequestError {
-<<<<<<< HEAD
-  constructor(...params) {
-    super(...params);
-=======
-  constructor(responseData?: unknown, message?: string) {
-    super(responseData, message);
->>>>>>> 11c27f78
+  constructor(responseData?: unknown, message?: string) {
+    super(responseData, message);
     this.name = "InternalServerError";
   }
 }
@@ -160,13 +126,8 @@
  * An API response returned a 408 status code
  */
 export class RequestTimeoutError extends ApiRequestError {
-<<<<<<< HEAD
-  constructor(...params) {
-    super(...params);
-=======
-  constructor(responseData?: unknown, message?: string) {
-    super(responseData, message);
->>>>>>> 11c27f78
+  constructor(responseData?: unknown, message?: string) {
+    super(responseData, message);
     this.name = "RequestTimeoutError";
   }
 }
@@ -179,13 +140,8 @@
   // ID of the Claim the documents are associated with
   application_id: string;
 
-<<<<<<< HEAD
-  constructor(application_id: string, ...params) {
-    super(...params);
-=======
   constructor(application_id: string, message?: string) {
     super(message);
->>>>>>> 11c27f78
     this.application_id = application_id;
     this.name = "DocumentsLoadError";
   }
@@ -207,15 +163,9 @@
     application_id: string,
     file_id: string,
     issue: Issue | null = null,
-<<<<<<< HEAD
-    ...params
-  ) {
-    super(...params);
-=======
     message?: string
   ) {
     super(message);
->>>>>>> 11c27f78
     this.application_id = application_id;
     this.file_id = file_id;
     this.issue = issue;
@@ -231,13 +181,8 @@
   fineos_absence_id: string;
   issue: Issue;
 
-<<<<<<< HEAD
-  constructor(fineos_absence_id: string, issue: Issue, ...params) {
-    super(...params);
-=======
   constructor(fineos_absence_id: string, issue: Issue, message?: string) {
     super(message);
->>>>>>> 11c27f78
     this.fineos_absence_id = fineos_absence_id;
     this.issue = issue;
     this.name = "ClaimWithdrawnError";
@@ -248,13 +193,8 @@
  *  An API response returned a 503 status code
  */
 export class ServiceUnavailableError extends ApiRequestError {
-<<<<<<< HEAD
-  constructor(...params) {
-    super(...params);
-=======
-  constructor(responseData?: unknown, message?: string) {
-    super(responseData, message);
->>>>>>> 11c27f78
+  constructor(responseData?: unknown, message?: string) {
+    super(responseData, message);
     this.name = "ServiceUnavailableError";
   }
 }
@@ -263,13 +203,8 @@
  * An API response returned a 401 status code
  */
 export class UnauthorizedError extends ApiRequestError {
-<<<<<<< HEAD
-  constructor(...params) {
-    super(...params);
-=======
-  constructor(responseData?: unknown, message?: string) {
-    super(responseData, message);
->>>>>>> 11c27f78
+  constructor(responseData?: unknown, message?: string) {
+    super(responseData, message);
     this.name = "UnauthorizedError";
   }
 }
@@ -284,13 +219,8 @@
   // Used in the i18n message keys, prefixed to the field name (e.g. `prefix.field_name`)
   i18nPrefix: string;
 
-<<<<<<< HEAD
-  constructor(issues: Issue[], i18nPrefix: string, ...params) {
-    super(...params);
-=======
   constructor(issues: Issue[], i18nPrefix: string) {
     super();
->>>>>>> 11c27f78
     this.issues = issues;
     this.i18nPrefix = i18nPrefix;
     this.name = "ValidationError";
@@ -308,16 +238,9 @@
   constructor(
     employer_id: string,
     has_verification_data: boolean,
-<<<<<<< HEAD
-    message: string,
-    ...params
-  ) {
-    super(...params);
-=======
     message: string
   ) {
     super(message);
->>>>>>> 11c27f78
     this.employer_id = employer_id;
     this.has_verification_data = has_verification_data;
     this.message = message;
