--- conflicted
+++ resolved
@@ -1,20 +1,13 @@
 import React, { useEffect, useRef } from "react";
 import { groupBy, map } from "lodash";
 import Alert from "./Alert";
-<<<<<<< HEAD
-=======
 import AppErrorInfo from "../models/AppErrorInfo";
->>>>>>> 11c27f78
 import AppErrorInfoCollection from "../models/AppErrorInfoCollection";
 import { Trans } from "react-i18next";
 import { useTranslation } from "../locales/i18n";
 
 interface ErrorsSummaryProps {
-<<<<<<< HEAD
-  errors?: AppErrorInfoCollection;
-=======
   errors: AppErrorInfoCollection;
->>>>>>> 11c27f78
 }
 
 /**
