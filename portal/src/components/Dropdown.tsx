import React, { useEffect } from "react";
import FormLabel from "./FormLabel";
import classnames from "classnames";
import isBlank from "../utils/isBlank";
import useUniqueId from "../hooks/useUniqueId";

// Only load USWDS comboBox JS on client-side since it
// references `window`, which isn't available during
// the Node.js-based build process ("server-side")
let comboBox: {
  on: () => void;
  off: () => void;
} | null = null;
if (typeof window !== "undefined") {
  comboBox = require("uswds/src/js/components/combo-box");
}

interface DropdownProps {
  /**
   * Enable combo-box function, help users select an item from a large list of options.
   * [USWDS Reference ↗](https://designsystem.digital.gov/components/combo-box/)
   */
  autocomplete?: boolean;
  /**
   * List of choices to be rendered in the dropdown
   */
  choices: Array<{
    label: number | string;
    value: number | string;
  }>;
  /**
   * Localized label for the initially selected option when no value is set
   */
  emptyChoiceLabel?: string;
  /**
   * Localized error message. Setting this enables the error state styling.
   */
  errorMsg?: React.ReactNode;
  /**
   * Localized hint text
   */
  hint?: React.ReactNode;
  /**
   * Additional classes to include on the HTML select
   */
  selectClassName?: string;
  /**
   * Override the label's default text-bold class
   */
  labelClassName?: string;
  /**
   * Additional classes to include on the containing form group element
   */
  formGroupClassName?: string;
  /**
   * Localized label
   */
  label: React.ReactNode;
  /**
   * HTML input `name` attribute
   */
  name: string;
  /**
   * Localized text indicating this field is optional
   */
  optionalText?: React.ReactNode;
  /**
   * HTML input `onChange` attribute
   */
  onChange?: React.ChangeEventHandler<HTMLSelectElement>;
  /**
   * Enable the smaller label variant
   */
  smallLabel?: boolean;
  /**
   * Flag to hide empty choice as first option
   */
  hideEmptyChoice?: boolean;
  /** The `value` of the selected choice */
  value?: number | string;
}

/**
 * A dropdown (`select`) allows users to select one option from a temporary modal menu.
 * Also renders supporting UI elements like a `label`, hint text, and error message.
 *
 * [USWDS Reference ↗](https://designsystem.digital.gov/components/form-controls/#dropdown)
 */
function Dropdown(props: DropdownProps) {
<<<<<<< HEAD
  const hasError = !!props.errorMsg;
=======
  const hasError = !isBlank(props.errorMsg);
>>>>>>> 11c27f78
  const inputId = useUniqueId("Dropdown");
  const { autocomplete } = props;

  // We set a unique key for the combobox when the autocomplete value changes, to workaround an issue
  // where the USWDS component wouldn't display the new data-default-value value when it changed.
  // A key forces a remount, which forces the USWDS JS to properly update the displayed value.
  // Learn more about React keys: https://reactjs.org/docs/reconciliation.html#keys
  const key = autocomplete ? props.value : undefined;

  useEffect(() => {
    if (autocomplete && comboBox) {
      comboBox.on();

      return () => {
        if (comboBox) {
          comboBox.off();
        }
      };
    }
    // see reasoning for `key` above. We include props.value here
    // so that the USWDS JS reinitializes anytime the selected value changes.
  }, [autocomplete, props.value]);

  const fieldClasses = classnames(
    "usa-select maxw-mobile-lg",
    props.selectClassName,
    {
      "usa-input--error": hasError,
    }
  );

  const formGroupClasses = classnames(
    "usa-form-group",
    props.formGroupClassName,
    {
      "usa-form-group--error": hasError,
    }
  );

  const comboBoxClasses = classnames({ "usa-combo-box": autocomplete });

  return (
    <div className={formGroupClasses} key={key}>
      <FormLabel
        errorMsg={props.errorMsg}
        hint={props.hint}
        inputId={inputId}
        optionalText={props.optionalText}
        small={props.smallLabel}
        labelClassName={props.labelClassName}
      >
        {props.label}
      </FormLabel>
      <div className={comboBoxClasses} data-default-value={props.value}>
        <select
          className={fieldClasses}
          id={inputId}
          name={props.name}
          onChange={props.onChange}
          value={props.value}
          aria-labelledby={`${inputId}_label ${inputId}_hint ${inputId}_error`}
        >
          {/* Include a blank initial option which will be chosen if no option has been selected yet */}
          {!props.hideEmptyChoice && (
            <option value="">{props.emptyChoiceLabel}</option>
          )}

          {props.choices.map((choice) => (
            <option key={choice.value} value={choice.value}>
              {choice.label}
            </option>
          ))}
        </select>
      </div>
    </div>
  );
}

export default Dropdown;<|MERGE_RESOLUTION|>--- conflicted
+++ resolved
@@ -87,11 +87,7 @@
  * [USWDS Reference ↗](https://designsystem.digital.gov/components/form-controls/#dropdown)
  */
 function Dropdown(props: DropdownProps) {
-<<<<<<< HEAD
-  const hasError = !!props.errorMsg;
-=======
   const hasError = !isBlank(props.errorMsg);
->>>>>>> 11c27f78
   const inputId = useUniqueId("Dropdown");
   const { autocomplete } = props;
 
