import React, { useRef } from "react";
import Fieldset from "./Fieldset";
import FormLabel from "./FormLabel";
import InputText from "./InputText";
import classnames from "classnames";
import isBlank from "../utils/isBlank";

/**
 * Add leading zeros if the numbers are less than 10
 * @example addLeadingZero(1) => "01"
 */
function addLeadingZero(value: string | number) {
<<<<<<< HEAD
  if (!value || (typeof value === "string" && value.match(/^0/))) return value;
=======
  if (isBlank(value) || (typeof value === "string" && value.match(/^0/)))
    return value;
>>>>>>> 11c27f78

  return value.toString().padStart(2, "0");
}

/**
 * Format the month/day/year fields as a single ISO 8601 date string
 * @returns ISO 8601 date string (YYYY-MM-DD)
 */
export function formatFieldsAsISO8601(
<<<<<<< HEAD
  {
    month,
    day,
    year,
  }: {
    day: number | string;
    month: number | string;
    year: number | string;
=======
  fields: {
    day?: number | string;
    month?: number | string;
    year?: number | string;
>>>>>>> 11c27f78
  },
  options: {
    skipLeadingZeros?: boolean;
  } = {}
) {
  // Disallow anything other than numbers, and restrict invalid lengths
<<<<<<< HEAD
  month = month ? month.toString().replace(/\D/g, "") : ""; // "abc" => ""
  day = day ? day.toString().replace(/\D/g, "") : "";
  year = year ? year.toString().replace(/\D/g, "") : "";
=======
  let month = isBlank(fields.month)
    ? ""
    : fields.month.toString().replace(/\D/g, ""); // "abc" => ""
  let day = isBlank(fields.day) ? "" : fields.day.toString().replace(/\D/g, "");
  const year = isBlank(fields.year)
    ? ""
    : fields.year.toString().replace(/\D/g, "");
>>>>>>> 11c27f78

  if (!options.skipLeadingZeros) {
    month = addLeadingZero(month);
    day = addLeadingZero(day);
  }

  if (!month && !day && !year) return "";

  // It's okay if some of these date fields are empty (that will definitely happen).
  // A consuming project should worry about whether this string is valid or not as
  // part of its validation logic.
  return `${year}-${month}-${day}`;
}

/**
 * Break apart the ISO 8601 date string into month/day/year parts, for UI rendering
 * @param value - ISO 8601 date string
 */
<<<<<<< HEAD
export function parseDateParts(value: string) {
=======
export function parseDateParts(value?: string) {
>>>>>>> 11c27f78
  if (value) {
    const parts = value.split("-"); // "YYYY-MM-DD" => ["YYYY", "MM", "DD"]
    return {
      year: parts[0].trim(),
      month: parts.length >= 2 ? parts[1].trim() : "", // "01 " => "1"
      day: parts.length >= 3 ? parts[2].trim() : "", // "01 " => "1"
    };
  }

  return {
    year: "",
    month: "",
    day: "",
  };
}

interface InputDateProps {
  /**
   * Localized label for the day field
   */
  dayLabel: React.ReactNode;
  /**
   * Apply error styling to the day `input`
   */
  dayInvalid?: boolean;
  /**
   * Localized error message. Setting this enables the error state styling.
   */
  errorMsg?: React.ReactNode;
  /**
   * Localized example text for the entire fieldset
   */
  example?: string;
  /**
   * Localized hint text for the entire fieldset
   */
  hint?: React.ReactNode;
  /**
   * Localized label for the entire fieldset
   */
  label: React.ReactNode;
  /**
   * Localized label for the month field
   */
  monthLabel: React.ReactNode;
  /**
   * Apply error styling to the month `input`
   */
  monthInvalid?: boolean;
  /**
   * A name for the full date string. This is used for generating the individual field names
   * and is the name used as the onChange event's `target.name`
   */
  name: string;
  /**
   * Called when any of the fields' value changes. The event `target` will
   * include the formatted ISO 8601 date as its `value`
   */
  onChange?: React.ChangeEventHandler<HTMLInputElement>;
  /**
   * Localized text indicating this field is optional
   */
  optionalText?: React.ReactNode;
  /**
   * Enable the smaller label variant
   */
  smallLabel?: boolean;
  /**
   * The full ISO 8601 date (`YYYY-MM-DD`). If a date part is not yet set, leave
   * it blank (i.e `2019--10`). Use this prop in combination with `onChange`
   * for a controlled component.
   */
  value?: string;
  /**
   * Apply error styling to the year `input`
   */
  yearInvalid?: boolean;
  /**
   * Localized label for the year `input` field
   */
  yearLabel: React.ReactNode;
}

/**
 * Date text fields (month, day, year). Also renders supporting UI elements like label,
 * hint text, and error message. The expected and returned value of this component is an
 * [ISO 8601](https://www.iso.org/iso-8601-date-and-time-format.html) date string (`YYYY-MM-DD`).
 *
 * [USWDS Reference ↗](https://designsystem.digital.gov/components/form-controls)
 */
function InputDate(props: InputDateProps) {
<<<<<<< HEAD
  const hasError = !!props.errorMsg;
=======
  const hasError = !isBlank(props.errorMsg);
>>>>>>> 11c27f78
  const values = parseDateParts(props.value);
  const inputClassNames = {
    month: classnames("usa-input--inline", {
      "usa-input--error": props.monthInvalid,
    }),
    day: classnames("usa-input--inline", {
      "usa-input--error": props.dayInvalid,
    }),
    year: classnames("usa-input--inline", {
      "usa-input--error": props.yearInvalid,
    }),
  };
  // We need refs in order to access the individual field values
  // and return the formatted date string back to our parent
  const inputTextRefs = {
    month: useRef<HTMLInputElement>(null),
    day: useRef<HTMLInputElement>(null),
    year: useRef<HTMLInputElement>(null),
  };

  const formGroupClasses = classnames("usa-form-group", {
    "usa-form-group--error": hasError,
  });

  /**
   * Blur event handler applied to each individual date field.
   * This is responsible for formatting the full date and sending
   * it back to our parent component via the function passed to
   * us in the *onChange* prop.
   */
  const handleBlur = (evt: React.FocusEvent<HTMLInputElement>) => {
    const isoDate = formatFieldsAsISO8601({
      month: inputTextRefs.month.current?.value,
      day: inputTextRefs.day.current?.value,
      year: inputTextRefs.year.current?.value,
    });

    dispatchChange(isoDate, evt);
  };

  /**
   * Change event handler applied to each individual date field.
   * This is responsible for formatting the full date and sending
   * it back to our parent component via the function passed to
   * us in the onChange prop.
   */
  const handleChange = (evt: React.ChangeEvent<HTMLInputElement>) => {
    const date = formatFieldsAsISO8601(
      {
        month: inputTextRefs.month.current?.value,
        day: inputTextRefs.day.current?.value,
        year: inputTextRefs.year.current?.value,
      },
      // We skip adding leading zeros onChange so that we don't prevent
      // a user from entering numbers with more than 1 digit. For instance,
      // if we added leading zeros as part of the change handler, a zero
      // would be immediately added once a user types a digit, and
      // that would be...bad.
      { skipLeadingZeros: true }
    );

    dispatchChange(date, evt);
  };

  /**
   * Call props.onChange with an argument value in a shape resembling Event so
   * that our form event handlers can manage this field's state just like
   * it does with other fields like InputText. We also include the original
   * event, but only for debugging purposes.
   */
  function dispatchChange(
    value: string,
    originalEvent:
      | React.ChangeEvent<HTMLInputElement>
      | React.FocusEvent<HTMLInputElement>
  ) {
    const target = originalEvent.target.cloneNode(true) as HTMLInputElement; // https://github.com/microsoft/TypeScript/issues/283
    // Replace day/month/year field name with actual date field name
    target.name = props.name;
    target.value = value;

<<<<<<< HEAD
    props.onChange({
      ...originalEvent,
      target,
    });
=======
    if (props.onChange) {
      props.onChange({
        ...originalEvent,
        target,
      });
    }
>>>>>>> 11c27f78
  }

  return (
    <Fieldset className={formGroupClasses}>
      <FormLabel
        component="legend"
        errorMsg={props.errorMsg}
        hint={props.hint}
        example={props.example}
        optionalText={props.optionalText}
        small={props.smallLabel}
      >
        {props.label}
      </FormLabel>

      <div className="usa-memorable-date">
        <InputText
          formGroupClassName="usa-form-group--month"
          inputClassName={inputClassNames.month}
          inputMode="numeric"
          inputRef={inputTextRefs.month}
          label={props.monthLabel}
          labelClassName="text-normal margin-top-05"
          maxLength={2}
          name={`${props.name}_month`}
          onBlur={handleBlur}
          onChange={handleChange}
          smallLabel
          value={values.month}
        />

        <InputText
          formGroupClassName="usa-form-group--day"
          inputClassName={inputClassNames.day}
          inputMode="numeric"
          inputRef={inputTextRefs.day}
          label={props.dayLabel}
          labelClassName="text-normal margin-top-05"
          maxLength={2}
          name={`${props.name}_day`}
          onBlur={handleBlur}
          onChange={handleChange}
          smallLabel
          value={values.day}
        />

        <InputText
          formGroupClassName="usa-form-group--year"
          inputClassName={inputClassNames.year}
          inputMode="numeric"
          inputRef={inputTextRefs.year}
          label={props.yearLabel}
          labelClassName="text-normal margin-top-05"
          maxLength={4}
          name={`${props.name}_year`}
          onBlur={handleBlur}
          onChange={handleChange}
          smallLabel
          value={values.year}
        />
      </div>
    </Fieldset>
  );
}

export default InputDate;<|MERGE_RESOLUTION|>--- conflicted
+++ resolved
@@ -10,12 +10,8 @@
  * @example addLeadingZero(1) => "01"
  */
 function addLeadingZero(value: string | number) {
-<<<<<<< HEAD
-  if (!value || (typeof value === "string" && value.match(/^0/))) return value;
-=======
   if (isBlank(value) || (typeof value === "string" && value.match(/^0/)))
     return value;
->>>>>>> 11c27f78
 
   return value.toString().padStart(2, "0");
 }
@@ -25,32 +21,16 @@
  * @returns ISO 8601 date string (YYYY-MM-DD)
  */
 export function formatFieldsAsISO8601(
-<<<<<<< HEAD
-  {
-    month,
-    day,
-    year,
-  }: {
-    day: number | string;
-    month: number | string;
-    year: number | string;
-=======
   fields: {
     day?: number | string;
     month?: number | string;
     year?: number | string;
->>>>>>> 11c27f78
   },
   options: {
     skipLeadingZeros?: boolean;
   } = {}
 ) {
   // Disallow anything other than numbers, and restrict invalid lengths
-<<<<<<< HEAD
-  month = month ? month.toString().replace(/\D/g, "") : ""; // "abc" => ""
-  day = day ? day.toString().replace(/\D/g, "") : "";
-  year = year ? year.toString().replace(/\D/g, "") : "";
-=======
   let month = isBlank(fields.month)
     ? ""
     : fields.month.toString().replace(/\D/g, ""); // "abc" => ""
@@ -58,7 +38,6 @@
   const year = isBlank(fields.year)
     ? ""
     : fields.year.toString().replace(/\D/g, "");
->>>>>>> 11c27f78
 
   if (!options.skipLeadingZeros) {
     month = addLeadingZero(month);
@@ -77,11 +56,7 @@
  * Break apart the ISO 8601 date string into month/day/year parts, for UI rendering
  * @param value - ISO 8601 date string
  */
-<<<<<<< HEAD
-export function parseDateParts(value: string) {
-=======
 export function parseDateParts(value?: string) {
->>>>>>> 11c27f78
   if (value) {
     const parts = value.split("-"); // "YYYY-MM-DD" => ["YYYY", "MM", "DD"]
     return {
@@ -173,11 +148,7 @@
  * [USWDS Reference ↗](https://designsystem.digital.gov/components/form-controls)
  */
 function InputDate(props: InputDateProps) {
-<<<<<<< HEAD
-  const hasError = !!props.errorMsg;
-=======
   const hasError = !isBlank(props.errorMsg);
->>>>>>> 11c27f78
   const values = parseDateParts(props.value);
   const inputClassNames = {
     month: classnames("usa-input--inline", {
@@ -259,19 +230,12 @@
     target.name = props.name;
     target.value = value;
 
-<<<<<<< HEAD
-    props.onChange({
-      ...originalEvent,
-      target,
-    });
-=======
     if (props.onChange) {
       props.onChange({
         ...originalEvent,
         target,
       });
     }
->>>>>>> 11c27f78
   }
 
   return (
