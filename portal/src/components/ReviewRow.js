import Heading from "./Heading";
import PropTypes from "prop-types";
import React from "react";
import classnames from "classnames";
import useUniqueId from "../hooks/useUniqueId";

/**
 * The ReviewRow component encapsulates a single reviewable row of form data.
 */
const ReviewRow = (props) => {
  const id = useUniqueId("descriptionLabel");
  const classes = classnames(
    "margin-bottom-2 padding-bottom-2 display-flex flex-justify",
    {
      "border-bottom-2px border-base-lighter": !props.noBorder,
    }
  );

  return (
<<<<<<< HEAD
    <div className={classes} data-testid={props["data-testid"]}>
      <div className="margin-right-2">
        <Heading level={props.level} size="4" className="margin-bottom-1">
          {props.label}
        </Heading>
        {props.children}
=======
    <div className={classes}>
      <div>
        <dt id={id}>
          <Heading level={props.level} size="4" className="margin-bottom-1">
            {props.label}
          </Heading>
        </dt>
        <dd className="margin-0" aria-labelledby={id}>
          {props.children}
        </dd>
>>>>>>> ec85a0c6
      </div>
      {props.action}
    </div>
  );
};

ReviewRow.defaultProps = {
  level: "4",
};

ReviewRow.propTypes = {
  /**
   * Renders an element (e.g. a button or link) which the user can interact with.
   * If undefined, no element will be shown.
   */
  action: PropTypes.node,
  /**
   * The content you want the user to review
   */
  children: PropTypes.node.isRequired,
  /**
<<<<<<< HEAD
   * Identifier for querying this row in tests.
   */
  "data-testid": PropTypes.string,
  /**
   * HTML `href` attribute for the edit link.
   * If undefined, no edit link will be shown.
   */
  editHref: PropTypes.string,
  /**
   * Localized text for the edit link
   */
  editText: PropTypes.node,
  /**
   * Label describing the content to be reviewed. This is also
   * read to screen readers when they interact with the edit link.
=======
   * Label describing the content to be reviewed.
>>>>>>> ec85a0c6
   */
  label: PropTypes.string.isRequired,
  /**
   * The heading level to use for the label
   */
  level: PropTypes.oneOf(["2", "3", "4", "5", "6"]).isRequired,
  /** Exclude the bottom border. Useful if a child already includes a border. */
  noBorder: PropTypes.bool,
};

export default ReviewRow;<|MERGE_RESOLUTION|>--- conflicted
+++ resolved
@@ -17,14 +17,6 @@
   );
 
   return (
-<<<<<<< HEAD
-    <div className={classes} data-testid={props["data-testid"]}>
-      <div className="margin-right-2">
-        <Heading level={props.level} size="4" className="margin-bottom-1">
-          {props.label}
-        </Heading>
-        {props.children}
-=======
     <div className={classes}>
       <div>
         <dt id={id}>
@@ -35,7 +27,6 @@
         <dd className="margin-0" aria-labelledby={id}>
           {props.children}
         </dd>
->>>>>>> ec85a0c6
       </div>
       {props.action}
     </div>
@@ -57,25 +48,7 @@
    */
   children: PropTypes.node.isRequired,
   /**
-<<<<<<< HEAD
-   * Identifier for querying this row in tests.
-   */
-  "data-testid": PropTypes.string,
-  /**
-   * HTML `href` attribute for the edit link.
-   * If undefined, no edit link will be shown.
-   */
-  editHref: PropTypes.string,
-  /**
-   * Localized text for the edit link
-   */
-  editText: PropTypes.node,
-  /**
-   * Label describing the content to be reviewed. This is also
-   * read to screen readers when they interact with the edit link.
-=======
    * Label describing the content to be reviewed.
->>>>>>> ec85a0c6
    */
   label: PropTypes.string.isRequired,
   /**
