import Button from "./Button";
import React from "react";
import tracker from "../services/tracker";
import useThrottledHandler from "../hooks/useThrottledHandler";

interface ThrottledButtonProps {
  "aria-controls"?: string;
  "aria-expanded"?: "true" | "false";
  /**
   * Button text
   */
  children: React.ReactNode;
  /**
   * Additional classes to apply to the HTML element. Useful for adding
   * utility classes to control spacing.
   */
  className?: string;
  /**
   * Display a loading message alongside the button
   */
  loadingMessage?: string;
  /**
   * Apply the "inverse" style modifier
   */
  inversed?: boolean;
  /**
   * HTML `name` attribute
   */
  name?: string;
  /**
   * HTML `onClick` attribute
   */
<<<<<<< HEAD
  onClick?: (...args: any[]) => Promise<any>;
=======
  onClick: (Event: React.SyntheticEvent) => Promise<void>;
>>>>>>> 11c27f78
  /**
   * HTML `type` attribute
   */
  type?: "button" | "submit";
  /**
   * Disable button click
   */
  disabled?: boolean;
  /**
   * Change the default button style
   */
  variation?: "accent-cool" | "outline" | "secondary" | "unstyled";
}

/**
 * Renders a Button with a throttled onClick handler. The onClick property should be an
 * async function to be called when a user clicks the button. While the onClick function is
 * running asynchronously the button will show a loading state.
 */
function ThrottledButton({ onClick, ...props }: ThrottledButtonProps) {
  const handleClick = useThrottledHandler(async (event) => {
    event.preventDefault();

    const resp = onClick(event);
    if (!(resp instanceof Promise)) {
      tracker.trackEvent(
        "onClick wasn't a Promise, so user isn't seeing a loading indicator."
      );
      // eslint-disable-next-line no-console
      console.warn("onClick should be a Promise");
    }
    await resp;
  });

  return (
    <Button
      onClick={handleClick}
      loading={handleClick.isThrottled}
      {...props}
    ></Button>
  );
}

export default ThrottledButton;<|MERGE_RESOLUTION|>--- conflicted
+++ resolved
@@ -30,11 +30,7 @@
   /**
    * HTML `onClick` attribute
    */
-<<<<<<< HEAD
-  onClick?: (...args: any[]) => Promise<any>;
-=======
   onClick: (Event: React.SyntheticEvent) => Promise<void>;
->>>>>>> 11c27f78
   /**
    * HTML `type` attribute
    */
