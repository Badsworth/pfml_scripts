import React, { useState } from "react";
import InputChoice from "./InputChoice";
import InputText from "./InputText";
import { useTranslation } from "../locales/i18n";
import useUniqueId from "../hooks/useUniqueId";

/**
 * This component supports most (not all) InputText props and passes those
 * props directly to InputText. It should not be passed props such as `type`.
 */
interface InputPasswordProps {
  /**
   * HTML input `autocomplete` attribute
   */
  autoComplete?: string;
  /**
   * Localized error message. Setting this enables the error state styling.
   */
  errorMsg?: React.ReactNode;
  /**
   * Localized example text
   */
  example?: string;
  /**
   * Additional classes to include on the containing form group element
   */
  formGroupClassName?: string;
  /**
   * Localized hint text
   */
  hint?: React.ReactNode;
  /**
   * Additional classes to include on the HTML input
   */
  inputClassName?: string;
  /**
   * Localized field label
   */
  label: React.ReactNode;
  /**
   * Override the label's default text-bold class
   */
  labelClassName?: string;
  /**
   * HTML input `maxlength` attribute
   */
<<<<<<< HEAD
  maxLength?: string;
=======
  maxLength?: number;
>>>>>>> 11c27f78
  /**
   * HTML input `name` attribute
   */
  name: string;
  onBlur?: React.FocusEventHandler<HTMLInputElement>;
  onFocus?: React.FocusEventHandler<HTMLInputElement>;
  onChange?: React.ChangeEventHandler<HTMLInputElement>;
  /**
   * Enable the smaller label variant
   */
  smallLabel?: boolean;
  /**
   * Change the width of the input field
   */
  width?: "small" | "medium";
}

/**
 * An input that can be toggled between type="password" and type="text".
 */
const InputPassword = (props: InputPasswordProps) => {
  const inputId = useUniqueId("InputPassword");
  const [showPassword, setShowPassword] = useState(false);

  const { t } = useTranslation();

  return (
    <React.Fragment>
      <InputText
        {...props}
        type={showPassword ? "text" : "password"}
        inputId={inputId}
      />
      <InputChoice
        label={t("components.inputPassword.toggleLabel")}
        name={`${inputId}-toggle`}
        value={showPassword ? "text" : "password"}
        onChange={() => setShowPassword(!showPassword)}
        aria-controls={inputId}
      />
    </React.Fragment>
  );
};

export default InputPassword;<|MERGE_RESOLUTION|>--- conflicted
+++ resolved
@@ -44,11 +44,7 @@
   /**
    * HTML input `maxlength` attribute
    */
-<<<<<<< HEAD
-  maxLength?: string;
-=======
   maxLength?: number;
->>>>>>> 11c27f78
   /**
    * HTML input `name` attribute
    */
