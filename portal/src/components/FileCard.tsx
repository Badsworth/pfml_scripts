import Button from "./Button";
import Heading from "./Heading";
import React from "react";
import Thumbnail from "./Thumbnail";
import classnames from "classnames";
import formatDateRange from "../utils/formatDateRange";
import isBlank from "../utils/isBlank";
import { useTranslation } from "../locales/i18n";

interface FileCardProps {
  document?: {
    created_at: string;
  };
  heading: string;
<<<<<<< HEAD
  file?: {
    dateUploaded?: string;
    name: string;
    type: string;
  };
=======
  file?: File;
>>>>>>> 11c27f78
  /** Event handler for when the "Remove" button is clicked. We'll pass it the `id` prop above. */
  onRemoveClick?: React.MouseEventHandler<HTMLButtonElement>;
  errorMsg?: React.ReactNode;
}

/**
 * A FileCard renders a file's info, thumbnail, and a button to remove the file.
 */
const FileCard = (props: FileCardProps) => {
  const { t } = useTranslation();
  const { document, file, heading, errorMsg } = props;
  const removeButton = t("components.fileCard.removeButton");
  const hasError = !isBlank(props.errorMsg);

  const cardClasses = classnames(
    "c-file-card padding-2 margin-bottom-3 display-flex flex-wrap",
    {
      "border-1px border-base-lighter": !hasError,
      "border-2px border-red": hasError,
    }
  );

  const filenameClasses =
    "c-file-card__name padding-bottom-1 margin-bottom-1 margin-top-0 border-bottom-2px border-base-lighter font-heading-xs";

  const readOnly = !!document;

  return (
    <div className={cardClasses} data-test="file-card">
      <Thumbnail file={file} />
      <div className="c-file-card__content">
        <Heading level="3" className="margin-bottom-1 margin-top-1" size="4">
          {heading}
          {hasError && <p className="text-error">{errorMsg}</p>}
        </Heading>
        {readOnly ? (
          <React.Fragment>
            <div className={filenameClasses}>
              {t("components.fileCard.uploadDate", {
                date: formatDateRange(document.created_at),
              })}
            </div>
            <div className="text-italic">
              {t("components.fileCard.removalWarning")}
            </div>
          </React.Fragment>
        ) : (
          <React.Fragment>
            <div className={filenameClasses}>{file?.name}</div>
            <Button
              className="text-error hover:text-error-dark active:text-error-darker margin-top-0"
              onClick={props.onRemoveClick}
              variation="unstyled"
            >
              {removeButton}
            </Button>
          </React.Fragment>
        )}
      </div>
    </div>
  );
};

export default FileCard;<|MERGE_RESOLUTION|>--- conflicted
+++ resolved
@@ -12,15 +12,7 @@
     created_at: string;
   };
   heading: string;
-<<<<<<< HEAD
-  file?: {
-    dateUploaded?: string;
-    name: string;
-    type: string;
-  };
-=======
   file?: File;
->>>>>>> 11c27f78
   /** Event handler for when the "Remove" button is clicked. We'll pass it the `id` prop above. */
   onRemoveClick?: React.MouseEventHandler<HTMLButtonElement>;
   errorMsg?: React.ReactNode;
