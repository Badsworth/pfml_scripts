--- conflicted
+++ resolved
@@ -61,22 +61,13 @@
 
 interface FileCardListProps {
   tempFiles: TempFileCollection;
-<<<<<<< HEAD
-  fileErrors?: AppErrorInfo[];
-  onChange: (files: Blob[]) => Promise<void>;
-=======
   fileErrors: AppErrorInfo[];
   onChange: (files: File[]) => Promise<void>;
->>>>>>> 11c27f78
   onRemoveTempFile: (id: string) => void;
   fileHeadingPrefix: string;
   addFirstFileButtonText: string;
   addAnotherFileButtonText: string;
-<<<<<<< HEAD
-  documents?: BenefitsApplicationDocument[];
-=======
   documents: BenefitsApplicationDocument[];
->>>>>>> 11c27f78
 }
 /**
  * A list of previously uploaded files and a button to upload additional files. This component
