import React, { useState } from "react";
import InputNumber from "./InputNumber";
import { maskValue } from "./Mask";

<<<<<<< HEAD
const maskCurrency = (value) => maskValue(String(value || ""), "currency");

=======
>>>>>>> 11c27f78
interface InputCurrencyProps {
  /**
   * HTML input `autocomplete` attribute
   */
  autoComplete?: string;
  /**
   * Localized error message. Setting this enables the error state styling.
   */
  errorMsg?: React.ReactNode;
  /**
   * Localized example text
   */
  example?: string;
  /**
   * Additional classes to include on the containing form group element
   */
  formGroupClassName?: string;
  /**
   * Localized hint text
   */
  hint?: React.ReactNode;
  /**
   * Additional classes to include on the HTML input
   */
  inputClassName?: string;
  /**
   * Unique HTML id attribute (created by useUniqueId if null)
   */
  inputId?: string;
  /**
   * Add a `ref` to the input element
   */
<<<<<<< HEAD
  inputRef?: any;
=======
  inputRef?: React.MutableRefObject<HTMLInputElement>;
>>>>>>> 11c27f78
  /**
   * Localized field label
   */
  label: React.ReactNode;
  /**
   * Override the label's default text-bold class
   */
  labelClassName?: string;
  /**
   * Include functionality specific to Personally identifiable information (PII).
   * This will clear initial masked values on focus and reset
   * that value on blur if no change is made
   */
  pii?: boolean;
  /**
   * HTML input `maxlength` attribute
   */
<<<<<<< HEAD
  maxLength?: string;
=======
  maxLength?: number;
>>>>>>> 11c27f78
  /**
   * HTML input `name` attribute
   */
  name: string;
  onBlur?: React.FocusEventHandler<HTMLInputElement>;
  onFocus?: React.FocusEventHandler<HTMLInputElement>;
  onChange?: React.ChangeEventHandler<HTMLInputElement>;
  /**
   * Localized text indicating this field is optional
   */
  optionalText?: React.ReactNode;
  /**
   * Enable the smaller label variant
   */
  smallLabel?: boolean;
  /**
   * Change the width of the input field
   */
  width?: "small" | "medium";
  /**
   * Sets the input's `value`. Use this in combination with `onChange`
   * for a controlled component.
   */
  value?: number;
}

<<<<<<< HEAD
=======
const maskCurrency = (value: InputCurrencyProps["value"]) =>
  maskValue(String(value ?? ""), "currency");

>>>>>>> 11c27f78
/**
 * Input field that displays number values to users as en-us currency
 */
const InputCurrency = (props: InputCurrencyProps) => {
  const [maskedValue, setMaskedValue] = useState(maskCurrency(props.value));

  const handleChange = (event: React.ChangeEvent<HTMLInputElement>) => {
    const maskedValue = event.target.value;
    // getInputValueFromEvent will strip comma masks from value
    // store masked value to be displayed to user
    setMaskedValue(maskedValue);
<<<<<<< HEAD
    props.onChange(event);
=======
    if (props.onChange) {
      props.onChange(event);
    }
>>>>>>> 11c27f78
  };

  return (
    <InputNumber
      {...props}
      value={maskedValue || maskCurrency(props.value)}
      valueType="float"
      allowNegative
      mask="currency"
      onChange={handleChange}
    />
  );
};

export default InputCurrency;<|MERGE_RESOLUTION|>--- conflicted
+++ resolved
@@ -2,11 +2,6 @@
 import InputNumber from "./InputNumber";
 import { maskValue } from "./Mask";
 
-<<<<<<< HEAD
-const maskCurrency = (value) => maskValue(String(value || ""), "currency");
-
-=======
->>>>>>> 11c27f78
 interface InputCurrencyProps {
   /**
    * HTML input `autocomplete` attribute
@@ -39,11 +34,7 @@
   /**
    * Add a `ref` to the input element
    */
-<<<<<<< HEAD
-  inputRef?: any;
-=======
   inputRef?: React.MutableRefObject<HTMLInputElement>;
->>>>>>> 11c27f78
   /**
    * Localized field label
    */
@@ -61,11 +52,7 @@
   /**
    * HTML input `maxlength` attribute
    */
-<<<<<<< HEAD
-  maxLength?: string;
-=======
   maxLength?: number;
->>>>>>> 11c27f78
   /**
    * HTML input `name` attribute
    */
@@ -92,12 +79,9 @@
   value?: number;
 }
 
-<<<<<<< HEAD
-=======
 const maskCurrency = (value: InputCurrencyProps["value"]) =>
   maskValue(String(value ?? ""), "currency");
 
->>>>>>> 11c27f78
 /**
  * Input field that displays number values to users as en-us currency
  */
@@ -109,13 +93,9 @@
     // getInputValueFromEvent will strip comma masks from value
     // store masked value to be displayed to user
     setMaskedValue(maskedValue);
-<<<<<<< HEAD
-    props.onChange(event);
-=======
     if (props.onChange) {
       props.onChange(event);
     }
->>>>>>> 11c27f78
   };
 
   return (
