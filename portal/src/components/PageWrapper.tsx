--- conflicted
+++ resolved
@@ -23,17 +23,10 @@
 const MaintenanceTakeover = dynamic(() => import("./MaintenanceTakeover"));
 
 interface PageWrapperProps {
-<<<<<<< HEAD
-  appLogic: any;
-  children: React.ReactNode;
-  isLoading?: boolean;
-  maintenance?: any;
-=======
   appLogic: AppLogic;
   children: React.ReactNode;
   isLoading?: boolean;
   maintenance?: Flag;
->>>>>>> 11c27f78
 }
 
 /**
