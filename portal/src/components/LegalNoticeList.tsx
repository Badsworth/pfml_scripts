--- conflicted
+++ resolved
@@ -7,15 +7,10 @@
 import { useTranslation } from "../locales/i18n";
 
 interface LegalNoticeListProps {
-<<<<<<< HEAD
-  documents?: Array<BenefitsApplicationDocument | ClaimDocument>;
-  onDownloadClick?: (...args: any[]) => any;
-=======
   documents: Array<BenefitsApplicationDocument | ClaimDocument>;
   onDownloadClick: (
     document: BenefitsApplicationDocument
   ) => Promise<Blob | undefined>;
->>>>>>> 11c27f78
 }
 
 /**
