import InputText from "./InputText";
import React from "react";

interface InputNumberProps {
  /**
   * Whether or not to allow negative numbers.
   * If set to true, `onChange` will be skipped if a negative number is input.
   */
  allowNegative?: boolean;
  /**
   * HTML input `autocomplete` attribute
   */
  autoComplete?: string;
  /**
   * Localized error message. Setting this enables the error state styling.
   */
  errorMsg?: React.ReactNode;
  /**
   * Localized example text
   */
  example?: string;
  /**
   * Additional classes to include on the containing form group element
   */
  formGroupClassName?: string;
  /**
   * Localized hint text
   */
  hint?: React.ReactNode;
  /**
   * Additional classes to include on the HTML input
   */
  inputClassName?: string;
  /**
   * Unique HTML id attribute (created by useUniqueId if null)
   */
  inputId?: string;
  /**
   * HTML input `inputmode` attribute. Browsers use this attribute
   * to inform the type of keyboard displayed to the user.
   */
  inputMode?: "decimal" | "numeric" | "text";
  /**
   * Add a `ref` to the input element
   */
<<<<<<< HEAD
  inputRef?: HTMLDivElement;
=======
  inputRef?: React.MutableRefObject<HTMLInputElement>;
>>>>>>> 11c27f78
  /**
   * Localized field label
   */
  label: React.ReactNode;
  /**
   * Override the label's default text-bold class
   */
  labelClassName?: string;
  /**
   * Apply formatting to the field that's unique to the value
   * you expect to be entered. Depending on the mask, the
   * field's appearance and functionality may be affected.
   */
  mask?: "currency" | "hours";
  /**
   * Include functionality specific to Personally identifiable information (PII).
   * This will clear initial masked values on focus and reset
   * that value on blur if no change is made
   */
  pii?: boolean;
  /**
   * HTML input `maxlength` attribute
   */
<<<<<<< HEAD
  maxLength?: string;
=======
  maxLength?: number;
>>>>>>> 11c27f78
  /**
   * HTML input `name` attribute
   */
  name: string;
  onBlur?: React.FocusEventHandler<HTMLInputElement>;
  onFocus?: React.FocusEventHandler<HTMLInputElement>;
  onChange?: React.ChangeEventHandler<HTMLInputElement>;
  /**
   * Localized text indicating this field is optional
   */
  optionalText?: React.ReactNode;
  /**
   * Enable the smaller label variant
   */
  smallLabel?: boolean;
  /**
   * Change the width of the input field
   */
  width?: "small" | "medium";
  /**
   * Sets the input's `value`. Use this in combination with `onChange`
   * for a controlled component.
   */
  value?: string | number;
  /**
   * Set the expected value type. This is also used for
   * setting the default inputMode.
   */
  valueType?: "float" | "integer" | "string";
}

/**
 * Input field allowing users to only enter comma-delimited decimal
 * or whole numbers (determined by the `valueType` prop).
 */
function InputNumber(props: InputNumberProps) {
  const valueType = props.valueType;
  const allowDecimals = !(valueType === "integer");
  const allowNegative = props.allowNegative;

  const inputMode = valueType === "integer" ? "numeric" : "decimal";

  const handleChange = (event: React.ChangeEvent<HTMLInputElement>) => {
    if (!props.onChange) return;
    const value = event.target.value;

    // Don't call onChange if the value includes any disallowed characters
    if (value && !isAllowedValue(value, allowDecimals, allowNegative)) {
      event.stopPropagation();
      return;
    }

    props.onChange(event);
  };

  return (
    <InputText
      inputMode={inputMode} // sets a sane default but allows props to override it
      {...props}
      onChange={handleChange}
      type="text"
    />
  );
}

/**
 * Checks if the given value is allowed in this input field.
 */
export function isAllowedValue(
  value: string,
  allowDecimals: boolean,
<<<<<<< HEAD
  allowNegative: boolean
=======
  allowNegative?: boolean
>>>>>>> 11c27f78
) {
  if (!isNumber(value, allowDecimals)) {
    return false;
  }

  if (!allowNegative && isNegative(value)) {
    return false;
  }

  return true;
}

/**
 * Checks if the given value is a number.
 * Allows digits, ie "123"
 * Allows commas, ie "1,234"
 * Allows optional leading hyphens for negative numbers, ie "-123"
 * Optionally allows decimals, ie "1,234.56"
 */
function isNumber(value: string, allowDecimals: boolean) {
  // digits, with optional commas, and optional leading hyphen for negatives
  const digits = /^-?[\d,]*/g;

  // digits, with optional commas, decimals, and leading hyphen for negatives
  const digitsWithDecimals = /^-?[\d,.]*/g;

  const allowedCharacters = allowDecimals ? digitsWithDecimals : digits;

  const matches = value.match(allowedCharacters);
  return matches != null && matches[0] === value;
}

/**
 * Checks if the given value is a negative number.
 */
function isNegative(value: string) {
  return value.charAt(0) === "-";
}

export default InputNumber;<|MERGE_RESOLUTION|>--- conflicted
+++ resolved
@@ -43,11 +43,7 @@
   /**
    * Add a `ref` to the input element
    */
-<<<<<<< HEAD
-  inputRef?: HTMLDivElement;
-=======
   inputRef?: React.MutableRefObject<HTMLInputElement>;
->>>>>>> 11c27f78
   /**
    * Localized field label
    */
@@ -71,11 +67,7 @@
   /**
    * HTML input `maxlength` attribute
    */
-<<<<<<< HEAD
-  maxLength?: string;
-=======
   maxLength?: number;
->>>>>>> 11c27f78
   /**
    * HTML input `name` attribute
    */
@@ -147,11 +139,7 @@
 export function isAllowedValue(
   value: string,
   allowDecimals: boolean,
-<<<<<<< HEAD
-  allowNegative: boolean
-=======
   allowNegative?: boolean
->>>>>>> 11c27f78
 ) {
   if (!isNumber(value, allowDecimals)) {
     return false;
