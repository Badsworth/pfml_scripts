import React, { useEffect, useRef, useState } from "react";
import Button from "./Button";
import RepeatableFieldsetCard from "./RepeatableFieldsetCard";
import classnames from "classnames";
import isBlank from "../utils/isBlank";
import { uniqueId } from "lodash";
import usePreviousValue from "../hooks/usePreviousValue";

<<<<<<< HEAD
interface RepeatableFieldsetProps {
=======
interface RepeatableFieldsetProps<TEntry> {
>>>>>>> 11c27f78
  /**
   * Localized text used in the "Add" button
   */
  addButtonLabel: string;
  /** Array of entries, each of which will have the content repeated for. */
<<<<<<< HEAD
  entries: any[];
=======
  entries: TEntry[];
>>>>>>> 11c27f78
  /**
   * Displayed as the heading for each card, followed by the card's position. For example
   * if you specify "Person", headings will be "Person 1", "Person 2", etc.
   */
  headingPrefix: string;
  /**
   * Maximum number of repeatable fields
   */
  limit?: number;
  /**
   * Message to display when max number of repeatable fields have been added
   */
  limitMessage?: string;
  /**
   * Function used for rendering the fields
   * @see https://reactjs.org/docs/render-props.html
   */
<<<<<<< HEAD
  render: (entry: Record<string, unknown>, index: number) => React.ReactNode;
=======
  render: (entry: TEntry, index: number) => React.ReactNode;
>>>>>>> 11c27f78
  /**
   * Localized text used in the "Remove" buttons.
   * A "Remove" button isn't rendered when the
   * entries length is 1.
   */
  removeButtonLabel: string;
  /**
   * Event handler responsible for adding a new entry
   */
  onAddClick: React.MouseEventHandler<HTMLButtonElement>;
  /**
   * Event handler responsible for removing an entry
   */
<<<<<<< HEAD
  onRemoveClick: (entry: Record<string, unknown>, index: number) => void;
=======
  onRemoveClick: (entry: TEntry, index: number) => void;
>>>>>>> 11c27f78
}

/**
 * Used for rendering the same set of content and fields for each
 * item in the "entries" prop.
 */
<<<<<<< HEAD
const RepeatableFieldset = (props: RepeatableFieldsetProps) => {
=======
function RepeatableFieldset<TEntry>(props: RepeatableFieldsetProps<TEntry>) {
>>>>>>> 11c27f78
  const { entries } = props;
  const containerRef = useRef<HTMLElement>(null);
  const entriesAndIds = useEntryIds(entries);
  const previousEntriesLength = usePreviousValue(entriesAndIds.length);
  const limitReached = isBlank(props.limit)
    ? false
    : entries.length >= props.limit;

  useEffect(() => {
<<<<<<< HEAD
    if (entriesAndIds.length > previousEntriesLength) {
=======
    if (entriesAndIds.length > previousEntriesLength && containerRef.current) {
>>>>>>> 11c27f78
      // When a new entry is added to the list, focus and scroll it into view.
      const lastEntry = containerRef.current.querySelector(
        ".js-repeated-fieldset-card:last-of-type"
      );
      const focusableElement =
        lastEntry && lastEntry.querySelector("[tabIndex]:first-child, label");

      if (focusableElement instanceof HTMLElement) focusableElement.focus();
    }
  }, [containerRef, entriesAndIds.length, previousEntriesLength]);

  const limitMessageClasses = classnames(
    // full-width on small screens, beside button on larger screens
    "display-block",
    "mobile-lg:display-inline-block",
    // margin between button only on small screens
    "margin-top-1",
    "mobile-lg:margin-top-0",
    // center text to align with spinner on small screens
    "text-center",
    "mobile-lg:text-left"
  );

  return (
    <section className="margin-bottom-4" ref={containerRef}>
      {entriesAndIds.map(([entry, id], index) => (
        <RepeatableFieldsetCard
          key={id}
          className="js-repeated-fieldset-card"
          entry={entry}
          heading={`${props.headingPrefix} ${index + 1}`}
          index={index}
          removeButtonLabel={props.removeButtonLabel}
          onRemoveClick={props.onRemoveClick}
          showRemoveButton={entries.length > 1}
        >
          {props.render(entry, index)}
        </RepeatableFieldsetCard>
      ))}
      <Button
        name="add-entry-button"
        onClick={props.onAddClick}
        variation="outline"
        disabled={limitReached}
      >
        {props.addButtonLabel}
      </Button>
      {limitReached && (
        <strong className={limitMessageClasses}>{props.limitMessage}</strong>
      )}
    </section>
  );
<<<<<<< HEAD
};
=======
}
>>>>>>> 11c27f78

/**
 * Takes an array of entries, and pair each entry with a unique id.
 * The entry-id mapping remains stable across re-renders.
 * @returns List of [entry, id] pairs
 */
function useEntryIds(entries: unknown[]) {
  const [entryIdMap, setEntryIdMap] = useState(createEntryIdMap(entries));
  useEffect(() => {
    setEntryIdMap(createEntryIdMap(entries, entryIdMap));

    // No need to add entryIdMap to dependency list since entryIdMap
    // only depends on entries and entries is already in the dependency list.
    // eslint-disable-next-line react-hooks/exhaustive-deps
  }, [entries]);
  return Array.from(entryIdMap.entries());
}

/**
 * Create a map from entries to ids.
 * If the entry already existed previously, use the same id.
 * Otherwise, create a new id.
 */
function createEntryIdMap(
  entries: unknown[],
<<<<<<< HEAD
  prevEntryIdMap: Map<any, string> = new Map()
=======
  prevEntryIdMap: Map<unknown, string> = new Map()
>>>>>>> 11c27f78
) {
  const entryIdMap = new Map();
  for (const entry of entries) {
    const entryId = prevEntryIdMap.get(entry);
    if (entryId) {
      entryIdMap.set(entry, entryId);
    } else {
      entryIdMap.set(entry, uniqueId("RepeatableFieldset"));
    }
  }
  return entryIdMap;
}

export default RepeatableFieldset;<|MERGE_RESOLUTION|>--- conflicted
+++ resolved
@@ -6,21 +6,13 @@
 import { uniqueId } from "lodash";
 import usePreviousValue from "../hooks/usePreviousValue";
 
-<<<<<<< HEAD
-interface RepeatableFieldsetProps {
-=======
 interface RepeatableFieldsetProps<TEntry> {
->>>>>>> 11c27f78
   /**
    * Localized text used in the "Add" button
    */
   addButtonLabel: string;
   /** Array of entries, each of which will have the content repeated for. */
-<<<<<<< HEAD
-  entries: any[];
-=======
   entries: TEntry[];
->>>>>>> 11c27f78
   /**
    * Displayed as the heading for each card, followed by the card's position. For example
    * if you specify "Person", headings will be "Person 1", "Person 2", etc.
@@ -38,11 +30,7 @@
    * Function used for rendering the fields
    * @see https://reactjs.org/docs/render-props.html
    */
-<<<<<<< HEAD
-  render: (entry: Record<string, unknown>, index: number) => React.ReactNode;
-=======
   render: (entry: TEntry, index: number) => React.ReactNode;
->>>>>>> 11c27f78
   /**
    * Localized text used in the "Remove" buttons.
    * A "Remove" button isn't rendered when the
@@ -56,22 +44,14 @@
   /**
    * Event handler responsible for removing an entry
    */
-<<<<<<< HEAD
-  onRemoveClick: (entry: Record<string, unknown>, index: number) => void;
-=======
   onRemoveClick: (entry: TEntry, index: number) => void;
->>>>>>> 11c27f78
 }
 
 /**
  * Used for rendering the same set of content and fields for each
  * item in the "entries" prop.
  */
-<<<<<<< HEAD
-const RepeatableFieldset = (props: RepeatableFieldsetProps) => {
-=======
 function RepeatableFieldset<TEntry>(props: RepeatableFieldsetProps<TEntry>) {
->>>>>>> 11c27f78
   const { entries } = props;
   const containerRef = useRef<HTMLElement>(null);
   const entriesAndIds = useEntryIds(entries);
@@ -81,11 +61,7 @@
     : entries.length >= props.limit;
 
   useEffect(() => {
-<<<<<<< HEAD
-    if (entriesAndIds.length > previousEntriesLength) {
-=======
     if (entriesAndIds.length > previousEntriesLength && containerRef.current) {
->>>>>>> 11c27f78
       // When a new entry is added to the list, focus and scroll it into view.
       const lastEntry = containerRef.current.querySelector(
         ".js-repeated-fieldset-card:last-of-type"
@@ -138,11 +114,7 @@
       )}
     </section>
   );
-<<<<<<< HEAD
-};
-=======
 }
->>>>>>> 11c27f78
 
 /**
  * Takes an array of entries, and pair each entry with a unique id.
@@ -168,11 +140,7 @@
  */
 function createEntryIdMap(
   entries: unknown[],
-<<<<<<< HEAD
-  prevEntryIdMap: Map<any, string> = new Map()
-=======
   prevEntryIdMap: Map<unknown, string> = new Map()
->>>>>>> 11c27f78
 ) {
   const entryIdMap = new Map();
   for (const entry of entries) {
