import PropTypes from "prop-types";
import React from "react";
import classnames from "classnames";

/**
 * A table shows tabular data in columns and rows.
 *
 * [USWDS Reference ↗](https://designsystem.digital.gov/components/table/)
 */
export const Table = (props) => {
  const tableClasses = classnames(
    "usa-table usa-table--borderless c-table",
    props.className,
    {
      "usa-table--stacked-header": props.responsive,
    }
  );

  const table = (
<<<<<<< HEAD
    <table
      className={tableClasses}
      aria-describedby={props["aria-describedby"]}
      aria-labelledby={props["aria-labelledby"]}
    >
=======
    <table aria-labelledby={props["aria-labelledby"]} className={tableClasses}>
>>>>>>> ec85a0c6
      {props.children}
    </table>
  );

  if (props.scrollable) {
    return <div className="usa-table-container--scrollable">{table}</div>;
  }

  return table;
};

Table.propTypes = {
  // TODO this.
  "aria-describedby": PropTypes.string,
  // TODO this.
  "aria-labelledby": PropTypes.string,
  /**
   * HTML "aria-labelledby" attribute. Useful for tables that
   * do not use <caption>.
   */
  "aria-labelledby": PropTypes.string,
  /**
   * `caption`, `thead`, and `tbody` contents
   */
  children: PropTypes.node,
  /** Additional classNames to add */
  className: PropTypes.string,
  /**
   * Apply responsive styling, stacking the table for small screens.
   * If you use this variant, you must ensure there is a `data-label`
   * attribute on each cell of the table that matches the column header.
   */
  responsive: PropTypes.bool,
  /**
   * Apply a horizontal scrollbar if the columns exceed the available width.
   */
  scrollable: PropTypes.bool,
};

export default Table;<|MERGE_RESOLUTION|>--- conflicted
+++ resolved
@@ -17,15 +17,7 @@
   );
 
   const table = (
-<<<<<<< HEAD
-    <table
-      className={tableClasses}
-      aria-describedby={props["aria-describedby"]}
-      aria-labelledby={props["aria-labelledby"]}
-    >
-=======
     <table aria-labelledby={props["aria-labelledby"]} className={tableClasses}>
->>>>>>> ec85a0c6
       {props.children}
     </table>
   );
