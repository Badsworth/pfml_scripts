--- conflicted
+++ resolved
@@ -2,16 +2,6 @@
 import React from "react";
 import useUniqueId from "../hooks/useUniqueId";
 
-<<<<<<< HEAD
-interface RepeatableFieldsetCardProps {
-  children: React.ReactNode;
-  className?: string;
-  entry: any;
-  heading: string;
-  index?: number;
-  removeButtonLabel: string;
-  onRemoveClick: (entry: Record<string, unknown>, index: number) => void;
-=======
 interface RepeatableFieldsetCardProps<TEntry> {
   children: React.ReactNode;
   className?: string;
@@ -20,7 +10,6 @@
   index: number;
   removeButtonLabel: string;
   onRemoveClick: (entry: TEntry, index: number) => void;
->>>>>>> 11c27f78
   showRemoveButton?: boolean;
 }
 
@@ -29,13 +18,9 @@
  * for each entry, and is responsible for rendering the
  * fieldset content.
  */
-<<<<<<< HEAD
-const RepeatableFieldsetCard = (props: RepeatableFieldsetCardProps) => {
-=======
 function RepeatableFieldsetCard<TEntry>(
   props: RepeatableFieldsetCardProps<TEntry>
 ) {
->>>>>>> 11c27f78
   const id = useUniqueId("RepeatableFieldsetCard");
 
   const handleRemoveClick = async () => {
@@ -71,10 +56,6 @@
       </fieldset>
     </div>
   );
-<<<<<<< HEAD
-};
-=======
 }
->>>>>>> 11c27f78
 
 export default RepeatableFieldsetCard;