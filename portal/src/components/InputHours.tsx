--- conflicted
+++ resolved
@@ -74,73 +74,6 @@
 const InputHours = (props: InputHoursProps) => {
   const hasError = !isBlank(props.errorMsg);
 
-<<<<<<< HEAD
-interface InputHoursProps {
-  /**
-   * HTML input `name` attribute
-   */
-  name: string;
-  /**
-   * Localized error message. Setting this enables the error state styling.
-   */
-  errorMsg?: React.ReactNode;
-  /**
-   * Localized label for the entire fieldset
-   */
-  label: React.ReactNode;
-  /**
-   * Override the label's default text-bold class
-   */
-  labelClassName?: string;
-  /**
-   * Enable the smaller label variant
-   */
-  smallLabel?: boolean;
-  /**
-   * Localized example text
-   */
-  example?: string;
-  /**
-   * Localized hint text
-   */
-  hint?: React.ReactNode;
-  /**
-   * Localized text indicating this field is optional
-   */
-  optionalText?: React.ReactNode;
-  /**
-   * Localized label for the hours field
-   */
-  hoursLabel?: string;
-  /**
-   * Apply error styling to the day `input`
-   */
-  hoursInvalid?: boolean;
-  /**
-   * Localized label for the minutes field
-   */
-  minutesLabel?: string;
-  /**
-   * Apply error styling to the day `input`
-   */
-  minutesInvalid?: boolean;
-  /**
-   * Amount to increment minutes input. Must be an integer and must be a factor of 60.
-   */
-  minutesIncrement: number;
-  /**
-   * HTML input `onChange` attribute
-   */
-  onChange: React.ChangeEventHandler<HTMLInputElement>;
-  /**
-   * Hours value represented in minutes. Must be a whole number.
-   */
-  value?: number | string;
-}
-
-const InputHours = (props: InputHoursProps) => {
-=======
->>>>>>> 11c27f78
   const formGroupClasses = classnames("usa-form-group", {
     "usa-form-group--error": hasError,
   });
