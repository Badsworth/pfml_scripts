--- conflicted
+++ resolved
@@ -14,19 +14,11 @@
 
 interface SupportingWorkDetailsProps {
   appErrors: AppErrorInfoCollection;
-<<<<<<< HEAD
-  clearField: (...args: any[]) => any;
-  getField: (...args: any[]) => any;
-  getFunctionalInputProps: (...args: any[]) => any;
-  initialHoursWorkedPerWeek: number;
-  updateFields: (...args: any[]) => any;
-=======
   clearField: (arg: string) => void;
   getField: (arg: string) => string;
   getFunctionalInputProps: ReturnType<typeof useFunctionalInputProps>;
   initialHoursWorkedPerWeek: number | null;
   updateFields: (fields: { [fieldName: string]: unknown }) => void;
->>>>>>> 11c27f78
 }
 
 /**
