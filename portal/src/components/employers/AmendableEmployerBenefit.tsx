import EmployerBenefit, {
  EmployerBenefitFrequency,
  EmployerBenefitType,
} from "../../models/EmployerBenefit";
import React, { useRef, useState } from "react";
import AmendButton from "./AmendButton";
import AmendmentForm from "./AmendmentForm";
import AppErrorInfoCollection from "../../models/AppErrorInfoCollection";
import ConditionalContent from "../ConditionalContent";
import Dropdown from "../Dropdown";
import Fieldset from "../Fieldset";
import FormLabel from "../FormLabel";
import Heading from "../Heading";
import InputChoiceGroup from "../InputChoiceGroup";
import InputCurrency from "../InputCurrency";
import InputDate from "../InputDate";
import findKeyByValue from "../../utils/findKeyByValue";
import formatDateRange from "../../utils/formatDateRange";
import { get } from "lodash";
import getInputValueFromEvent from "../../utils/getInputValueFromEvent";
import useAutoFocusEffect from "../../hooks/useAutoFocusEffect";
import { useTranslation } from "../../locales/i18n";

interface AmendableEmployerBenefitProps {
  appErrors: AppErrorInfoCollection;
  employerBenefit: EmployerBenefit;
  isAddedByLeaveAdmin: boolean;
<<<<<<< HEAD
  onChange: (...args: any[]) => any;
  onRemove: (...args: any[]) => any;
=======
  onChange: (
    arg: EmployerBenefit | { [key: string]: unknown },
    arg2: string
  ) => void;
  onRemove: (arg: EmployerBenefit) => void;
>>>>>>> 11c27f78
  shouldShowV2: boolean;
}

/**
 * Display an employer benefit and amendment form
 * in the Leave Admin claim review page.
 */

const AmendableEmployerBenefit = ({
  appErrors,
  isAddedByLeaveAdmin,
  employerBenefit,
  onChange,
  onRemove,
  shouldShowV2,
}: AmendableEmployerBenefitProps) => {
  const { t } = useTranslation();
  const [amendment, setAmendment] = useState(employerBenefit);
  const [isAmendmentFormDisplayed, setIsAmendmentFormDisplayed] =
    useState(isAddedByLeaveAdmin);
  const containerRef = useRef<HTMLTableRowElement>(null);
  useAutoFocusEffect({ containerRef, isAmendmentFormDisplayed });

  const getFieldPath = (field: string) =>
    `employer_benefits[${amendment.employer_benefit_id}].${field}`;

  const getErrorMessage = (field: string) =>
    appErrors.fieldErrorMessage(getFieldPath(field));

  /**
   * Update amendment state and sends to `review.js` (dates, dollars, frequency)
   * For benefit amount dollars, sets invalid input to 0
   */
  const amendBenefit = (
    field: string,
    event: React.ChangeEvent<HTMLInputElement | HTMLSelectElement>
  ) => {
    const formStateField = isAddedByLeaveAdmin
      ? "addedBenefits"
      : "amendedBenefits";
    const value = getInputValueFromEvent(event);

    setAmendment({
      ...amendment,
      [field]: value,
    });
    onChange(
      {
        employer_benefit_id: employerBenefit.employer_benefit_id,
        [field]: value,
      },
      formStateField
    );
  };

  /**
   * Get benefit_amount_frequency options for the input's `choices` prop
   * Includes an option if frequency is null or "Unknown"
   * (e.g. [{ label: "", value: "" }])
   * @returns {Array}
   */
  const getAllBenefitFrequencies = () => {
    return Object.values(EmployerBenefitFrequency).map((frequency) => {
      return {
        label: t("components.employersEmployerBenefits.amountFrequency", {
          context: findKeyByValue(EmployerBenefitFrequency, frequency),
        }),
        value: frequency,
      };
    });
  };

  /**
   * Get content based on dollars and frequency  (e.g. $10.00 per day)
   * Displays dollar amount if frequency is null or "Unknown"
   * @returns {string}
   */
  const getBenefitAmountByType = () => {
    const {
      benefit_amount_dollars,
      benefit_amount_frequency,
      is_full_salary_continuous,
    } = employerBenefit;

    if (is_full_salary_continuous) {
      return t("components.employersEmployerBenefits.fullSalaryContinuous");
    } else if (
      benefit_amount_dollars === 0 &&
      benefit_amount_frequency === EmployerBenefitFrequency.unknown
    ) {
      return t("components.employersEmployerBenefits.noAmountReported");
    }

    return t("components.employersEmployerBenefits.amountPerFrequency", {
      context: findKeyByValue(
        EmployerBenefitFrequency,
        benefit_amount_frequency
      ),
      amount: benefit_amount_dollars,
    });
  };

  const handleCancelAmendment = () => {
    setIsAmendmentFormDisplayed(false);
    setAmendment(employerBenefit);
    onChange(employerBenefit, "amendedBenefits");
  };

  const handleDeleteAddition = () => {
    onRemove(amendment);
  };

  const addOrAmend = isAddedByLeaveAdmin ? "add" : "amend";

  const additionFormClasses = "bg-white";
  const amendmentFormClasses = "bg-base-lightest border-base-lighter";
  const className = isAddedByLeaveAdmin
    ? additionFormClasses
    : amendmentFormClasses;

  const onDestroy = isAddedByLeaveAdmin
    ? handleDeleteAddition
    : handleCancelAmendment;

  const BenefitDetailsRow = () => (
    <tr data-testid="benefit-details-row">
      <th scope="row">
        {formatDateRange(
          employerBenefit.benefit_start_date,
          employerBenefit.benefit_end_date
        )}
      </th>
      <td>{employerBenefit.benefit_type}</td>
      <td>{getBenefitAmountByType()}</td>
      <td>
        <AmendButton onClick={() => setIsAmendmentFormDisplayed(true)} />
      </td>
    </tr>
  );

  const benefitTypeKeys: Array<keyof typeof EmployerBenefitType> = [
    "shortTermDisability",
    "permanentDisability",
    "familyOrMedicalLeave",
  ];

  return (
    <React.Fragment>
      {!isAddedByLeaveAdmin && <BenefitDetailsRow />}
      <ConditionalContent visible={isAmendmentFormDisplayed}>
        <tr ref={containerRef} data-testid="added-benefit-details-row">
          <td colSpan={4} className="padding-y-2 padding-left-0">
            <AmendmentForm
              className={className}
              destroyButtonLabel={t(
                "components.employersAmendableEmployerBenefit.destroyButtonLabel",
                { context: addOrAmend }
              )}
              onDestroy={onDestroy}
            >
              <Heading level="4" size="3">
                {t("components.employersAmendableEmployerBenefit.heading", {
                  context: addOrAmend,
                })}
              </Heading>
              <p>
                {t("components.employersAmendableEmployerBenefit.subtitle", {
                  context: addOrAmend,
                })}
              </p>
              <ConditionalContent visible={shouldShowV2}>
                <InputChoiceGroup
                  name={getFieldPath("benefit_type")}
                  data-test="benefit-type-input"
                  smallLabel
                  label={t(
                    "components.employersAmendableEmployerBenefit.benefitTypeLabel"
                  )}
                  type="radio"
                  choices={benefitTypeKeys.map((benefitTypeKey) => {
                    return {
                      label: t(
                        "components.employersAmendableEmployerBenefit.choiceLabel",
                        { context: benefitTypeKey }
                      ),
                      hint:
                        benefitTypeKey !== "permanentDisability"
                          ? t(
                              "components.employersAmendableEmployerBenefit.choiceHint",
                              {
                                context: benefitTypeKey,
                              }
                            )
                          : null,
                      value: EmployerBenefitType[benefitTypeKey],
                      checked:
                        get(amendment, "benefit_type") ===
                        EmployerBenefitType[benefitTypeKey],
                    };
                  })}
                  onChange={(e) => {
                    amendBenefit("benefit_type", e);
                  }}
                />
              </ConditionalContent>
              <InputDate
                name={getFieldPath("benefit_start_date")}
                data-test="benefit-start-date-input"
                smallLabel
                label={t(
                  "components.employersAmendableEmployerBenefit.benefitStartDateLabel"
                )}
                value={get(amendment, "benefit_start_date") || ""}
                dayLabel={t("components.form.dateInputDayLabel")}
                monthLabel={t("components.form.dateInputMonthLabel")}
                yearLabel={t("components.form.dateInputYearLabel")}
                errorMsg={getErrorMessage("benefit_start_date")}
                onChange={(e) => {
                  amendBenefit("benefit_start_date", e);
                }}
              />
              <InputDate
                smallLabel
                label={t(
                  "components.employersAmendableEmployerBenefit.benefitEndDateLabel"
                )}
                optionalText={t("components.form.optional")}
                errorMsg={getErrorMessage("benefit_end_date")}
                name={getFieldPath("benefit_end_date")}
                data-test="benefit-end-date-input"
                value={get(amendment, "benefit_end_date") || ""}
                onChange={(e) => {
                  amendBenefit("benefit_end_date", e);
                }}
                dayLabel={t("components.form.dateInputDayLabel")}
                monthLabel={t("components.form.dateInputMonthLabel")}
                yearLabel={t("components.form.dateInputYearLabel")}
              />
              <ConditionalContent visible={shouldShowV2}>
                <InputChoiceGroup
                  name={getFieldPath("is_full_salary_continuous")}
                  data-test="is-full-salary-continuous-input"
                  smallLabel
                  label={t(
                    "components.employersAmendableEmployerBenefit.isFullSalaryContinuousLabel"
                  )}
                  hint={t(
                    "components.employersAmendableEmployerBenefit.isFullSalaryContinuousHint"
                  )}
                  optionalText={t("components.form.optional")}
                  onChange={(e) => {
                    amendBenefit("is_full_salary_continuous", e);
                  }}
                  errorMsg={getErrorMessage("is_full_salary_continuous")}
                  type="radio"
                  choices={[
                    {
                      checked:
                        get(amendment, "is_full_salary_continuous") === true,
                      label: t(
                        "components.employersAmendableEmployerBenefit.choiceYes"
                      ),
                      value: "true",
                    },
                    {
                      checked:
                        get(amendment, "is_full_salary_continuous") === false,
                      label: t(
                        "components.employersAmendableEmployerBenefit.choiceNo"
                      ),
                      value: "false",
                    },
                  ]}
                />
              </ConditionalContent>
              <ConditionalContent
                visible={
                  !shouldShowV2 ||
                  get(amendment, "is_full_salary_continuous") === false
                }
              >
                <Fieldset>
                  <FormLabel
                    component="legend"
                    small
                    optionalText={t("components.form.optional")}
                  >
                    {t(
                      "components.employersAmendableEmployerBenefit.employeeAmountReceivedLabel"
                    )}
                  </FormLabel>
                  <InputCurrency
                    name={getFieldPath("benefit_amount_dollars")}
                    data-test="benefit-amount-dollars-input"
                    smallLabel
                    label={t(
                      "components.employersAmendableEmployerBenefit.benefitAmountDollarsLabel"
                    )}
                    labelClassName="text-normal"
                    width="small"
                    errorMsg={getErrorMessage("benefit_amount_dollars")}
                    value={
                      get(amendment, "benefit_amount_dollars") ?? undefined
                    }
                    onChange={(e) => {
                      amendBenefit("benefit_amount_dollars", e);
                    }}
                  />
                  <Dropdown
                    name={getFieldPath("benefit_amount_frequency")}
                    data-test="benefit-amount-frequency-input"
                    smallLabel
                    label={t(
                      "components.employersAmendableEmployerBenefit.amountFrequencyLabel"
                    )}
                    labelClassName="text-normal"
                    choices={getAllBenefitFrequencies()}
                    errorMsg={getErrorMessage("benefit_amount_frequency")}
                    value={get(amendment, "benefit_amount_frequency") || ""}
                    onChange={(e) => {
                      amendBenefit("benefit_amount_frequency", e);
                    }}
                  />
                </Fieldset>
              </ConditionalContent>
            </AmendmentForm>
          </td>
        </tr>
      </ConditionalContent>
    </React.Fragment>
  );
};

export default AmendableEmployerBenefit;<|MERGE_RESOLUTION|>--- conflicted
+++ resolved
@@ -25,16 +25,11 @@
   appErrors: AppErrorInfoCollection;
   employerBenefit: EmployerBenefit;
   isAddedByLeaveAdmin: boolean;
-<<<<<<< HEAD
-  onChange: (...args: any[]) => any;
-  onRemove: (...args: any[]) => any;
-=======
   onChange: (
     arg: EmployerBenefit | { [key: string]: unknown },
     arg2: string
   ) => void;
   onRemove: (arg: EmployerBenefit) => void;
->>>>>>> 11c27f78
   shouldShowV2: boolean;
 }
 
