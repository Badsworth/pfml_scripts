--- conflicted
+++ resolved
@@ -8,13 +8,8 @@
 interface EmployeeNoticeProps {
   employeeNoticeInput?: "Yes" | "No";
   fraudInput?: string;
-<<<<<<< HEAD
-  getFunctionalInputProps: (...args: any[]) => any;
-  updateFields: (...args: any[]) => any;
-=======
   getFunctionalInputProps: ReturnType<typeof useFunctionalInputProps>;
   updateFields: (fields: { [fieldName: string]: unknown }) => void;
->>>>>>> 11c27f78
 }
 
 const EmployeeNotice = ({
