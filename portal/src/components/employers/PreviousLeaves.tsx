import AddButton from "./AddButton";
import AmendablePreviousLeave from "./AmendablePreviousLeave";
import AppErrorInfoCollection from "../../models/AppErrorInfoCollection";
import Details from "../Details";
import Heading from "../Heading";
import PreviousLeave from "../../models/PreviousLeave";
import React from "react";
import Table from "../Table";
import { Trans } from "react-i18next";
import routes from "../../routes";
import { useTranslation } from "../../locales/i18n";

interface PreviousLeavesProps {
  addedPreviousLeaves: PreviousLeave[];
  appErrors: AppErrorInfoCollection;
  onAdd: React.MouseEventHandler<HTMLButtonElement>;
<<<<<<< HEAD
  onChange: (...args: any[]) => any;
  onRemove: (...args: any[]) => any;
  previousLeaves?: PreviousLeave[];
=======
  onChange: (
    arg: PreviousLeave | { [key: string]: unknown },
    arg2: string
  ) => void;
  onRemove: (arg: PreviousLeave) => void;
  previousLeaves: PreviousLeave[];
>>>>>>> 11c27f78
  shouldShowV2: boolean;
}

/**
 * Display past leaves taken by the employee
 * in the Leave Admin claim review page.
 */

const PreviousLeaves = (props: PreviousLeavesProps) => {
  const { t } = useTranslation();
  const {
    addedPreviousLeaves,
    appErrors,
    onAdd,
    onChange,
    onRemove,
    previousLeaves,
    shouldShowV2,
  } = props;
  const limit = 4;

  return (
    <React.Fragment>
      <Heading level="3">
        {t("components.employersPreviousLeaves.header")}
      </Heading>
      <p>
        <Trans
          i18nKey="components.employersPreviousLeaves.explanation"
          components={{
            "calculate-reductions-link": (
              <a
                href={routes.external.massgov.calculateReductions}
                target="_blank"
                rel="noopener"
              />
            ),
          }}
        />
      </p>
      <Details
        label={t(
          "components.employersPreviousLeaves.qualifyingReasonDetailsLabel"
        )}
      >
        <p>{t("components.employersPreviousLeaves.qualifyingReasonContent")}</p>
        <ul className="usa-list">
          <li>
            <Trans
              i18nKey="components.employersPreviousLeaves.qualifyingReason_manageHealth"
              components={{
                "mass-benefits-guide-serious-health-condition-link": (
                  <a
                    target="_blank"
                    rel="noopener"
                    href={
                      routes.external.massgov
                        .benefitsGuide_seriousHealthCondition
                    }
                  />
                ),
              }}
            />
          </li>
          <li>
            {t(
              "components.employersPreviousLeaves.qualifyingReason_bondWithChild"
            )}
          </li>
          <li>
            {t(
              "components.employersPreviousLeaves.qualifyingReason_activeDuty"
            )}
          </li>
          <li>
            {t(
              "components.employersPreviousLeaves.qualifyingReason_careForFamilyMilitary"
            )}
          </li>
          <li>
            <Trans
              i18nKey="components.employersPreviousLeaves.qualifyingReason_careForFamilyMedical"
              components={{
                "mass-benefits-guide-serious-health-condition-link": (
                  <a
                    target="_blank"
                    rel="noopener"
                    href={
                      routes.external.massgov
                        .benefitsGuide_seriousHealthCondition
                    }
                  />
                ),
              }}
            />
          </li>
        </ul>
      </Details>
      <Table className="width-full">
        <thead>
          <tr>
            <th scope="col">
              {t("components.employersPreviousLeaves.dateRangeLabel")}
            </th>
            <th scope="col">
              {t("components.employersPreviousLeaves.leaveTypeLabel")}
            </th>
            <th></th>
          </tr>
        </thead>
        <tbody>
          {previousLeaves.length ? (
            <React.Fragment>
              {previousLeaves.map((previousLeave) => (
                <AmendablePreviousLeave
                  appErrors={appErrors}
                  isAddedByLeaveAdmin={false}
                  key={previousLeave.previous_leave_id}
                  onChange={onChange}
                  onRemove={onRemove}
                  previousLeave={previousLeave}
                  shouldShowV2={shouldShowV2}
                />
              ))}
            </React.Fragment>
          ) : (
            <tr>
              <td>{t("shared.noneReported")}</td>
              <td></td>
              <td></td>
            </tr>
          )}
          {shouldShowV2 &&
            addedPreviousLeaves.map((addedLeave) => (
              <AmendablePreviousLeave
                appErrors={appErrors}
                isAddedByLeaveAdmin
                key={addedLeave.previous_leave_id}
                onChange={onChange}
                onRemove={onRemove}
                previousLeave={addedLeave}
                shouldShowV2={shouldShowV2}
              />
            ))}
          {shouldShowV2 && (
            <tr>
              <td className="padding-y-2 padding-left-0">
                <AddButton
                  label={t(
                    "components.employersAmendablePreviousLeave.addButton",
                    {
                      context:
                        addedPreviousLeaves.length === 0
                          ? "first"
                          : "subsequent",
                    }
                  )}
                  onClick={onAdd}
                  disabled={addedPreviousLeaves.length >= limit}
                />
              </td>
              <td></td>
              <td></td>
            </tr>
          )}
        </tbody>
      </Table>
    </React.Fragment>
  );
};

export default PreviousLeaves;<|MERGE_RESOLUTION|>--- conflicted
+++ resolved
@@ -14,18 +14,12 @@
   addedPreviousLeaves: PreviousLeave[];
   appErrors: AppErrorInfoCollection;
   onAdd: React.MouseEventHandler<HTMLButtonElement>;
-<<<<<<< HEAD
-  onChange: (...args: any[]) => any;
-  onRemove: (...args: any[]) => any;
-  previousLeaves?: PreviousLeave[];
-=======
   onChange: (
     arg: PreviousLeave | { [key: string]: unknown },
     arg2: string
   ) => void;
   onRemove: (arg: PreviousLeave) => void;
   previousLeaves: PreviousLeave[];
->>>>>>> 11c27f78
   shouldShowV2: boolean;
 }
 
