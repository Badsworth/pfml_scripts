import React from "react";
import Tag from "../Tag";
import { UserLeaveAdministrator } from "../../models/User";
import routeWithParams from "../../utils/routeWithParams";
import routes from "../../routes";
import { useTranslation } from "../../locales/i18n";

interface LeaveAdministratorRowProps {
<<<<<<< HEAD
  leaveAdmin?: UserLeaveAdministrator;
=======
  leaveAdmin: UserLeaveAdministrator;
>>>>>>> 11c27f78
}

export const LeaveAdministratorRow = ({
  leaveAdmin,
}: LeaveAdministratorRowProps) => {
  const {
    employer_dba,
    employer_fein,
    employer_id,
    has_verification_data,
    verified,
  } = leaveAdmin;
  const { t } = useTranslation();
  const isVerificationRequired = !verified && has_verification_data;
  const isVerificationBlocked = !verified && !has_verification_data;

  let verificationLink;
  let verificationTag;

  if (isVerificationRequired) {
    verificationLink = routeWithParams("employers.verifyContributions", {
      employer_id,
      next: routes.employers.organizations,
    });
    verificationTag = (
      <a href={verificationLink}>
        <Tag
          label={t("pages.employersOrganizations.verificationRequired")}
          state="warning"
        />
      </a>
    );
  } else if (isVerificationBlocked) {
    verificationLink = routeWithParams("employers.cannotVerify", {
      employer_id,
    });
    verificationTag = (
      <a href={verificationLink}>
        <Tag
          label={t("pages.employersOrganizations.verificationBlocked")}
          state="error"
        />
      </a>
    );
  }

  const employerDbaElement = verificationLink ? (
    // clickable variant of a table row. navigates to verify business page.
    <a className="margin-right-3" href={verificationLink}>
      {employer_dba}
    </a>
  ) : (
    // non-clickable variant of a table row.
    <span className="margin-right-3">{employer_dba}</span>
  );

  return (
    <tr>
      <th
        scope="row"
        data-label={t("pages.employersOrganizations.organizationsTableHeader")}
      >
        {employerDbaElement}
        {verificationTag}
      </th>
      <td data-label={t("pages.employersOrganizations.einTableHeader")}>
        {employer_fein}
      </td>
    </tr>
  );
};

export default LeaveAdministratorRow;<|MERGE_RESOLUTION|>--- conflicted
+++ resolved
@@ -6,11 +6,7 @@
 import { useTranslation } from "../../locales/i18n";
 
 interface LeaveAdministratorRowProps {
-<<<<<<< HEAD
-  leaveAdmin?: UserLeaveAdministrator;
-=======
   leaveAdmin: UserLeaveAdministrator;
->>>>>>> 11c27f78
 }
 
 export const LeaveAdministratorRow = ({
