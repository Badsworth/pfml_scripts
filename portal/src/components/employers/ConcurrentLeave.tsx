--- conflicted
+++ resolved
@@ -12,16 +12,11 @@
   appErrors: AppErrorInfoCollection;
   concurrentLeave?: ConcurrentLeaveModel;
   onAdd: React.MouseEventHandler<HTMLButtonElement>;
-<<<<<<< HEAD
-  onChange: (...args: any[]) => any;
-  onRemove: (...args: any[]) => any;
-=======
   onChange: (
     arg: ConcurrentLeaveModel | { [key: string]: unknown },
     arg2?: string
   ) => void;
   onRemove: (arg: ConcurrentLeaveModel) => void;
->>>>>>> 11c27f78
 }
 
 /**
