--- conflicted
+++ resolved
@@ -2,12 +2,8 @@
 import AmendButton from "./AmendButton";
 import AmendmentForm from "./AmendmentForm";
 import ConditionalContent from "../ConditionalContent";
-<<<<<<< HEAD
 import InputNumber from "../InputNumber";
-=======
 import Heading from "../Heading";
-import InputText from "../InputText";
->>>>>>> c4c57812
 import PropTypes from "prop-types";
 import ReviewHeading from "../ReviewHeading";
 import ReviewRow from "../ReviewRow";
@@ -20,7 +16,6 @@
 
 const SupportingWorkDetails = (props) => {
   const { t } = useTranslation();
-<<<<<<< HEAD
   const [isAmendmentFormDisplayed, setIsAmendmentFormDisplayed] =
     useState(false);
 
@@ -31,21 +26,6 @@
     props.updateFields({
       hours_worked_per_week: props.initialHoursWorkedPerWeek,
     });
-=======
-  const { appErrors, hoursWorkedPerWeek, onChange } = props;
-  const errorMsg = appErrors.fieldErrorMessage("hours_worked_per_week");
-  const [amendment, setAmendment] = useState(hoursWorkedPerWeek);
-  const [isAmendmentFormDisplayed, setIsAmendmentFormDisplayed] =
-    useState(false);
-  const amendDuration = (value) => {
-    // Same logic as AmendableEmployerBenefit
-    // Invalid input will default to 0, validation error message is upcoming
-    const isInvalid = value === "0" || !parseFloat(value);
-    const displayValue = isInvalid ? 0 : value;
-    const formattedValue = isInvalid ? 0 : parseFloat(value.replace(/,/g, ""));
-    setAmendment(displayValue);
-    onChange(formattedValue);
->>>>>>> c4c57812
   };
 
   return (
@@ -72,24 +52,17 @@
             destroyButtonLabel={t("components.amendmentForm.cancel")}
             className="bg-base-lightest border-base-lighter"
           >
-<<<<<<< HEAD
-            <InputNumber
-              {...props.getFunctionalInputProps("hours_worked_per_week")}
-              label={t("components.amendmentForm.question_leavePeriodDuration")}
-=======
             <Heading level="4" size="3">
               {t("components.employersSupportingWorkDetails.heading_amend")}
             </Heading>
             <p>
               {t("components.employersSupportingWorkDetails.subtitle_amend")}
             </p>
-            <InputText
-              onChange={(e) => amendDuration(e.target.value)}
-              value={amendment}
+            <InputNumber
+              {...props.getFunctionalInputProps("hours_worked_per_week")}
               label={t(
                 "components.employersSupportingWorkDetails.leavePeriodDurationLabel"
               )}
->>>>>>> c4c57812
               hint={t(
                 "components.employersSupportingWorkDetails.leavePeriodDurationHint"
               )}
