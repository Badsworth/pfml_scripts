import React, { useState } from "react";
import AmendButton from "./AmendButton";
import AmendmentForm from "./AmendmentForm";
import ConditionalContent from "../ConditionalContent";
import Heading from "../Heading";
import InputNumber from "../InputNumber";
import PropTypes from "prop-types";
import ReviewHeading from "../ReviewHeading";
import ReviewRow from "../ReviewRow";
import { useTranslation } from "../../locales/i18n";

/**
 * Display weekly hours worked for intermittent leave
 * in the Leave Admin claim review page.
 */

const SupportingWorkDetails = (props) => {
  const { t } = useTranslation();
  const [isAmendmentFormDisplayed, setIsAmendmentFormDisplayed] =
    useState(false);
<<<<<<< HEAD

  /**
   * Cancels an amendment to hours_worked_per_week by restoring the initial value.
   */
  const handleCancel = () => {
    props.updateFields({
      hours_worked_per_week: props.initialHoursWorkedPerWeek,
    });
  };
=======
>>>>>>> 0ab7811b

  return (
    <React.Fragment>
      <ReviewHeading level="2">
        {t("components.employersSupportingWorkDetails.header")}
      </ReviewHeading>
      <ReviewRow
        level="3"
        label={t(
          "components.employersSupportingWorkDetails.weeklyHoursWorkedLabel"
        )}
        action={
          <AmendButton onClick={() => setIsAmendmentFormDisplayed(true)} />
        }
      >
        <p className="margin-top-0">{props.initialHoursWorkedPerWeek}</p>
<<<<<<< HEAD
        <ConditionalContent visible={isAmendmentFormDisplayed}>
          <AmendmentForm
            onDestroy={() => {
              handleCancel();
              setIsAmendmentFormDisplayed(false);
            }}
=======
        <ConditionalContent
          getField={props.getField}
          clearField={props.clearField}
          updateFields={props.updateFields}
          fieldNamesClearedWhenHidden={["hours_worked_per_week"]}
          visible={isAmendmentFormDisplayed}
        >
          <AmendmentForm
            onDestroy={() => setIsAmendmentFormDisplayed(false)}
>>>>>>> 0ab7811b
            destroyButtonLabel={t("components.amendmentForm.cancel")}
            className="bg-base-lightest border-base-lighter"
          >
            <Heading level="4" size="3">
              {t("components.employersSupportingWorkDetails.heading_amend")}
            </Heading>
            <p>
              {t("components.employersSupportingWorkDetails.subtitle_amend")}
            </p>
            <InputNumber
              {...props.getFunctionalInputProps("hours_worked_per_week")}
              label={t(
                "components.employersSupportingWorkDetails.leavePeriodDurationLabel"
              )}
              hint={t(
                "components.employersSupportingWorkDetails.leavePeriodDurationHint"
              )}
              mask="hours"
              width="small"
              smallLabel
<<<<<<< HEAD
              valueType="float"
=======
              valueType="integer"
>>>>>>> 0ab7811b
            />
          </AmendmentForm>
        </ConditionalContent>
      </ReviewRow>
    </React.Fragment>
  );
};

SupportingWorkDetails.propTypes = {
<<<<<<< HEAD
=======
  clearField: PropTypes.func.isRequired,
  getField: PropTypes.func.isRequired,
>>>>>>> 0ab7811b
  getFunctionalInputProps: PropTypes.func.isRequired,
  initialHoursWorkedPerWeek: PropTypes.number.isRequired,
  updateFields: PropTypes.func.isRequired,
};

export default SupportingWorkDetails;<|MERGE_RESOLUTION|>--- conflicted
+++ resolved
@@ -18,18 +18,6 @@
   const { t } = useTranslation();
   const [isAmendmentFormDisplayed, setIsAmendmentFormDisplayed] =
     useState(false);
-<<<<<<< HEAD
-
-  /**
-   * Cancels an amendment to hours_worked_per_week by restoring the initial value.
-   */
-  const handleCancel = () => {
-    props.updateFields({
-      hours_worked_per_week: props.initialHoursWorkedPerWeek,
-    });
-  };
-=======
->>>>>>> 0ab7811b
 
   return (
     <React.Fragment>
@@ -46,14 +34,6 @@
         }
       >
         <p className="margin-top-0">{props.initialHoursWorkedPerWeek}</p>
-<<<<<<< HEAD
-        <ConditionalContent visible={isAmendmentFormDisplayed}>
-          <AmendmentForm
-            onDestroy={() => {
-              handleCancel();
-              setIsAmendmentFormDisplayed(false);
-            }}
-=======
         <ConditionalContent
           getField={props.getField}
           clearField={props.clearField}
@@ -63,7 +43,6 @@
         >
           <AmendmentForm
             onDestroy={() => setIsAmendmentFormDisplayed(false)}
->>>>>>> 0ab7811b
             destroyButtonLabel={t("components.amendmentForm.cancel")}
             className="bg-base-lightest border-base-lighter"
           >
@@ -84,11 +63,7 @@
               mask="hours"
               width="small"
               smallLabel
-<<<<<<< HEAD
-              valueType="float"
-=======
               valueType="integer"
->>>>>>> 0ab7811b
             />
           </AmendmentForm>
         </ConditionalContent>
@@ -98,11 +73,8 @@
 };
 
 SupportingWorkDetails.propTypes = {
-<<<<<<< HEAD
-=======
   clearField: PropTypes.func.isRequired,
   getField: PropTypes.func.isRequired,
->>>>>>> 0ab7811b
   getFunctionalInputProps: PropTypes.func.isRequired,
   initialHoursWorkedPerWeek: PropTypes.number.isRequired,
   updateFields: PropTypes.func.isRequired,
