import AddButton from "./AddButton";
import AmendablePreviousLeave from "./AmendablePreviousLeave";
import AppErrorInfoCollection from "../../models/AppErrorInfoCollection";
import Details from "../Details";
import Heading from "../Heading";
import PreviousLeave from "../../models/PreviousLeave";
import PropTypes from "prop-types";
import React from "react";
import Table from "../Table";
import { Trans } from "react-i18next";
import routes from "../../routes";
import { useTranslation } from "../../locales/i18n";

/**
 * Display past leaves taken by the employee
 * in the Leave Admin claim review page.
 */

const PreviousLeaves = (props) => {
  const { t } = useTranslation();
  const {
    addedPreviousLeaves,
    appErrors,
    onAdd,
    onChange,
    onRemove,
    previousLeaves,
    shouldShowV2,
  } = props;
  const limit = 4;

  return (
    <React.Fragment>
      <Heading id="previous-leaves" level="3">
        {t("components.employersPreviousLeaves.header")}
      </Heading>
      <p>
        <Trans
          i18nKey="components.employersPreviousLeaves.explanation"
          components={{
            "calculate-reductions-link": (
              <a
                href={routes.external.massgov.calculateReductions}
                target="_blank"
                rel="noopener"
              />
            ),
          }}
        />
      </p>
      <Details
        label={t(
          "components.employersPreviousLeaves.qualifyingReasonDetailsLabel"
        )}
        className="text-bold"
      >
        <p>{t("components.employersPreviousLeaves.qualifyingReasonContent")}</p>
        <ul className="usa-list">
          <li>
            <Trans
              i18nKey="components.employersPreviousLeaves.qualifyingReason_manageHealth"
              components={{
                "mass-benefits-guide-serious-health-condition-link": (
                  <a
                    target="_blank"
                    rel="noopener"
                    href={
                      routes.external.massgov
                        .benefitsGuide_seriousHealthCondition
                    }
                  />
                ),
              }}
            />
          </li>
          <li>
            {t(
              "components.employersPreviousLeaves.qualifyingReason_bondWithChild"
            )}
          </li>
          <li>
            {t(
              "components.employersPreviousLeaves.qualifyingReason_activeDuty"
            )}
          </li>
          <li>
            {t(
              "components.employersPreviousLeaves.qualifyingReason_careForFamilyMilitary"
            )}
          </li>
          <li>
            <Trans
              i18nKey="components.employersPreviousLeaves.qualifyingReason_careForFamilyMedical"
              components={{
                "mass-benefits-guide-serious-health-condition-link": (
                  <a
                    target="_blank"
                    rel="noopener"
                    href={
                      routes.external.massgov
                        .benefitsGuide_seriousHealthCondition
                    }
                  />
                ),
              }}
            />
          </li>
        </ul>
      </Details>
<<<<<<< HEAD
      <Table className="width-full" data-testid="previous-leaves-table">
=======
      <Table aria-labelledby="previous-leaves" className="width-full">
>>>>>>> ec85a0c6
        <thead>
          <tr>
            <th scope="col">
              {t("components.employersPreviousLeaves.dateRangeLabel")}
            </th>
            <th scope="col">
              {t("components.employersPreviousLeaves.leaveTypeLabel")}
            </th>
            <th></th>
          </tr>
        </thead>
        <tbody>
          {previousLeaves.length ? (
            <React.Fragment>
              {previousLeaves.map((previousLeave) => (
                <AmendablePreviousLeave
                  appErrors={appErrors}
                  isAddedByLeaveAdmin={false}
                  key={previousLeave.previous_leave_id}
                  onChange={onChange}
                  onRemove={onRemove}
                  previousLeave={previousLeave}
                  shouldShowV2={shouldShowV2}
                />
              ))}
            </React.Fragment>
          ) : (
            <tr>
              <td>{t("shared.noneReported")}</td>
              <td></td>
              <td></td>
            </tr>
          )}
          {shouldShowV2 &&
            addedPreviousLeaves.map((addedLeave) => (
              <AmendablePreviousLeave
                appErrors={appErrors}
                isAddedByLeaveAdmin
                key={addedLeave.previous_leave_id}
                onChange={onChange}
                onRemove={onRemove}
                previousLeave={addedLeave}
                shouldShowV2={shouldShowV2}
              />
            ))}
          {shouldShowV2 && (
            <tr>
              <td className="padding-y-2 padding-left-0">
                <AddButton
                  label={t(
                    "components.employersAmendablePreviousLeave.addButton",
                    {
                      context:
                        addedPreviousLeaves.length === 0
                          ? "first"
                          : "subsequent",
                    }
                  )}
                  onClick={onAdd}
                  disabled={addedPreviousLeaves.length >= limit}
                />
              </td>
              <td></td>
              <td></td>
            </tr>
          )}
        </tbody>
      </Table>
    </React.Fragment>
  );
};

PreviousLeaves.propTypes = {
  addedPreviousLeaves: PropTypes.arrayOf(PropTypes.instanceOf(PreviousLeave))
    .isRequired,
  appErrors: PropTypes.instanceOf(AppErrorInfoCollection).isRequired,
  onAdd: PropTypes.func.isRequired,
  onChange: PropTypes.func.isRequired,
  onRemove: PropTypes.func.isRequired,
  previousLeaves: PropTypes.arrayOf(PropTypes.instanceOf(PreviousLeave)),
  shouldShowV2: PropTypes.bool.isRequired,
};

export default PreviousLeaves;<|MERGE_RESOLUTION|>--- conflicted
+++ resolved
@@ -107,11 +107,7 @@
           </li>
         </ul>
       </Details>
-<<<<<<< HEAD
-      <Table className="width-full" data-testid="previous-leaves-table">
-=======
       <Table aria-labelledby="previous-leaves" className="width-full">
->>>>>>> ec85a0c6
         <thead>
           <tr>
             <th scope="col">
