import EmployerClaim from "../../models/EmployerClaim";
import IntermittentLeaveSchedule from "./IntermittentLeaveSchedule";
import PropTypes from "prop-types";
import React from "react";
import ReviewHeading from "../ReviewHeading";
import Table from "../Table";
import { Trans } from "react-i18next";
import formatDateRange from "../../utils/formatDateRange";
import { get } from "lodash";
import { useTranslation } from "../../locales/i18n";

/**
 * Display leave periods by leave type
 * in the Leave Admin claim review page.
 */
const LeaveSchedule = ({ hasDocuments, claim }) => {
  const { t } = useTranslation();
  const {
    isContinuous,
    isIntermittent,
    isReducedSchedule,
    leave_details: { intermittent_leave_periods },
  } = claim;

  const buildContext = () => {
    if (isIntermittent && hasDocuments) return "intermittentWithDocuments";
    if (!isIntermittent && hasDocuments) return "documents";
  };

  return (
    <React.Fragment>
<<<<<<< HEAD
      <ReviewHeading level="2" id="leave-schedule-label">
=======
      <ReviewHeading id="leave-schedule" level="2">
>>>>>>> ec85a0c6
        {t("components.employersLeaveSchedule.header")}
      </ReviewHeading>
      <p id="leave-schedule-description">
        <Trans
          i18nKey="components.employersLeaveSchedule.caption"
          tOptions={{
            context: buildContext() || "",
          }}
        />
      </p>
<<<<<<< HEAD
      <Table
        className="width-full"
        aria-describedby="leave-schedule-description"
        aria-labelledby="leave-schedule-label"
      >
=======
      <Table aria-labelledby="leave-schedule" className="width-full">
>>>>>>> ec85a0c6
        <thead>
          <tr>
            <th scope="col">
              {t("components.employersLeaveSchedule.dateRangeLabel")}
            </th>
            <th scope="col">
              {t("components.employersLeaveSchedule.leaveFrequencyLabel")}
            </th>
            <th scope="col">
              {t("components.employersLeaveSchedule.detailsLabel")}
            </th>
          </tr>
        </thead>
        <tbody>
          {isContinuous && (
            <tr>
              <th scope="row">
                {formatDateRange(
                  get(
                    claim,
                    "leave_details.continuous_leave_periods[0].start_date"
                  ),
                  get(
                    claim,
                    "leave_details.continuous_leave_periods[0].end_date"
                  )
                )}
              </th>
              <td>
                {t(
                  "components.employersLeaveSchedule.claimDurationType_continuous"
                )}
              </td>
              <td></td>
            </tr>
          )}
          {isReducedSchedule && (
            <tr>
              <th scope="row">
                {/* TODO (EMPLOYER-655): Update reduced leave details */}
                {/* {formatDateRange(
                  get(
                    claim,
                    "leave_details.reduced_schedule_leave_periods[0].start_date"
                  ),
                  get(
                    claim,
                    "leave_details.reduced_schedule_leave_periods[0].end_date"
                  )
                )} */}
              </th>
              <td>
                {t(
                  "components.employersLeaveSchedule.claimDurationType_reducedSchedule"
                )}
              </td>
              <td>
                {/* TODO (CP-1074): Update hours/day */}
                {/* TODO (EMPLOYER-655): Update reduced leave details */}
                <Trans
                  i18nKey="components.employersLeaveSchedule.lead"
                  components={{
                    "contact-center-phone-link": (
                      <a href={`tel:${t("shared.contactCenterPhoneNumber")}`} />
                    ),
                  }}
                  tOptions={{
                    context: hasDocuments ? "hasDocs" : "noDocs",
                  }}
                />
                {/* {t(
                  "components.employersLeaveSchedule.reducedHoursPerWeek",
                  {
                    numOfHours: 10,
                  }
                )} */}
              </td>
            </tr>
          )}
          {isIntermittent && (
            <IntermittentLeaveSchedule
              intermittentLeavePeriods={intermittent_leave_periods}
              hasDocuments={hasDocuments}
            />
          )}
        </tbody>
      </Table>
    </React.Fragment>
  );
};

LeaveSchedule.propTypes = {
  claim: PropTypes.instanceOf(EmployerClaim).isRequired,
  hasDocuments: PropTypes.bool,
};

export default LeaveSchedule;<|MERGE_RESOLUTION|>--- conflicted
+++ resolved
@@ -29,11 +29,7 @@
 
   return (
     <React.Fragment>
-<<<<<<< HEAD
-      <ReviewHeading level="2" id="leave-schedule-label">
-=======
       <ReviewHeading id="leave-schedule" level="2">
->>>>>>> ec85a0c6
         {t("components.employersLeaveSchedule.header")}
       </ReviewHeading>
       <p id="leave-schedule-description">
@@ -44,15 +40,7 @@
           }}
         />
       </p>
-<<<<<<< HEAD
-      <Table
-        className="width-full"
-        aria-describedby="leave-schedule-description"
-        aria-labelledby="leave-schedule-label"
-      >
-=======
       <Table aria-labelledby="leave-schedule" className="width-full">
->>>>>>> ec85a0c6
         <thead>
           <tr>
             <th scope="col">
