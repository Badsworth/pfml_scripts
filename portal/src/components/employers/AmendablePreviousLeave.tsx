--- conflicted
+++ resolved
@@ -19,16 +19,11 @@
 interface AmendablePreviousLeaveProps {
   appErrors: AppErrorInfoCollection;
   isAddedByLeaveAdmin: boolean;
-<<<<<<< HEAD
-  onChange: (...args: any[]) => any;
-  onRemove: (...args: any[]) => any;
-=======
   onChange: (
     arg: PreviousLeave | { [key: string]: unknown },
     arg2: string
   ) => void;
   onRemove: (arg: PreviousLeave) => void;
->>>>>>> 11c27f78
   previousLeave: PreviousLeave;
   shouldShowV2: boolean;
 }
