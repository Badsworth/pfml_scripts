import BaseApi, { ApiMethod, ApiRequestBody } from "./BaseApi";
import BenefitsApplication from "../models/BenefitsApplication";
import BenefitsApplicationCollection from "../models/BenefitsApplicationCollection";
import PaymentPreference from "../models/PaymentPreference";
<<<<<<< HEAD
=======
import TaxWithholdingPreference from "../models/TaxWithholdingPreference";
>>>>>>> 11c27f78
import routes from "../routes";

export default class BenefitsApplicationsApi extends BaseApi {
  get basePath() {
    return routes.api.applications;
  }

  get i18nPrefix() {
    return "applications";
  }

  /**
   * Pass feature flags to the API as headers to enable
   * API functionality that can be toggled on/off.
   */
  private get featureFlagHeaders() {
    const headers = {};

    // Add any feature flag headers here. eg:
    // if (isFeatureEnabled("claimantShowOtherLeaveStep")) {
    //   headers["X-FF-Require-Other-Leaves"] = true;
    // }

    return headers;
  }

  /**
   * Send an authenticated API request, with feature flag headers
   */
  request<TResponseData>(
    method: ApiMethod,
    subPath?: string,
    body?: ApiRequestBody
  ) {
    return super.request<TResponseData>(
      method,
      subPath,
      body,
      this.featureFlagHeaders
    );
  }

  getClaim = async (application_id: string) => {
    const { data, warnings } = await this.request<BenefitsApplication>(
      "GET",
      application_id
    );

    return {
      claim: new BenefitsApplication(data),
      warnings,
    };
  };

  /**
   * Fetches the list of claims for a user
   */
  getClaims = async () => {
    const { data } = await this.request<BenefitsApplication[]>("GET");

    const claims = data.map((claimData) => new BenefitsApplication(claimData));

    return {
      claims: new BenefitsApplicationCollection(claims),
    };
  };

  /**
   * Signal the data entry is complete and application is ready
   * for intake to be marked as complete in the claims processing system.
   */
  completeClaim = async (application_id: string) => {
    const { data } = await this.request<BenefitsApplication>(
      "POST",
      `${application_id}/complete_application`
    );

    return {
      claim: new BenefitsApplication(data),
    };
  };

  createClaim = async () => {
    const { data } = await this.request<BenefitsApplication>("POST");

    return {
      claim: new BenefitsApplication(data),
    };
  };

  updateClaim = async (
    application_id: string,
    patchData: Partial<BenefitsApplication>
  ) => {
    const { data, warnings } = await this.request<BenefitsApplication>(
      "PATCH",
      application_id,
      patchData
    );

    return {
      claim: new BenefitsApplication(data),
      warnings,
    };
  };

  /**
   * Signal data entry for Part 1 is complete and ready
   * to be submitted to the claims processing system.
   */
  submitClaim = async (application_id: string) => {
    const { data } = await this.request<BenefitsApplication>(
      "POST",
      `${application_id}/submit_application`
    );

    return {
      claim: new BenefitsApplication(data),
    };
  };

  submitPaymentPreference = async (
    application_id: string,
    paymentPreferenceData: Partial<PaymentPreference>
  ) => {
    const { data, warnings } = await this.request<BenefitsApplication>(
      "POST",
      `${application_id}/submit_payment_preference`,
      paymentPreferenceData
    );

    return {
      claim: new BenefitsApplication(data),
<<<<<<< HEAD
=======
      warnings,
    };
  };

  submitTaxWithholdingPreference = async (
    application_id: string,
    preferenceData: Partial<TaxWithholdingPreference>
  ) => {
    const { data, warnings } = await this.request<BenefitsApplication>(
      "POST",
      `${application_id}/submit_tax_withholding_preference`,
      preferenceData
    );

    return {
      claim: new BenefitsApplication(data),
>>>>>>> 11c27f78
      warnings,
    };
  };
}<|MERGE_RESOLUTION|>--- conflicted
+++ resolved
@@ -2,10 +2,7 @@
 import BenefitsApplication from "../models/BenefitsApplication";
 import BenefitsApplicationCollection from "../models/BenefitsApplicationCollection";
 import PaymentPreference from "../models/PaymentPreference";
-<<<<<<< HEAD
-=======
 import TaxWithholdingPreference from "../models/TaxWithholdingPreference";
->>>>>>> 11c27f78
 import routes from "../routes";
 
 export default class BenefitsApplicationsApi extends BaseApi {
@@ -139,8 +136,6 @@
 
     return {
       claim: new BenefitsApplication(data),
-<<<<<<< HEAD
-=======
       warnings,
     };
   };
@@ -157,7 +152,6 @@
 
     return {
       claim: new BenefitsApplication(data),
->>>>>>> 11c27f78
       warnings,
     };
   };
