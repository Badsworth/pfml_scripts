import Claim, { AbsenceCaseStatus } from "../models/Claim";
import BaseApi from "./BaseApi";
import ClaimCollection from "../models/ClaimCollection";
import ClaimDetail from "../models/ClaimDetail";
import PaginationMeta from "../models/PaginationMeta";
import routes from "../routes";

export default class ClaimsApi extends BaseApi {
  get basePath() {
    return routes.api.claims;
  }

  get i18nPrefix() {
    return "claims";
  }

  /**
   * Fetches a page of claims for a user
   * @param filters.claim_status - Comma-separated list of statuses
   */
  getClaims = async (
    pageOffset: string | number = 1,
    order: {
      order_by?: string;
      order_direction?: "ascending" | "descending";
    } = {},
    filters: {
      claim_status?: string;
      employer_id?: string;
      search?: string;
    } = {}
  ) => {
    const orderParams = { ...order };
    // We display Closed and Completed claims as the same to the user, so we
    // want the Closed filter to encompass both.
    const filterParams = { ...filters };

    if (
<<<<<<< HEAD
      filters &&
=======
>>>>>>> 11c27f78
      filters.claim_status &&
      filters.claim_status.includes(AbsenceCaseStatus.closed)
    ) {
      filterParams.claim_status = `${filters.claim_status},${AbsenceCaseStatus.completed}`;
    }

    // We want to avoid exposing "Fineos" terminology in user-facing interactions,
    // so we support just "absence_status" everywhere we set order_by (like the user's
    // URL query string).
<<<<<<< HEAD
    if (order && order.order_by && order.order_by === "absence_status") {
=======
    if (order.order_by && order.order_by === "absence_status") {
>>>>>>> 11c27f78
      orderParams.order_by = "fineos_absence_status";
    }

    const { data, meta } = await this.request<Claim[]>("GET", undefined, {
      page_offset: pageOffset,
      ...orderParams,
      ...filterParams,
    });

    const claims = data.map((claimData) => new Claim(claimData));

    return {
      claims: new ClaimCollection(claims),
      paginationMeta: new PaginationMeta(meta ? meta.paging : {}),
    };
  };

  /**
   * Fetches claim details given a FINEOS absence ID
   */
  getClaimDetail = async (absenceId: string) => {
    const { data } = await this.request<ClaimDetail>("GET", absenceId);

    return {
      claimDetail: new ClaimDetail(data),
    };
  };
}<|MERGE_RESOLUTION|>--- conflicted
+++ resolved
@@ -36,10 +36,6 @@
     const filterParams = { ...filters };
 
     if (
-<<<<<<< HEAD
-      filters &&
-=======
->>>>>>> 11c27f78
       filters.claim_status &&
       filters.claim_status.includes(AbsenceCaseStatus.closed)
     ) {
@@ -49,11 +45,7 @@
     // We want to avoid exposing "Fineos" terminology in user-facing interactions,
     // so we support just "absence_status" everywhere we set order_by (like the user's
     // URL query string).
-<<<<<<< HEAD
-    if (order && order.order_by && order.order_by === "absence_status") {
-=======
     if (order.order_by && order.order_by === "absence_status") {
->>>>>>> 11c27f78
       orderParams.order_by = "fineos_absence_status";
     }
 
