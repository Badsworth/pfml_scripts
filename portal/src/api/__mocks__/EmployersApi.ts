--- conflicted
+++ resolved
@@ -7,11 +7,7 @@
 import { uniqueId } from "lodash";
 
 const documentData = {
-<<<<<<< HEAD
-  content_type: null,
-=======
   content_type: "",
->>>>>>> 11c27f78
   created_at: "2021-1-1",
   description: "",
   name: "mock doc",
