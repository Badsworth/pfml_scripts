--- conflicted
+++ resolved
@@ -1560,11 +1560,7 @@
     intro:
       "<ul><li>Any previous leave for the same reason that you are applying for paid leave now</li><li>Any previous leave for a different qualifying reasons</li></ul>",
     introDontNeed:
-<<<<<<< HEAD
-      "<ul><li>Leave that was taken through Massachusetts' PFML program</li><li>Leave that was taking between January 1, 2021 and {{startDate}}</li><li>Family leave to care for a family member taken before July 1, 2021</li></ul>",
-=======
       "<ul><li>Leave that was taken through Massachusetts' PFML program</li><li>Leave that was taken between January 1, 2021 and {{startDate}}</li><li>Family leave to care for a family member taken before July 1, 2021</li></ul>",
->>>>>>> a7b0ff08
     introDontNeedHeader: "You don't need to report:",
     introHeader:
       "You'll need to report previous leave you may have taken between January 1, 2021 and {{startDate}}:",
