--- conflicted
+++ resolved
@@ -108,7 +108,6 @@
     get(claim, "work_pattern.work_pattern_type") === WorkPatternType.fixed,
   isVariableWorkPattern: ({ claim }) =>
     get(claim, "work_pattern.work_pattern_type") === WorkPatternType.variable,
-<<<<<<< HEAD
   includesUserNotFoundError: ({ claim, warnings }) => {
     return (
       (warnings || []).some(
@@ -119,12 +118,10 @@
       ) && get(claim, "status") !== "In Review" && get(claim, "status") !== "Submitted"
     );
   },
-=======
   doLeaveDatesCrossBenefitYears: ({ claim }) =>
     isFeatureEnabled("splitClaimsAcrossBY") &&
     claim !== undefined &&
     claim.computed_application_split !== null,
->>>>>>> e9f315ed
   isSubmittedApplicationSplit: ({ claim }) =>
     !isBlank(claim?.split_into_application_id),
 };
