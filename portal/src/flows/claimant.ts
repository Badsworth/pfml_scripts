--- conflicted
+++ resolved
@@ -137,19 +137,11 @@
     fields?: string[];
     step?: string;
   };
-<<<<<<< HEAD
-  on: Record<string, string | ConditionalEvent[]>;
-}
-
-const claimantFlow: {
-  states: Record<string, ClaimantFlowState>;
-=======
   on: { [event: string]: string | ConditionalEvent[] };
 }
 
 const claimantFlow: {
   states: { [route: string]: ClaimantFlowState };
->>>>>>> 11c27f78
 } = {
   states: {
     [routes.applications.getReady]: {
