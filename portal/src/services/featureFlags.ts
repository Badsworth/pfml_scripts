/**
 * @file Methods for checking and setting feature flags
 */
import Cookies from "js-cookie";
import tracker from "./tracker";

const featureFlagsParamName = "_ff";

/**
 * Check whether a feature flag is enabled
 * @param name - Feature flag name
 */
export function isFeatureEnabled(name: string) {
  const cookieFlags = getCookieFlags();
  if (cookieFlags.hasOwnProperty(name)) return cookieFlags[name];

  // https://nextjs.org/docs/api-reference/next.config.js/environment-variables
  const environmentFlags = process.env.featureFlags;
  // @ts-expect-error TODO (PORTAL-353): Environment variables should be strings
  return environmentFlags && environmentFlags[name];
}

/**
 * Get the feature flags that are stored in the cookie
 * @returns name/value for each feature flag
 */
function getCookieFlags() {
  const cookie = Cookies.get(featureFlagsParamName);

  if (!cookie) return {};

  return JSON.parse(cookie);
}

/**
 * Check if a flag is defined at the environment-level, indicating
 * that it's a valid flag that we can override through the query string.
 */
function flagExistsInEnvironment(flagName: string) {
  // https://nextjs.org/docs/api-reference/next.config.js/environment-variables
  const environmentFlags = process.env.featureFlags;

  if (environmentFlags && environmentFlags.hasOwnProperty(flagName))
    return true;

  // eslint-disable-next-line no-console
  console.warn(`${flagName} ignored`);
  return false;
}

/**
 * Update the feature flags cookie, so that the user can override environment-level
 * feature flags. Expects a querystring with a param of _ff.
 * For example, example.com?_ff=showSite:true;enableClaimFlow:false would enable
 * showSite and disable enableClaimFlow
 */
export function storeFeatureFlagsFromQuery(searchParams: URLSearchParams) {
<<<<<<< HEAD
  if (!searchParams) return;

=======
>>>>>>> 11c27f78
  const paramValue = searchParams.get(featureFlagsParamName);
  if (!paramValue) return;

  // Convert the query string into array of key/value pairs
  // a:valA;b:valB => [ [a, valA], [b, valB] ]
  const flags = paramValue.split(";").map((value) => value.split(":"));

  flags
    .filter(([flagName, flagValue]) => {
      // Prevent someone from setting arbitrary feature flags
      return flagValue && flagExistsInEnvironment(flagName);
    })
    .forEach(([flagName, flagValue]) => {
      updateCookieWithFlag(flagName, flagValue);
    });

  // Track when someone sets feature flag(s) through their browser
  tracker.trackEvent("manual_feature_flags", { flags: JSON.stringify(flags) });
}

/**
 * Updates the feature flag cookie based on the given flag name/value.
 * This merges the given flag with any existing cookie value.
 */
export function updateCookieWithFlag(flagName: string, flagValue: string) {
  const cookieFlags = getCookieFlags();

  if (flagValue === "reset") delete cookieFlags[flagName];

  if (["true", "false"].includes(flagValue)) {
    cookieFlags[flagName] = flagValue === "true";
  }

  Cookies.set(featureFlagsParamName, JSON.stringify(cookieFlags), {
    expires: 180, // days
  });
}<|MERGE_RESOLUTION|>--- conflicted
+++ resolved
@@ -55,11 +55,6 @@
  * showSite and disable enableClaimFlow
  */
 export function storeFeatureFlagsFromQuery(searchParams: URLSearchParams) {
-<<<<<<< HEAD
-  if (!searchParams) return;
-
-=======
->>>>>>> 11c27f78
   const paramValue = searchParams.get(featureFlagsParamName);
   if (!paramValue) return;
 
