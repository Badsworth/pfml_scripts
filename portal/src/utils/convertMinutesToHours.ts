import { Integer } from "../../types/common";

/**
 * Convert minutes to object with hours and minutes
 */
<<<<<<< HEAD
const convertMinutesToHours = (minutes: Integer) => {
=======
const convertMinutesToHours = (minutes: Integer | null) => {
>>>>>>> 11c27f78
  return {
    hours: minutes === null ? 0 : Math.floor(minutes / 60),
    minutes: minutes === null ? 0 : minutes % 60,
  };
};

export default convertMinutesToHours;<|MERGE_RESOLUTION|>--- conflicted
+++ resolved
@@ -3,11 +3,7 @@
 /**
  * Convert minutes to object with hours and minutes
  */
-<<<<<<< HEAD
-const convertMinutesToHours = (minutes: Integer) => {
-=======
 const convertMinutesToHours = (minutes: Integer | null) => {
->>>>>>> 11c27f78
   return {
     hours: minutes === null ? 0 : Math.floor(minutes / 60),
     minutes: minutes === null ? 0 : minutes % 60,
