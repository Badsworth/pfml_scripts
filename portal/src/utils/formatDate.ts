import { DateTime } from "luxon";

/**
 * Format the given date as an internationalized, human-readable string
 */
<<<<<<< HEAD
export default function formatDate(isoDate: string) {
  const dateTime = DateTime.fromISO(isoDate);

=======
export default function formatDate(isoDate: string | null) {
>>>>>>> 11c27f78
  return {
    full: () => {
      if (!isoDate) return "";

      const dateTime = DateTime.fromISO(isoDate);
      if (dateTime.isValid) {
        return dateTime.toLocaleString(DateTime.DATE_FULL);
      }

      return "";
    },

    short: () => {
      if (!isoDate) return "";

      const dateTime = DateTime.fromISO(isoDate);
      if (dateTime.isValid) {
        return dateTime.toLocaleString();
      }

      // Support masked dates, which wouldn't be considered valid above
      if (isoDate && isoDate.includes("*")) {
        const [year, month, day] = isoDate
          .split("-")
          // Remove leading zeros
          .map((datePart) => datePart.replace(/^0/, ""));
        return `${month}/${day}/${year}`;
      }

      return "";
    },
  };
}<|MERGE_RESOLUTION|>--- conflicted
+++ resolved
@@ -3,13 +3,7 @@
 /**
  * Format the given date as an internationalized, human-readable string
  */
-<<<<<<< HEAD
-export default function formatDate(isoDate: string) {
-  const dateTime = DateTime.fromISO(isoDate);
-
-=======
 export default function formatDate(isoDate: string | null) {
->>>>>>> 11c27f78
   return {
     full: () => {
       if (!isoDate) return "";
