/**
 * Get a form field's value, making appropriate type conversions as necessary.
 *
 * @see https://github.com/navahq/archive-vermont-customer-portal-apps/blob/27b66dd7bf37671a6e33a8d2c51a82c7bd9daa41/online-application-app/src/client/actions/index.js#L150
 */
export default function getInputValueFromEvent(
<<<<<<< HEAD
  event: React.ChangeEvent<HTMLInputElement | HTMLSelectElement>
=======
  event?:
    | React.ChangeEvent<
        HTMLInputElement | HTMLSelectElement | HTMLTextAreaElement
      >
    | { [key: string]: undefined }
>>>>>>> 11c27f78
) {
  if (!event || !event.target) {
    return undefined;
  }

  const { type, value } = event.target;
<<<<<<< HEAD
  let checked;
  if (event.target instanceof HTMLInputElement) {
    checked = event.target.checked;
  }

  const valueType = event.target.getAttribute("data-value-type");

  let result: any = value;
  if (type === "checkbox" || type === "radio") {
=======
  const valueType = event.target.getAttribute("data-value-type");

  let result: number | string | boolean | null = value;
  if (
    event.target instanceof HTMLInputElement &&
    (type === "checkbox" || type === "radio")
  ) {
    const checked = event.target.checked;
>>>>>>> 11c27f78
    // Convert boolean input string values into an actual boolean
    switch (value) {
      case "true":
        result = checked;
        break;
      case "false":
        result = !checked;
        break;
    }
  } else if (
    (valueType === "integer" || valueType === "float") &&
    value &&
    value.trim() !== ""
  ) {
    // Support comma-delimited numbers
    const transformedValue = value.replace(/,/g, "");
    if (isNaN(Number(transformedValue))) return result;

    result =
      valueType === "integer"
        ? parseInt(transformedValue)
        : Number(transformedValue);
  } else if (typeof value === "string" && value.trim() === "") {
    // An empty or empty-looking string will be interpreted as valid
    // in our application_rules, even if it's required. We want to
    // store an empty string as null in order for a required field
    // to fail validation if its value is empty.
    result = null;
  }

  return result;
}<|MERGE_RESOLUTION|>--- conflicted
+++ resolved
@@ -4,32 +4,17 @@
  * @see https://github.com/navahq/archive-vermont-customer-portal-apps/blob/27b66dd7bf37671a6e33a8d2c51a82c7bd9daa41/online-application-app/src/client/actions/index.js#L150
  */
 export default function getInputValueFromEvent(
-<<<<<<< HEAD
-  event: React.ChangeEvent<HTMLInputElement | HTMLSelectElement>
-=======
   event?:
     | React.ChangeEvent<
         HTMLInputElement | HTMLSelectElement | HTMLTextAreaElement
       >
     | { [key: string]: undefined }
->>>>>>> 11c27f78
 ) {
   if (!event || !event.target) {
     return undefined;
   }
 
   const { type, value } = event.target;
-<<<<<<< HEAD
-  let checked;
-  if (event.target instanceof HTMLInputElement) {
-    checked = event.target.checked;
-  }
-
-  const valueType = event.target.getAttribute("data-value-type");
-
-  let result: any = value;
-  if (type === "checkbox" || type === "radio") {
-=======
   const valueType = event.target.getAttribute("data-value-type");
 
   let result: number | string | boolean | null = value;
@@ -38,7 +23,6 @@
     (type === "checkbox" || type === "radio")
   ) {
     const checked = event.target.checked;
->>>>>>> 11c27f78
     // Convert boolean input string values into an actual boolean
     switch (value) {
       case "true":
