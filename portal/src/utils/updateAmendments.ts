--- conflicted
+++ resolved
@@ -7,11 +7,7 @@
  */
 const updateAmendments = (
   amendments: EmployerBenefit[] | PreviousLeave[],
-<<<<<<< HEAD
-  updatedValue: Record<string, unknown>
-=======
   updatedValue: { [key: string]: unknown } | EmployerBenefit | PreviousLeave
->>>>>>> 11c27f78
 ) => {
   return amendments.map((amendment) => {
     const idKey = getIdKey(amendment);
