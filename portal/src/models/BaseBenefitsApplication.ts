--- conflicted
+++ resolved
@@ -3,13 +3,8 @@
 import formatDateRange from "../utils/formatDateRange";
 
 export interface BaseLeavePeriod {
-<<<<<<< HEAD
-  start_date: string;
-  end_date: string;
-=======
   start_date: string | null;
   end_date: string | null;
->>>>>>> 11c27f78
 }
 
 /**
@@ -25,11 +20,7 @@
     continuous_leave_periods: BaseLeavePeriod[];
     intermittent_leave_periods: BaseLeavePeriod[];
     reduced_schedule_leave_periods: BaseLeavePeriod[];
-<<<<<<< HEAD
-    reason: string;
-=======
     reason: string | null;
->>>>>>> 11c27f78
   };
 
   /**
