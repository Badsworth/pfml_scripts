--- conflicted
+++ resolved
@@ -1,9 +1,5 @@
 import claimantFlow, { ClaimantFlowState } from "../flows/claimant";
-<<<<<<< HEAD
-import { get, groupBy, isEmpty, map } from "lodash";
-=======
 import { get, groupBy, isBoolean, isEmpty, isNull, map } from "lodash";
->>>>>>> 11c27f78
 import BenefitsApplication from "./BenefitsApplication";
 import BenefitsApplicationDocument from "./BenefitsApplicationDocument";
 import ClaimDocument from "./ClaimDocument";
@@ -169,11 +165,7 @@
   static createClaimStepsFromMachine = (
     machineConfigs: typeof claimantFlow,
     context: {
-<<<<<<< HEAD
-      claim: BenefitsApplication | Record<string, never>;
-=======
       claim: BenefitsApplication | { [key: string]: never };
->>>>>>> 11c27f78
       certificationDocuments?: BenefitsApplicationDocument[] | ClaimDocument[];
       idDocuments?: BenefitsApplicationDocument[] | ClaimDocument[];
     } = {
