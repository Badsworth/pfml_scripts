--- conflicted
+++ resolved
@@ -1,12 +1,7 @@
 class Flag {
   enabled = false;
-<<<<<<< HEAD
-  name: string | null = null;
-  options: Record<string, unknown> = {};
-=======
   name: string;
   options: { [key: string]: unknown } = {};
->>>>>>> 11c27f78
   start: string | null = null;
   end: string | null = null;
 
