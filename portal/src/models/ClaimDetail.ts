--- conflicted
+++ resolved
@@ -5,17 +5,6 @@
 class ClaimDetail {
   absence_periods: AbsencePeriod[] = [];
   application_id: string;
-<<<<<<< HEAD
-  employee: ClaimEmployee;
-  employer: ClaimEmployer;
-  fineos_absence_id: string;
-  fineos_notification_id: string;
-  managed_requirements: ManagedRequirement[] = [];
-  outstanding_evidence: Record<
-    "employee_evidence" | "employer_evidence",
-    OutstandingEvidence[]
-  > | null = null;
-=======
   employee: ClaimEmployee | null;
   employer: ClaimEmployer | null;
   fineos_absence_id: string;
@@ -25,32 +14,16 @@
     employee_evidence: OutstandingEvidence[] | null;
     employer_evidence: OutstandingEvidence[] | null;
   } | null = null;
->>>>>>> 11c27f78
 
   constructor(attrs?: ClaimDetail) {
     if (!attrs) {
       return;
-<<<<<<< HEAD
     }
 
     Object.assign(this, attrs);
 
     if (attrs.employee) {
       this.employee = new ClaimEmployee(attrs.employee);
-    }
-
-    if (attrs.absence_periods) {
-      this.absence_periods = attrs.absence_periods.map(
-        (absence_period) => new AbsencePeriod(absence_period)
-      );
-=======
-    }
-
-    Object.assign(this, attrs);
-
-    if (attrs.employee) {
-      this.employee = new ClaimEmployee(attrs.employee);
->>>>>>> 11c27f78
     }
 
     this.absence_periods = this.absence_periods.map(
@@ -104,11 +77,7 @@
   evidence_status: string | null = null;
   fineos_leave_request_id: string | null = null;
   period_type: "Continuous" | "Intermittent" | "Reduced Schedule";
-<<<<<<< HEAD
-  reason: string;
-=======
   reason: LeaveReasonType;
->>>>>>> 11c27f78
   reason_qualifier_one = "";
   reason_qualifier_two = "";
   request_decision: "Pending" | "Approved" | "Denied" | "Withdrawn";
