--- conflicted
+++ resolved
@@ -22,11 +22,7 @@
    * those that made it to the Claims Processing System
    */
   get submitted() {
-<<<<<<< HEAD
-    return this.items.filter((item) => item.isSubmitted);
-=======
     return this.items.filter((item) => item.isSubmitted && !item.isCompleted);
->>>>>>> 11c27f78
   }
 
   /**
