/**
 * Feature flags. A feature flag can be enabled/disabled at the environment level.
 * Its value will either be true or false. Environments can override this value.
 * @see ../../docs/portal/feature-flags.md
 */
const flagsConfig = {
  // Define a default or all feature flags here.
  // Environments will fallback to these default values.
  defaults: {
    // When this flag is enabled, the user can see the "Employment status"
    // question in the claimant flow (CP-1204)
    // TODO (CP-1281): Show employment status question when Portal supports other employment statuses
    claimantShowEmploymentStatus: false,

    // When this flag is enabled, the military leave options are selectable on
    // the Leave Reason page in the claimant flow (CP-1145)
    // TODO (CP-534): Show all options when portal supports activeDutyFamily, serviceMemberFamily
    claimantShowMilitaryLeaveTypes: false,

    // When this flag is enabled, the "Other leave, income, and benefits" step of
    // the Claim flow becomes visible, and its validation rules are applied via
    // a X-FF-Require-Other-Leaves header on API requests.
    // TODO (CP-1346): Show this step once it's been integrated w/ the API.
    claimantShowOtherLeaveStep: false,

    // When this flag is enabled, "Add Organization" button and navigation to page is enabled
    // TODO (EMPLOYER-913): Remove flag
    employerShowAddOrganization: false,

    // When this flag is enabled, the Leave Admin dashboard shows filter functionality
    // TODO (EMPLOYER-1412): Remove flag
    employerShowDashboardEmployerFilter: false,

    // When this flag is enabled, file upload is visible on the Review page
    // TODO (EMPLOYER-665): Show file upload once the endpoint is available
    employerShowFileUpload: false,

    // When this flag is enabled, the "Previous leaves" section on Review page is visible
    // TODO (EMPLOYER-718): Remove flag
    employerShowPreviousLeaves: false,

    // When this flag is enabled, the form on Employer Create Account page is visible
    // TODO (EMPLOYER-718): Remove flag
    employerShowSelfRegistrationForm: false,

    // When this flag true, you can BYPASS maintenance pages that are currently present.
    // See docs/portal/maintenance-pages.md for more details.
    noMaintenance: false,

    // When this flag is enabled, the user can see the site.
    // To immediately hide the site from people who previously overrode this
    // flag in a cookie, you can rename this flag to something else (and also
    // update the reference to it in _app.js), but try to keep it prefixed with pfml.
    // https://lwd.atlassian.net/browse/CP-459
    pfmlTerriyay: false,

    // When this flag is enabled, the user can apply to take leave to
    // "Care for a family member with a serious health condition" and
    // Leave Admins can review Caring Leave claims
    // TODO (CP-1989): Remove showCaringLeaveType flag once caring leave is made available in Production
    showCaringLeaveType: false,

    // When this flag is enabled, the medical leave question numbers for leave periods
    // are updated to reflect the new "Certification of Your Serious Health Condition"
    // TODO (CP-2205): Remove this flag once updated medical leave form is effective
    updateMedicalCertForm: false,

    // When this flag is enabled, the document upload and listing/download features will use
    // the new plan proofs in FINEOS, expected to roll out on 6/25
    // TODO (CP-2306): Remove or disable this feature flag to coincide with FINEOS 6/25 udpate
    useNewPlanProofs: true,
  },
  // Environments can optionally override a default feature flag below.
  // The environment keys should use the same envName defined in
  // environment config files.
  "cps-preview": {
    employerShowAddOrganization: true,
    employerShowSelfRegistrationForm: true,
<<<<<<< HEAD
    employerShowVerifications: true,
=======
    useNewPlanProofs: true, // TODO (CP-2306): Remove or disable this feature flag to coincide with FINEOS 6/25 udpate
>>>>>>> a2372e61
  },
  development: {
    example: true,
    employerShowSelfRegistrationForm: true,
    pfmlTerriyay: true,
  },
  test: {
    employerShowAddOrganization: true,
    employerShowSelfRegistrationForm: true,
<<<<<<< HEAD
    employerShowVerifications: true,
=======
    useNewPlanProofs: true, // TODO (CP-2306): Remove or disable this feature flag to coincide with FINEOS 6/25 udpate
>>>>>>> a2372e61
  },
  stage: {
    employerShowAddOrganization: true,
    employerShowSelfRegistrationForm: true,
  },
  training: {},
  performance: {
    employerShowAddOrganization: true,
    employerShowSelfRegistrationForm: true,
  },
  uat: {},
  prod: {
    employerShowAddOrganization: true,
    employerShowSelfRegistrationForm: true,
    pfmlTerriyay: true,
  },
};

/**
 * Merges the default feature flags with any environment-specific overrides
 * @param {string} env - Environment name
 * @returns {object} Feature flags for the given environment
 */
function featureFlags(env) {
  return Object.assign({}, flagsConfig.defaults, flagsConfig[env]);
}

module.exports = featureFlags;<|MERGE_RESOLUTION|>--- conflicted
+++ resolved
@@ -76,11 +76,6 @@
   "cps-preview": {
     employerShowAddOrganization: true,
     employerShowSelfRegistrationForm: true,
-<<<<<<< HEAD
-    employerShowVerifications: true,
-=======
-    useNewPlanProofs: true, // TODO (CP-2306): Remove or disable this feature flag to coincide with FINEOS 6/25 udpate
->>>>>>> a2372e61
   },
   development: {
     example: true,
@@ -90,11 +85,6 @@
   test: {
     employerShowAddOrganization: true,
     employerShowSelfRegistrationForm: true,
-<<<<<<< HEAD
-    employerShowVerifications: true,
-=======
-    useNewPlanProofs: true, // TODO (CP-2306): Remove or disable this feature flag to coincide with FINEOS 6/25 udpate
->>>>>>> a2372e61
   },
   stage: {
     employerShowAddOrganization: true,
