--- conflicted
+++ resolved
@@ -28,19 +28,6 @@
 
     // When this flag is enabled, the claim payments section for claimants will show
     claimantShowPayments: false,
-<<<<<<< HEAD
-
-    // When this flag is enabled, the "Previous leaves" section on Review page is visible
-    // TODO (EMPLOYER-718): Remove flag
-    employerShowPreviousLeaves: false,
-
-    // When this flag is enabled, the status column's current value of -- inside of the dashboard page will be replaced with either:
-    // Review by {date}
-    // No action required
-    // TODO (EMPLOYER-1587) Remove flag
-    employerShowReviewByStatus: false,
-=======
->>>>>>> 11c27f78
 
     // When this flag true, you can BYPASS maintenance pages that are currently present.
     // See docs/portal/maintenance-pages.md for more details.
