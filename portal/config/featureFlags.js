/**
 * Feature flags. A feature flag can be enabled/disabled at the environment level.
 * Its value will either be true or false. Environments can override this value.
 * @see ../../docs/portal/feature-flags.md
 */
const flagsConfig = {
  // Define a default or all feature flags here.
  // Environments will fallback to these default values.
  defaults: {
    // When this flag is enabled, the user can see the "Employment status"
    // question in the claimant flow (CP-1204)
    // TODO (CP-1281): Show employment status question when Portal supports other employment statuses
    claimantShowEmploymentStatus: false,

    // When this flag is enabled optional MFA will be enabled for claimant users.
    claimantShowMFA: false,

    // When this flag is enabled, tax withholding option will be displayed to claimaints.
    claimantShowTaxWithholding: false,

    // When this flag is enabled, the military leave options are selectable on
    // the Leave Reason page in the claimant flow (CP-1145)
    // TODO (CP-534): Show all options when portal supports activeDutyFamily, serviceMemberFamily
    claimantShowMilitaryLeaveTypes: false,

    // When this flag is enabled, the claim status page for claimants will show
    claimantShowStatusPage: false,

    // When this flag is enabled, the claim payments section for claimants will show
    claimantShowPayments: false,

<<<<<<< HEAD
    // validate addresses on address page
    claimantValidateAddress: false,

    // When this flag is enabled, the status column's current value of -- inside of the dashboard page will be replaced with either:
    // Review by {date}
    // No action required
    // TODO (EMPLOYER-1587) Remove flag
    employerShowReviewByStatus: false,

=======
>>>>>>> 083a41f2
    // When this flag true, you can BYPASS maintenance pages that are currently present.
    // See docs/portal/maintenance-pages.md for more details.
    noMaintenance: false,

    // When this flag is enabled, the user can see the site.
    // To immediately hide the site from people who previously overrode this
    // flag in a cookie, you can rename this flag to something else (and also
    // update the reference to it in _app.js), but try to keep it prefixed with pfml.
    // https://lwd.atlassian.net/browse/CP-459
    pfmlTerriyay: false,

    // When this flag is enabled, the medical leave question numbers for leave periods
    // are updated to reflect the new "Certification of Your Serious Health Condition"
    // TODO (CP-2205): Remove this flag once updated medical leave form is effective
    updateMedicalCertForm: false,
  },
  // Environments can optionally override a default feature flag below.
  // The environment keys should use the same envName defined in
  // environment config files.
  "cps-preview": {
    claimantShowStatusPage: true,
  },
  development: {
    claimantShowStatusPage: true,
    example: true,
    pfmlTerriyay: true,
  },
  test: {
    claimantShowStatusPage: true,
  },
  stage: {
    claimantShowStatusPage: true,
  },
  training: {
    claimantShowStatusPage: true,
  },
  performance: {
    claimantShowStatusPage: true,
  },
  uat: {
    claimantShowStatusPage: true,
  },
  prod: {
    claimantShowStatusPage: true,
    pfmlTerriyay: true,
  },
};

/**
 * Merges the default feature flags with any environment-specific overrides
 * @param {string} env - Environment name
 * @returns {object} Feature flags for the given environment
 */
function featureFlags(env) {
  return Object.assign({}, flagsConfig.defaults, flagsConfig[env]);
}

module.exports = featureFlags;<|MERGE_RESOLUTION|>--- conflicted
+++ resolved
@@ -29,18 +29,9 @@
     // When this flag is enabled, the claim payments section for claimants will show
     claimantShowPayments: false,
 
-<<<<<<< HEAD
     // validate addresses on address page
     claimantValidateAddress: false,
 
-    // When this flag is enabled, the status column's current value of -- inside of the dashboard page will be replaced with either:
-    // Review by {date}
-    // No action required
-    // TODO (EMPLOYER-1587) Remove flag
-    employerShowReviewByStatus: false,
-
-=======
->>>>>>> 083a41f2
     // When this flag true, you can BYPASS maintenance pages that are currently present.
     // See docs/portal/maintenance-pages.md for more details.
     noMaintenance: false,
