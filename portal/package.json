{
  "name": "mass_pfml",
  "version": "1.0.0",
  "description": "Mass PFML Portal",
  "main": "index.js",
  "engines": {
    "node": ">=15",
    "npm": ">=7"
  },
  "scripts": {
    "analyze-bundle": "ANALYZE_BUNDLE=true next build",
    "dev": "next",
    "docs": "start-storybook -p 6006 -c ./storybook -s ./public --docs",
    "docs:build": "build-storybook -c ./storybook -s ./public -o out-storybook --docs",
    "docs:smoke-test": "npm run docs -- --ci --smoke-test --quiet",
    "build": "next build && next export",
    "build:test": "BUILD_ENV=test npm run build",
    "build:stage": "BUILD_ENV=stage npm run build",
    "build:prod": "BUILD_ENV=prod npm run build",
    "build:performance": "BUILD_ENV=performance npm run build",
    "build:training": "BUILD_ENV=training npm run build",
    "build:uat": "BUILD_ENV=uat npm run build",
    "generate-claims-page-stories": "node ./bin/generate-claims-page-stories.js",
    "start": "next start",
    "test": "NODE_ENV=test jest --ci --coverage",
    "test:ci": "npm test --  --coverage-reporters=lcov --coverage-reporters=text",
    "predocs": "npm run generate-claims-page-stories",
    "predocs:build": "npm run generate-claims-page-stories",
    "test:update-snapshots": "jest -u",
    "test:watch": "jest --watch"
  },
  "dependencies": {
    "@aws-amplify/auth": "^3.4.16",
    "@massds/mayflower-assets": "^11.0.2",
    "@massds/mayflower-react": "^11.0.2",
    "@sentry/integrations": "^6.1.0",
    "@sentry/react": "^6.1.0",
    "assert": "^2.0.0",
    "classnames": "^2.2.6",
    "compressorjs": "^1.0.7",
    "core-js": "^3.8.2",
    "downloadjs": "^1.4.7",
    "i18next": "^19.8.4",
    "js-cookie": "^2.2.1",
    "lodash": "^4.17.20",
    "luxon": "^1.25.0",
    "prop-types": "^15.7.2",
    "react": "^16.13.1",
    "react-dom": "^16.13.1",
    "react-helmet": "^6.1.0",
    "react-i18next": "^11.8.5",
    "react-use": "^15.3.4",
<<<<<<< HEAD
    "uswds": "^2.10.0",
    "webpack": "^4.44.2",
=======
    "uswds": "^2.11.1",
>>>>>>> 7b0c03cb
    "xstate": "^4.15.4"
  },
  "devDependencies": {
    "@babel/core": "^7.12.10",
    "@next/bundle-analyzer": "^10.1.1",
    "@storybook/addon-docs": "^6.1.20",
    "@storybook/react": "^6.1.20",
    "@xstate/test": "^0.4.1",
    "babel-loader": "^8.2.2",
    "enzyme": "^3.11.0",
    "enzyme-adapter-react-16": "^1.15.5",
    "enzyme-to-json": "^3.6.1",
    "faker": "^5.5.2",
    "jest": "^26.6.3",
    "mermaid": "^8.9.0",
    "next": "^10.1.2",
    "next-images": "^1.7.0",
    "next-transpile-modules": "^6.3.0",
    "postcss-preset-env": "^6.7.0",
    "react-is": "^16.13.1",
    "readdirp": "^3.5.0",
    "sass": "^1.32.0",
    "sass-loader": "^10.1.0",
    "storybook-addon-next-router": "^2.0.4"
  }
}<|MERGE_RESOLUTION|>--- conflicted
+++ resolved
@@ -50,12 +50,7 @@
     "react-helmet": "^6.1.0",
     "react-i18next": "^11.8.5",
     "react-use": "^15.3.4",
-<<<<<<< HEAD
-    "uswds": "^2.10.0",
-    "webpack": "^4.44.2",
-=======
     "uswds": "^2.11.1",
->>>>>>> 7b0c03cb
     "xstate": "^4.15.4"
   },
   "devDependencies": {
