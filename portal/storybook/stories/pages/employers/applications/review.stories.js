import AppErrorInfo from "src/models/AppErrorInfo";
import AppErrorInfoCollection from "src/models/AppErrorInfoCollection";
import ClaimDocument from "src/models/ClaimDocument";
import DocumentCollection from "src/models/DocumentCollection";
import { DocumentType } from "src/models/Document";
import { MockEmployerClaimBuilder } from "tests/test-utils";
import React from "react";
import { Review } from "src/pages/employers/applications/review";
import User from "src/models/User";

export default {
  title: "Pages/Employers/Applications/Review",
  component: Review,
  argTypes: {
    claimOption: {
      defaultValue: "Continuous or reduced - documentation",
      control: {
        type: "radio",
        options: [
          "Continuous or reduced - documentation",
          "Continuous or reduced - without documentation",
          "Intermittent - documentation",
          "Intermittent - without documentation",
        ],
      },
    },
    "Leave reason": {
      defaultValue: "Medical",
      control: {
        type: "radio",
        options: ["Bonding", "Medical", "Care", "Pregnancy"],
      },
    },
    // Todo(EMPLOYER-1453): remove V1 eform functionality
    "Claimant EForm Version": {
      defaultValue: "Version 2 (after 2021-07-14)",
      control: {
        type: "radio",
        options: [
          "Version 1 (before 2021-07-14)",
          "Version 2 (after 2021-07-14)",
        ],
      },
    },
    errorTypes: {
      control: {
        type: "check",
        options: [
          "Hours worked per week - minimum",
          "Hours worked per week - maximum",
          "Employer benefit - benefit end date",
          "Previous leave - leave start date",
          "Previous leave - leave end date",
        ],
      },
    },
  },
};

export const Default = (args) => {
  const { claimOption } = args;
  const errorTypes = args.errorTypes || [];

  const user = new User();
  const query = { absence_id: "mock-absence-id" };
  const leavePeriodType = claimOption.split("-")[0];
  const documentationOption = claimOption.split("-")[1];
  const isIntermittent = !!leavePeriodType.includes("Intermittent");

  let claim = new MockEmployerClaimBuilder()
    .completed(isIntermittent)
    .previousLeaves()
    .reviewable();

  switch (args["Leave reason"]) {
    case "Bonding":
      claim = claim.bondingLeaveReason();
      break;
    case "Medical":
      claim = claim.medicalLeaveReason();
      break;
    case "Care":
      claim = claim.caringLeaveReason();
      break;
    case "Pregnancy":
      claim = claim.pregnancyLeaveReason();
      break;
  }

  switch (args["Claimant EForm Version"]) {
    case "Version 1 (before 2021-07-14)":
      claim = claim.eformsV1();
      break;
    case "Version 2 (after 2021-07-14)":
      claim = claim.eformsV2().concurrentLeave();
      break;
  }

  const appLogic = {
    appErrors: getAppErrorInfoCollection(errorTypes),
    employers: {
      claimDocumentsMap: getDocumentsMap(
        documentationOption,
        claim.create().leave_details.reason
      ),
      downloadDocument: () => {},
      loadClaim: () => {},
      loadDocuments: () => {},
      submit: () => {},
    },
    setAppErrors: () => {},
  };

  return (
    <Review
      appLogic={appLogic}
      query={query}
      user={user}
      claim={claim.create()}
    />
  );
};

function getDocumentsMap(documentation, leaveReason) {
  const isWithoutDocumentation = documentation.includes(
    "without documentation"
  );
  const documentData = {
    application_id: "mock-application-id",
    content_type: "application/pdf",
    created_at: "2020-01-02",
    document_type: DocumentType.certification[leaveReason],
    fineos_document_id: 202020,
    name: `${leaveReason} document`,
  };

  return isWithoutDocumentation
<<<<<<< HEAD
    ? new DocumentCollection()
    : new DocumentCollection([new ClaimDocument(documentData)]);
=======
    ? new Map([["mock-absence-id", new DocumentCollection()]])
    : new Map([
        [
          "mock-absence-id",
          new DocumentCollection([new ClaimDocument(documentData)]),
        ],
      ]);
>>>>>>> 11c27f78
}

function getAppErrorInfoCollection(errorTypes = []) {
  const errors = [];

  if (errorTypes.includes("Hours worked per week - minimum")) {
    errors.push(
      new AppErrorInfo({
        message: "Enter the average weekly hours.",
        type: "minimum",
        field: "hours_worked_per_week",
      })
    );
  }

  if (errorTypes.includes("Hours worked per week - maximum")) {
    errors.push(
      new AppErrorInfo({
        message: "Average weekly hours must be 168 or fewer.",
        type: "maximum",
        field: "hours_worked_per_week",
      })
    );
  }

  if (errorTypes.includes("Employer benefit - benefit end date")) {
    errors.push(
      new AppErrorInfo({
        message: "benefit_end_date cannot be earlier than benefit_start_date",
        type: "minimum",
        field: "employer_benefits[0].benefit_end_date",
      })
    );
  }

  if (errorTypes.includes("Previous leave - leave start date")) {
    errors.push(
      new AppErrorInfo({
        message: "Previous leaves cannot start before 2021",
        type: "invalid_previous_leave_start_date",
        field: "previous_leaves[0].leave_start_date",
      })
    );
  }

  if (errorTypes.includes("Previous leave - leave end date")) {
    errors.push(
      new AppErrorInfo({
        message: "leave_end_date cannot be earlier than leave_start_date",
        type: "minimum",
        field: "previous_leaves[0].leave_end_date",
      })
    );
  }

  return new AppErrorInfoCollection(errors);
}<|MERGE_RESOLUTION|>--- conflicted
+++ resolved
@@ -135,10 +135,6 @@
   };
 
   return isWithoutDocumentation
-<<<<<<< HEAD
-    ? new DocumentCollection()
-    : new DocumentCollection([new ClaimDocument(documentData)]);
-=======
     ? new Map([["mock-absence-id", new DocumentCollection()]])
     : new Map([
         [
@@ -146,7 +142,6 @@
           new DocumentCollection([new ClaimDocument(documentData)]),
         ],
       ]);
->>>>>>> 11c27f78
 }
 
 function getAppErrorInfoCollection(errorTypes = []) {
